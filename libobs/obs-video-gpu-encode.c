/******************************************************************************
    Copyright (C) 2018 by Hugh Bailey <obs.jim@gmail.com>

    This program is free software: you can redistribute it and/or modify
    it under the terms of the GNU General Public License as published by
    the Free Software Foundation, either version 2 of the License, or
    (at your option) any later version.

    This program is distributed in the hope that it will be useful,
    but WITHOUT ANY WARRANTY; without even the implied warranty of
    MERCHANTABILITY or FITNESS FOR A PARTICULAR PURPOSE.  See the
    GNU General Public License for more details.

    You should have received a copy of the GNU General Public License
    along with this program.  If not, see <http://www.gnu.org/licenses/>.
******************************************************************************/

#include "obs-internal.h"

static void *gpu_encode_thread(void *unused)
{
	struct obs_core_video *video = &obs->video;
	uint64_t interval = video_output_get_frame_time(obs->video.video);
	DARRAY(obs_encoder_t *) encoders;
	int wait_frames = NUM_ENCODE_TEXTURE_FRAMES_TO_WAIT;

	UNUSED_PARAMETER(unused);
	da_init(encoders);

	os_set_thread_name("obs gpu encode thread");

	while (os_sem_wait(video->gpu_encode_semaphore) == 0) {
		struct obs_tex_frame tf;
		uint64_t timestamp;
		uint64_t lock_key;
		uint64_t next_key;
		size_t lock_count = 0;

		if (os_atomic_load_bool(&video->gpu_encode_stop))
			break;

		if (wait_frames) {
			wait_frames--;
			continue;
		}

		os_event_reset(video->gpu_encode_inactive);

		/* -------------- */

		pthread_mutex_lock(&video->gpu_encoder_mutex);

		if (!obs_get_multiple_rendering()) {
			circlebuf_pop_front(
				&video->gpu_queues[OBS_MAIN_VIDEO_RENDERING]
					 .gpu_encoder_queue,
				&tf, sizeof(tf));
		}

		video_output_inc_texture_frames(video->video);

		for (size_t i = 0; i < video->gpu_encoders.num; i++) {
<<<<<<< HEAD
			obs_encoder_t *encoder = video->gpu_encoders.array[i];
			if (obs_encoder_active(encoder)) {
				obs_weak_encoder_t *control = encoder->control;
				if (control->ref.refs != -1) {
					da_push_back(encoders, &encoder);
					obs_encoder_addref(encoder);
				}
			}
=======
			obs_encoder_t *encoder = obs_encoder_get_ref(
				video->gpu_encoders.array[i]);
			if (encoder)
				da_push_back(encoders, &encoder);
>>>>>>> 4c0d4a1d
		}

		pthread_mutex_unlock(&video->gpu_encoder_mutex);

		/* -------------- */

		bool stream_encoded = false;
		bool record_encoded = false;


		for (size_t i = 0; i < encoders.num; i++) {
			struct encoder_packet pkt = {0};
			bool received = false;
			bool success;
			enum obs_video_rendering_mode mode =
				OBS_MAIN_VIDEO_RENDERING;

			obs_encoder_t *encoder = encoders.array[i];
			struct obs_encoder *pair = encoder->paired_encoder;

			pthread_mutex_lock(&video->gpu_encoder_mutex);

			struct encoder_callback *cb;
			cb = encoder->callbacks.array;
			struct obs_output *output = cb->param;

			if (obs_get_multiple_rendering()) {
				if (strcmp(output->info.id, "rtmp_output") == 0 ||
					strcmp(output->info.id, "ftl_output") == 0) {
					mode = OBS_STREAMING_VIDEO_RENDERING;
					stream_encoded = true;
				} else if (strcmp(output->info.id,
						  "ffmpeg_muxer") == 0) {
					mode = OBS_RECORDING_VIDEO_RENDERING;
					record_encoded = true;
				} else if (strcmp(output->info.id,
						  "replay_buffer") == 0) {
					if (obs_get_replay_buffer_rendering_mode() ==
					    OBS_RECORDING_REPLAY_BUFFER_RENDERING) {
						mode = OBS_RECORDING_VIDEO_RENDERING;
						record_encoded = true;
					} else {
						mode = OBS_STREAMING_VIDEO_RENDERING;
						stream_encoded = true;
					}
				}
				circlebuf_pop_front(&video->gpu_queues[mode]
							     .gpu_encoder_queue,
						    &tf, sizeof(tf));
			}

			timestamp = tf.timestamp;
			lock_key = tf.lock_key;
			next_key = tf.lock_key;

			pthread_mutex_unlock(&video->gpu_encoder_mutex);

			pkt.timebase_num = encoder->timebase_num;
			pkt.timebase_den = encoder->timebase_den;
			pkt.encoder = encoder;

			if (!encoder->first_received && pair) {
				if (!pair->first_received ||
				    pair->first_raw_ts > timestamp) {
					continue;
				}
			}

			if (video_pause_check(&encoder->pause, timestamp))
				continue;

			if (!encoder->start_ts)
				encoder->start_ts = timestamp;

			if (++lock_count == encoders.num)
				next_key = 0;
			else
				next_key++;

			success = encoder->info.encode_texture(
				encoder->context.data, tf.handle,
				encoder->cur_pts, lock_key, &next_key, &pkt,
				&received);
			send_off_encoder_packet(encoder, success, received,
						&pkt);

			lock_key = next_key;

			encoder->cur_pts += encoder->timebase_num;

			/* -------------- */

			pthread_mutex_lock(&video->gpu_encoder_mutex);

			tf.lock_key = next_key;

			if (obs_get_multiple_rendering()) {
				if (--tf.count) {
					tf.timestamp += interval;
					circlebuf_push_front(
						&video->gpu_queues[mode]
							 .gpu_encoder_queue,
						&tf, sizeof(tf));
					video_output_inc_texture_skipped_frames(
						video->video);
				} else {
					circlebuf_push_back(
						&video->gpu_queues[mode]
							 .gpu_encoder_avail_queue,
						&tf, sizeof(tf));
				}
			}

			pthread_mutex_unlock(&video->gpu_encoder_mutex);

			/* -------------- */
		}

		pthread_mutex_lock(&video->gpu_encoder_mutex);

		if (obs_get_multiple_rendering()) {
			if (!stream_encoded) {
				struct obs_tex_frame new_frame;
				circlebuf_pop_front(
					&video->gpu_queues
						 [OBS_STREAMING_VIDEO_RENDERING]
							 .gpu_encoder_queue,
					&new_frame, sizeof(new_frame));

				if (--new_frame.count)
					circlebuf_push_back(
						&video->gpu_queues
							 [OBS_STREAMING_VIDEO_RENDERING]
								 .gpu_encoder_queue,
						&new_frame, sizeof(new_frame));
				else
					circlebuf_push_back(
						&video->gpu_queues[OBS_STREAMING_VIDEO_RENDERING]
							 .gpu_encoder_avail_queue,
						&new_frame, sizeof(new_frame));
			}

			if (!record_encoded) {
				struct obs_tex_frame new_frame;
				circlebuf_pop_front(
					&video->gpu_queues
						 [OBS_RECORDING_VIDEO_RENDERING]
							 .gpu_encoder_queue,
					&new_frame, sizeof(new_frame));

				if (--new_frame.count)
					circlebuf_push_back(
						&video->gpu_queues
							 [OBS_RECORDING_VIDEO_RENDERING]
								 .gpu_encoder_queue,
						&new_frame, sizeof(new_frame));
				else
					circlebuf_push_back(
						&video->gpu_queues[OBS_RECORDING_VIDEO_RENDERING]
							 .gpu_encoder_avail_queue,
						&new_frame, sizeof(new_frame));
			}
		} else {
			if (--tf.count) {
				tf.timestamp += interval;
				circlebuf_push_front(
					&video->gpu_queues
						 [OBS_MAIN_VIDEO_RENDERING]
							 .gpu_encoder_queue,
					&tf, sizeof(tf));

				video_output_inc_texture_skipped_frames(
					video->video);
			} else {
				circlebuf_push_back(
					&video->gpu_queues[OBS_MAIN_VIDEO_RENDERING]
						 .gpu_encoder_avail_queue,
					&tf, sizeof(tf));
			}
		}

		pthread_mutex_unlock(&video->gpu_encoder_mutex);

		/* -------------- */

		os_event_signal(video->gpu_encode_inactive);

		for (size_t i = 0; i < encoders.num; i++)
			obs_encoder_release(encoders.array[i]);

		da_resize(encoders, 0);
	}

	da_free(encoders);
	return NULL;
}

bool init_gpu_encoding(struct obs_core_video *video)
{
#ifdef _WIN32
	struct obs_video_info *ovi = &video->ovi;

	video->gpu_encode_stop = false;

	for (size_t i = 0; i < NUM_RENDERING_MODES; i++) {
		circlebuf_reserve(&video->gpu_queues[i].gpu_encoder_avail_queue,
				  NUM_ENCODE_TEXTURES);
		for (size_t j = 0; j < NUM_ENCODE_TEXTURES; j++) {
			gs_texture_t *tex;
			gs_texture_t *tex_uv;

			gs_texture_create_nv12(&tex, &tex_uv, ovi->output_width,
					       ovi->output_height,
					       GS_RENDER_TARGET | GS_SHARED_KM_TEX);
			if (!tex) {
				return false;
			}

			uint32_t handle = gs_texture_get_shared_handle(tex);

			struct obs_tex_frame frame = {
				.tex = tex, .tex_uv = tex_uv, .handle = handle};

			circlebuf_push_back(
				&video->gpu_queues[i].gpu_encoder_avail_queue,
				&frame, sizeof(frame));
		}
	}

	if (os_sem_init(&video->gpu_encode_semaphore, 0) != 0)
		return false;
	if (os_event_init(&video->gpu_encode_inactive, OS_EVENT_TYPE_MANUAL) !=
	    0)
		return false;
	if (pthread_create(&video->gpu_encode_thread, NULL, gpu_encode_thread,
			   NULL) != 0)
		return false;

	os_event_signal(video->gpu_encode_inactive);

	video->gpu_encode_thread_initialized = true;
	return true;
#else
	UNUSED_PARAMETER(video);
	return false;
#endif
}

void stop_gpu_encoding_thread(struct obs_core_video *video)
{
	if (video->gpu_encode_thread_initialized) {
		os_atomic_set_bool(&video->gpu_encode_stop, true);
		os_sem_post(video->gpu_encode_semaphore);
		pthread_join(video->gpu_encode_thread, NULL);
		video->gpu_encode_thread_initialized = false;
	}
}

void free_gpu_encoding(struct obs_core_video *video)
{
	if (video->gpu_encode_semaphore) {
		os_sem_destroy(video->gpu_encode_semaphore);
		video->gpu_encode_semaphore = NULL;
	}
	if (video->gpu_encode_inactive) {
		os_event_destroy(video->gpu_encode_inactive);
		video->gpu_encode_inactive = NULL;
	}

#define free_circlebuf(x)                                               \
	do {                                                            \
		while (x.size) {                                        \
			struct obs_tex_frame frame;                     \
			circlebuf_pop_front(&x, &frame, sizeof(frame)); \
			gs_texture_destroy(frame.tex);                  \
			gs_texture_destroy(frame.tex_uv);               \
		}                                                       \
		circlebuf_free(&x);                                     \
	} while (false)

	for (size_t i = 0; i < NUM_RENDERING_MODES; i++) {
		free_circlebuf(video->gpu_queues[i].gpu_encoder_queue);
		free_circlebuf(video->gpu_queues[i].gpu_encoder_avail_queue);
	}
#undef free_circlebuf
}<|MERGE_RESOLUTION|>--- conflicted
+++ resolved
@@ -60,21 +60,10 @@
 		video_output_inc_texture_frames(video->video);
 
 		for (size_t i = 0; i < video->gpu_encoders.num; i++) {
-<<<<<<< HEAD
-			obs_encoder_t *encoder = video->gpu_encoders.array[i];
-			if (obs_encoder_active(encoder)) {
-				obs_weak_encoder_t *control = encoder->control;
-				if (control->ref.refs != -1) {
-					da_push_back(encoders, &encoder);
-					obs_encoder_addref(encoder);
-				}
-			}
-=======
 			obs_encoder_t *encoder = obs_encoder_get_ref(
 				video->gpu_encoders.array[i]);
 			if (encoder)
 				da_push_back(encoders, &encoder);
->>>>>>> 4c0d4a1d
 		}
 
 		pthread_mutex_unlock(&video->gpu_encoder_mutex);
