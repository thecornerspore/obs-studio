/******************************************************************************
	Copyright (C) 2013-2014 by Hugh Bailey <obs.jim@gmail.com>

	This program is free software: you can redistribute it and/or modify
	it under the terms of the GNU General Public License as published by
	the Free Software Foundation, either version 2 of the License, or
	(at your option) any later version.

	This program is distributed in the hope that it will be useful,
	but WITHOUT ANY WARRANTY; without even the implied warranty of
	MERCHANTABILITY or FITNESS FOR A PARTICULAR PURPOSE.  See the
	GNU General Public License for more details.

	You should have received a copy of the GNU General Public License
	along with this program.  If not, see <http://www.gnu.org/licenses/>.
******************************************************************************/

#include <inttypes.h>
#include <signal.h>

#include "graphics/matrix4.h"
#include "callback/calldata.h"

#include "obs.h"
#include "obs-internal.h"

struct obs_core *obs = NULL;

static THREAD_LOCAL bool is_ui_thread = false;
const bool key_processing_enabled = false;

extern void add_default_module_paths(void);
extern char *find_libobs_data_file(const char *file);

static inline void make_video_info(struct video_output_info *vi,
				   struct obs_video_info *ovi)
{
	vi->name = "video";
	vi->format = ovi->output_format;
	vi->fps_num = ovi->fps_num;
	vi->fps_den = ovi->fps_den;
	vi->width = ovi->output_width;
	vi->height = ovi->output_height;
	vi->range = ovi->range;
	vi->colorspace = ovi->colorspace;
	vi->cache_size = 6;
}

static inline void calc_gpu_conversion_sizes(struct obs_core_video_mix *video)
{
	const struct video_output_info *info =
		video_output_get_info(video->video);

	video->conversion_needed = false;
	video->conversion_techs[0] = NULL;
	video->conversion_techs[1] = NULL;
	video->conversion_techs[2] = NULL;
	video->conversion_width_i = 0.f;
	video->conversion_height_i = 0.f;

	switch ((uint32_t)info->format) {
	case VIDEO_FORMAT_I420:
		video->conversion_needed = true;
		video->conversion_techs[0] = "Planar_Y";
		video->conversion_techs[1] = "Planar_U_Left";
		video->conversion_techs[2] = "Planar_V_Left";
		video->conversion_width_i = 1.f / (float)info->width;
		break;
	case VIDEO_FORMAT_NV12:
		video->conversion_needed = true;
		video->conversion_techs[0] = "NV12_Y";
		video->conversion_techs[1] = "NV12_UV";
		video->conversion_width_i = 1.f / (float)info->width;
		break;
	case VIDEO_FORMAT_I444:
		video->conversion_needed = true;
		video->conversion_techs[0] = "Planar_Y";
		video->conversion_techs[1] = "Planar_U";
		video->conversion_techs[2] = "Planar_V";
		break;
	case VIDEO_FORMAT_I010:
		video->conversion_needed = true;
		video->conversion_width_i = 1.f / (float)info->width;
		video->conversion_height_i = 1.f / (float)info->height;
		if (info->colorspace == VIDEO_CS_2100_PQ) {
			video->conversion_techs[0] = "I010_PQ_Y";
			video->conversion_techs[1] = "I010_PQ_U";
			video->conversion_techs[2] = "I010_PQ_V";
		} else if (info->colorspace == VIDEO_CS_2100_HLG) {
			video->conversion_techs[0] = "I010_HLG_Y";
			video->conversion_techs[1] = "I010_HLG_U";
			video->conversion_techs[2] = "I010_HLG_V";
		} else {
			video->conversion_techs[0] = "I010_SRGB_Y";
			video->conversion_techs[1] = "I010_SRGB_U";
			video->conversion_techs[2] = "I010_SRGB_V";
		}
		break;
	case VIDEO_FORMAT_P010:
		video->conversion_needed = true;
		video->conversion_width_i = 1.f / (float)info->width;
		video->conversion_height_i = 1.f / (float)info->height;
		if (info->colorspace == VIDEO_CS_2100_PQ) {
			video->conversion_techs[0] = "P010_PQ_Y";
			video->conversion_techs[1] = "P010_PQ_UV";
		} else if (info->colorspace == VIDEO_CS_2100_HLG) {
			video->conversion_techs[0] = "P010_HLG_Y";
			video->conversion_techs[1] = "P010_HLG_UV";
		} else {
			video->conversion_techs[0] = "P010_SRGB_Y";
			video->conversion_techs[1] = "P010_SRGB_UV";
		}
	}
}

static bool obs_init_gpu_conversion(struct obs_core_video_mix *video)
{
	const struct video_output_info *info =
		video_output_get_info(video->video);

	calc_gpu_conversion_sizes(video);

	video->using_nv12_tex =
		info->format == VIDEO_FORMAT_NV12 ? gs_nv12_available() : false;
	video->using_p010_tex =
		info->format == VIDEO_FORMAT_P010 ? gs_p010_available() : false;

	if (!video->conversion_needed) {
		blog(LOG_INFO, "GPU conversion not available for format: %u",
			 (unsigned int)info->format);
		video->gpu_conversion = false;
		video->using_nv12_tex = false;
		video->using_p010_tex = false;
		blog(LOG_INFO, "NV12 texture support not available");
		return true;
	}

	if (video->using_nv12_tex)
		blog(LOG_INFO, "NV12 texture support enabled");
	else
		blog(LOG_INFO, "NV12 texture support not available");

	if (video->using_p010_tex)
		blog(LOG_INFO, "P010 texture support enabled");
	else
		blog(LOG_INFO, "P010 texture support not available");

	video->convert_textures[0] = NULL;
	video->convert_textures[1] = NULL;
	video->convert_textures[2] = NULL;
#ifdef _WIN32
	video->convert_textures_encode[0] = NULL;
	video->convert_textures_encode[1] = NULL;
	video->convert_textures_encode[2] = NULL;
	if (video->using_nv12_tex) {
		if (!gs_texture_create_nv12(&video->convert_textures_encode[0],
					    &video->convert_textures_encode[1],
					    info->width, info->height,
					    GS_RENDER_TARGET |
						    GS_SHARED_KM_TEX)) {
			return false;
		}
	} else if (video->using_p010_tex) {
		if (!gs_texture_create_p010(&video->convert_textures_encode[0],
					    &video->convert_textures_encode[1],
					    info->width, info->height,
					    GS_RENDER_TARGET |
						    GS_SHARED_KM_TEX)) {
			return false;
		}
	}
#endif

	bool success = true;

	switch (info->format) {
	case VIDEO_FORMAT_I420:
		video->convert_textures[0] =
			gs_texture_create(info->width, info->height, GS_R8, 1,
					NULL, GS_RENDER_TARGET);
		video->convert_textures[1] =
			gs_texture_create(info->width / 2, info->height / 2,
					GS_R8, 1, NULL, GS_RENDER_TARGET);
		video->convert_textures[2] =
			gs_texture_create(info->width / 2, info->height / 2,
					GS_R8, 1, NULL, GS_RENDER_TARGET);
		if (!video->convert_textures[0] ||
		    !video->convert_textures[1] || !video->convert_textures[2])
			success = false;
		break;
	case VIDEO_FORMAT_NV12:
		video->convert_textures[0] =
			gs_texture_create(info->width, info->height, GS_R8, 1,
					NULL, GS_RENDER_TARGET);
		video->convert_textures[1] =
			gs_texture_create(info->width / 2, info->height / 2,
					GS_R8G8, 1, NULL, GS_RENDER_TARGET);
		if (!video->convert_textures[0] || !video->convert_textures[1])
			success = false;
		break;
	case VIDEO_FORMAT_I444:
		video->convert_textures[0] =
			gs_texture_create(info->width, info->height, GS_R8, 1,
					NULL, GS_RENDER_TARGET);
		video->convert_textures[1] =
			gs_texture_create(info->width, info->height, GS_R8, 1,
					NULL, GS_RENDER_TARGET);
		video->convert_textures[2] =
			gs_texture_create(info->width, info->height, GS_R8, 1,
					NULL, GS_RENDER_TARGET);
		if (!video->convert_textures[0] ||
		    !video->convert_textures[1] || !video->convert_textures[2])
			success = false;
		break;
	case VIDEO_FORMAT_I010:
		video->convert_textures[0] =
			gs_texture_create(info->width, info->height, GS_R16, 1,
					NULL, GS_RENDER_TARGET);
		video->convert_textures[1] =
			gs_texture_create(info->width / 2, info->height / 2,
					GS_R16, 1, NULL, GS_RENDER_TARGET);
		video->convert_textures[2] =
			gs_texture_create(info->width / 2, info->height / 2,
					GS_R16, 1, NULL, GS_RENDER_TARGET);
		if (!video->convert_textures[0] ||
		    !video->convert_textures[1] || !video->convert_textures[2])
			success = false;
		break;
	case VIDEO_FORMAT_P010:
		video->convert_textures[0] =
			gs_texture_create(info->width, info->height, GS_R16, 1,
					NULL, GS_RENDER_TARGET);
		video->convert_textures[1] =
			gs_texture_create(info->width / 2, info->height / 2,
					GS_RG16, 1, NULL, GS_RENDER_TARGET);
		if (!video->convert_textures[0] || !video->convert_textures[1])
			success = false;
		break;
	}

	if (!success) {
		for (size_t c = 0; c < NUM_CHANNELS; c++) {
			if (video->convert_textures[c]) {
				gs_texture_destroy(video->convert_textures[c]);
				video->convert_textures[c] = NULL;
			}
#ifdef _WIN32
			if (video->convert_textures_encode[c]) {
				gs_texture_destroy(
					video->convert_textures_encode[c]);
				video->convert_textures_encode[c] = NULL;
			}
#endif
		}
	}

	return success;
}

static bool obs_init_gpu_copy_surfaces(struct obs_core_video_mix *video,
					   size_t i)
{
	const struct video_output_info *info =
		video_output_get_info(video->video);
	switch (info->format) {
	case VIDEO_FORMAT_I420:
		video->copy_surfaces[i][0] = gs_stagesurface_create(
			info->width, info->height, GS_R8);
		if (!video->copy_surfaces[i][0])
			return false;
		video->copy_surfaces[i][1] = gs_stagesurface_create(
			info->width / 2, info->height / 2, GS_R8);
		if (!video->copy_surfaces[i][1])
			return false;
		video->copy_surfaces[i][2] = gs_stagesurface_create(
			info->width / 2, info->height / 2, GS_R8);
		if (!video->copy_surfaces[i][2])
			return false;
		break;
	case VIDEO_FORMAT_NV12:
		video->copy_surfaces[i][0] = gs_stagesurface_create(
			info->width, info->height, GS_R8);
		if (!video->copy_surfaces[i][0])
			return false;
		video->copy_surfaces[i][1] = gs_stagesurface_create(
			info->width / 2, info->height / 2, GS_R8G8);
		if (!video->copy_surfaces[i][1])
			return false;
		break;
	case VIDEO_FORMAT_I444:
		video->copy_surfaces[i][0] = gs_stagesurface_create(
			info->width, info->height, GS_R8);
		if (!video->copy_surfaces[i][0])
			return false;
		video->copy_surfaces[i][1] = gs_stagesurface_create(
			info->width, info->height, GS_R8);
		if (!video->copy_surfaces[i][1])
			return false;
		video->copy_surfaces[i][2] = gs_stagesurface_create(
			info->width, info->height, GS_R8);
		if (!video->copy_surfaces[i][2])
			return false;
		break;
	case VIDEO_FORMAT_I010:
		video->copy_surfaces[i][0] = gs_stagesurface_create(
			info->width, info->height, GS_R16);
		if (!video->copy_surfaces[i][0])
			return false;
		video->copy_surfaces[i][1] = gs_stagesurface_create(
			info->width / 2, info->height / 2, GS_R16);
		if (!video->copy_surfaces[i][1])
			return false;
		video->copy_surfaces[i][2] = gs_stagesurface_create(
			info->width / 2, info->height / 2, GS_R16);
		if (!video->copy_surfaces[i][2])
			return false;
		break;
	case VIDEO_FORMAT_P010:
		video->copy_surfaces[i][0] = gs_stagesurface_create(
			info->width, info->height, GS_R16);
		if (!video->copy_surfaces[i][0])
			return false;
		video->copy_surfaces[i][1] = gs_stagesurface_create(
			info->width / 2, info->height / 2, GS_RG16);
		if (!video->copy_surfaces[i][1])
			return false;
		break;
	default:
		break;
	}

	return true;
}

static bool obs_init_textures(struct obs_core_video_mix *video)
{
	const struct video_output_info *info =
		video_output_get_info(video->video);

	bool success = true;

	for (size_t i = 0; i < NUM_TEXTURES; i++) {
#ifdef _WIN32
		if (video->using_nv12_tex) {
			video->copy_surfaces_encode[i] =
				gs_stagesurface_create_nv12(info->width,
								info->height);
			if (!video->copy_surfaces_encode[i]) {
				success = false;
				break;
			}
		} else if (video->using_p010_tex) {
			video->copy_surfaces_encode[i] =
				gs_stagesurface_create_p010(info->width,
								info->height);
			if (!video->copy_surfaces_encode[i]) {
				success = false;
				break;
			}
		}
#endif

		if (video->gpu_conversion) {
			if (!obs_init_gpu_copy_surfaces(video, i)) {
				success = false;
				break;
			}
		} else {
			video->copy_surfaces[i][0] = gs_stagesurface_create(
				info->width, info->height, GS_RGBA);
			if (!video->copy_surfaces[i][0]) {
				success = false;
				break;
			}
		}
	}

	enum gs_color_format format = GS_RGBA;
	switch (info->format) {
	case VIDEO_FORMAT_I010:
	case VIDEO_FORMAT_P010:
	case VIDEO_FORMAT_I210:
	case VIDEO_FORMAT_I412:
	case VIDEO_FORMAT_YA2L:
		format = GS_RGBA16F;
	}

	enum gs_color_space space = GS_CS_SRGB;
	switch (info->colorspace) {
	case VIDEO_CS_2100_PQ:
	case VIDEO_CS_2100_HLG:
		space = GS_CS_709_EXTENDED;
		break;
	default:
		switch (info->format) {
		case VIDEO_FORMAT_I010:
		case VIDEO_FORMAT_P010:
			space = GS_CS_SRGB_16F;
		}
	}

	video->render_texture =
		gs_texture_create(obs->video.base_width, obs->video.base_height,
				  format, 1, NULL, GS_RENDER_TARGET);
	if (!video->render_texture)
		success = false;

	video->output_texture = gs_texture_create(
		info->width, info->height, format, 1, NULL, GS_RENDER_TARGET);
	if (!video->output_texture)
		success = false;

	if (success) {
		video->render_space = space;
	} else {
		for (size_t i = 0; i < NUM_TEXTURES; i++) {
			for (size_t c = 0; c < NUM_CHANNELS; c++) {
				if (video->copy_surfaces[i][c]) {
					gs_stagesurface_destroy(
						video->copy_surfaces[i][c]);
					video->copy_surfaces[i][c] = NULL;
				}
			}
#ifdef _WIN32
			if (video->copy_surfaces_encode[i]) {
				gs_stagesurface_destroy(
					video->copy_surfaces_encode[i]);
				video->copy_surfaces_encode[i] = NULL;
			}
#endif
		}

		if (video->render_texture) {
			gs_texture_destroy(video->render_texture);
			video->render_texture = NULL;
		}

		if (video->output_texture) {
			gs_texture_destroy(video->output_texture);
			video->output_texture = NULL;
		}
	}

	return success;
}

gs_effect_t *obs_load_effect(gs_effect_t **effect, const char *file)
{
	if (!*effect) {
		char *filename = obs_find_data_file(file);
		*effect = gs_effect_create_from_file(filename, NULL);
		bfree(filename);
	}

	return *effect;
}

static int obs_init_graphics(struct obs_video_info *ovi)
{
	struct obs_core_video *video = &obs->video;
	uint8_t transparent_tex_data[2 * 2 * 4] = {0};
	const uint8_t *transparent_tex = transparent_tex_data;
	struct gs_sampler_info point_sampler = {0};
	bool success = true;
	int errorcode;

	errorcode =
		gs_create(&video->graphics, ovi->graphics_module, ovi->adapter);
	if (errorcode != GS_SUCCESS) {
		switch (errorcode) {
		case GS_ERROR_MODULE_NOT_FOUND:
			return OBS_VIDEO_MODULE_NOT_FOUND;
		case GS_ERROR_NOT_SUPPORTED:
			return OBS_VIDEO_NOT_SUPPORTED;
		default:
			return OBS_VIDEO_FAIL;
		}
	}

	gs_enter_context(video->graphics);

	char *filename = obs_find_data_file("default.effect");
	video->default_effect = gs_effect_create_from_file(filename, NULL);
	bfree(filename);

	if (gs_get_device_type() == GS_DEVICE_OPENGL) {
		filename = obs_find_data_file("default_rect.effect");
		video->default_rect_effect =
			gs_effect_create_from_file(filename, NULL);
		bfree(filename);
	}

	filename = obs_find_data_file("opaque.effect");
	video->opaque_effect = gs_effect_create_from_file(filename, NULL);
	bfree(filename);

	filename = obs_find_data_file("solid.effect");
	video->solid_effect = gs_effect_create_from_file(filename, NULL);
	bfree(filename);

	filename = obs_find_data_file("repeat.effect");
	video->repeat_effect = gs_effect_create_from_file(filename, NULL);
	bfree(filename);

	filename = obs_find_data_file("format_conversion.effect");
	video->conversion_effect = gs_effect_create_from_file(filename, NULL);
	bfree(filename);

	filename = obs_find_data_file("bicubic_scale.effect");
	video->bicubic_effect = gs_effect_create_from_file(filename, NULL);
	bfree(filename);

	filename = obs_find_data_file("lanczos_scale.effect");
	video->lanczos_effect = gs_effect_create_from_file(filename, NULL);
	bfree(filename);

	filename = obs_find_data_file("area.effect");
	video->area_effect = gs_effect_create_from_file(filename, NULL);
	bfree(filename);

	filename = obs_find_data_file("bilinear_lowres_scale.effect");
	video->bilinear_lowres_effect =
		gs_effect_create_from_file(filename, NULL);
	bfree(filename);

	filename = obs_find_data_file("premultiplied_alpha.effect");
	video->premultiplied_alpha_effect =
		gs_effect_create_from_file(filename, NULL);
	bfree(filename);

	point_sampler.max_anisotropy = 1;
	video->point_sampler = gs_samplerstate_create(&point_sampler);

	obs->video.transparent_texture =
		gs_texture_create(2, 2, GS_RGBA, 1, &transparent_tex, 0);

	if (!video->default_effect)
		success = false;
	if (gs_get_device_type() == GS_DEVICE_OPENGL) {
		if (!video->default_rect_effect)
			success = false;
	}
	if (!video->opaque_effect)
		success = false;
	if (!video->solid_effect)
		success = false;
	if (!video->conversion_effect)
		success = false;
	if (!video->premultiplied_alpha_effect)
		success = false;
	if (!video->transparent_texture)
		success = false;
	if (!video->point_sampler)
		success = false;

	gs_leave_context();
	return success ? OBS_VIDEO_SUCCESS : OBS_VIDEO_FAIL;
}

static inline void set_video_matrix(struct obs_core_video_mix *video,
					struct video_output_info *info)
{
	struct matrix4 mat;
	struct vec4 r_row;

	if (format_is_yuv(info->format)) {
		video_format_get_parameters_for_format(
			info->colorspace, info->range, info->format,
			(float *)&mat, NULL, NULL);
		matrix4_inv(&mat, &mat);

		/* swap R and G */
		r_row = mat.x;
		mat.x = mat.y;
		mat.y = r_row;
	} else {
		matrix4_identity(&mat);
	}

	memcpy(video->color_matrix, &mat, sizeof(float) * 16);
}

<<<<<<< HEAD
int obs_init_video_mix(struct obs_video_info *ovi,
			   struct obs_core_video_mix *video)
=======
static int obs_init_video_mix(struct obs_video_info *ovi,
			      struct obs_core_video_mix *video)
>>>>>>> 2ca0e7cc
{
	struct video_output_info vi;

	pthread_mutex_init_value(&video->gpu_encoder_mutex);

	make_video_info(&vi, ovi);
	video->gpu_conversion = ovi->gpu_conversion;
	video->scale_type = ovi->scale_type;
	video->gpu_was_active = false;
	video->raw_was_active = false;
	video->was_active = false;

	set_video_matrix(video, &vi);

	int errorcode = video_output_open(&video->video, &vi);
	if (errorcode != VIDEO_OUTPUT_SUCCESS) {
		if (errorcode == VIDEO_OUTPUT_INVALIDPARAM) {
			blog(LOG_ERROR, "Invalid video parameters specified");
			return OBS_VIDEO_INVALID_PARAM;
		} else {
			blog(LOG_ERROR, "Could not open video output");
		}
		return OBS_VIDEO_FAIL;
	}

	if (pthread_mutex_init(&video->gpu_encoder_mutex, NULL) < 0)
		return OBS_VIDEO_FAIL;

	gs_enter_context(obs->video.graphics);

	if (video->gpu_conversion && !obs_init_gpu_conversion(video))
		return OBS_VIDEO_FAIL;
	if (!obs_init_textures(video))
		return OBS_VIDEO_FAIL;

	gs_leave_context();

	return OBS_VIDEO_SUCCESS;
}

struct obs_core_video_mix *obs_create_video_mix(struct obs_video_info *ovi)
{
	struct obs_core_video_mix *video =
		bzalloc(sizeof(struct obs_core_video_mix));
	if (obs_init_video_mix(ovi, video) != OBS_VIDEO_SUCCESS) {
		bfree(video);
		video = NULL;
	}
	return video;
}

static int obs_init_video(struct obs_video_info *ovi)
{
	struct obs_core_video *video = &obs->video;
	video->base_width = ovi->base_width;
	video->base_height = ovi->base_height;
	video->video_frame_interval_ns =
		util_mul_div64(1000000000ULL, ovi->fps_den, ovi->fps_num);
	video->video_half_frame_interval_ns =
		util_mul_div64(500000000ULL, ovi->fps_den, ovi->fps_num);

	if (pthread_mutex_init(&video->task_mutex, NULL) < 0)
		return OBS_VIDEO_FAIL;
	if (pthread_mutex_init(&video->mixes_mutex, NULL) < 0)
		return OBS_VIDEO_FAIL;

	video->ovi = *ovi;

	if (!obs_view_add(&obs->data.main_view))
		return OBS_VIDEO_FAIL;

	int errorcode;
#ifdef __APPLE__
	errorcode = pthread_create(&video->video_thread, NULL,
				   obs_graphics_thread_autorelease, obs);
#else
	errorcode = pthread_create(&video->video_thread, NULL,
				   obs_graphics_thread, obs);
#endif
	if (errorcode != 0)
		return OBS_VIDEO_FAIL;

	video->thread_initialized = true;

	return OBS_VIDEO_SUCCESS;
}

static void stop_video(void)
{
	pthread_mutex_lock(&obs->video.mixes_mutex);
	for (size_t i = 0, num = obs->video.mixes.num; i < num; i++)
		video_output_stop(obs->video.mixes.array[i]->video);
	pthread_mutex_unlock(&obs->video.mixes_mutex);

	struct obs_core_video *video = &obs->video;
	void *thread_retval;

	if (video->thread_initialized) {
		pthread_join(video->video_thread, &thread_retval);
		video->thread_initialized = false;
	}
}

static void obs_free_render_textures(struct obs_core_video_mix *video)
{
	if (!obs->video.graphics)
		return;

	gs_enter_context(obs->video.graphics);

	for (size_t c = 0; c < NUM_CHANNELS; c++) {
		if (video->mapped_surfaces[c]) {
			gs_stagesurface_unmap(video->mapped_surfaces[c]);
			video->mapped_surfaces[c] = NULL;
		}
	}

	for (size_t i = 0; i < NUM_TEXTURES; i++) {
		for (size_t c = 0; c < NUM_CHANNELS; c++) {
			if (video->copy_surfaces[i][c]) {
				gs_stagesurface_destroy(
					video->copy_surfaces[i][c]);
				video->copy_surfaces[i][c] = NULL;
			}

			video->active_copy_surfaces[i][c] = NULL;
		}
#ifdef _WIN32
		if (video->copy_surfaces_encode[i]) {
			gs_stagesurface_destroy(video->copy_surfaces_encode[i]);
			video->copy_surfaces_encode[i] = NULL;
		}
#endif
	}

	gs_texture_destroy(video->render_texture);

	for (size_t c = 0; c < NUM_CHANNELS; c++) {
		if (video->convert_textures[c]) {
			gs_texture_destroy(video->convert_textures[c]);
			video->convert_textures[c] = NULL;
		}
#ifdef _WIN32
		if (video->convert_textures_encode[c]) {
			gs_texture_destroy(video->convert_textures_encode[c]);
			video->convert_textures_encode[c] = NULL;
		}
#endif
	}

	gs_texture_destroy(video->output_texture);
	video->render_texture = NULL;
	video->output_texture = NULL;

	gs_leave_context();
}

void obs_free_video_mix(struct obs_core_video_mix *video)
{
	if (video->video) {
		video_output_close(video->video);
		video->video = NULL;

		obs_free_render_textures(video);

		circlebuf_free(&video->vframe_info_buffer);
		circlebuf_free(&video->vframe_info_buffer_gpu);

		video->texture_rendered = false;
		memset(video->textures_copied, 0,
		       sizeof(video->textures_copied));
		video->texture_converted = false;

		pthread_mutex_destroy(&video->gpu_encoder_mutex);
		pthread_mutex_init_value(&video->gpu_encoder_mutex);
		da_free(video->gpu_encoders);

		video->gpu_encoder_active = 0;
		video->cur_texture = 0;
	}
	bfree(video);
}

static void obs_free_video(void)
{
	pthread_mutex_lock(&obs->video.mixes_mutex);
	size_t num = obs->video.mixes.num;
	if (num)
		blog(LOG_WARNING, "%zu views remain at shutdown", num);
	for (size_t i = 0; i < num; i++) {
		obs_free_video_mix(obs->video.mixes.array[i]);
		obs->video.mixes.array[i] = NULL;
	}
	pthread_mutex_unlock(&obs->video.mixes_mutex);

	pthread_mutex_destroy(&obs->video.mixes_mutex);
	pthread_mutex_init_value(&obs->video.mixes_mutex);
	da_free(obs->video.mixes);

	pthread_mutex_destroy(&obs->video.task_mutex);
	pthread_mutex_init_value(&obs->video.task_mutex);
	circlebuf_free(&obs->video.tasks);
}

static void obs_free_graphics(void)
{
	struct obs_core_video *video = &obs->video;

	if (video->graphics) {
		gs_enter_context(video->graphics);

		gs_texture_destroy(video->transparent_texture);

		gs_samplerstate_destroy(video->point_sampler);

		gs_effect_destroy(video->default_effect);
		gs_effect_destroy(video->default_rect_effect);
		gs_effect_destroy(video->opaque_effect);
		gs_effect_destroy(video->solid_effect);
		gs_effect_destroy(video->conversion_effect);
		gs_effect_destroy(video->bicubic_effect);
		gs_effect_destroy(video->repeat_effect);
		gs_effect_destroy(video->lanczos_effect);
		gs_effect_destroy(video->area_effect);
		gs_effect_destroy(video->bilinear_lowres_effect);
		video->default_effect = NULL;

		gs_leave_context();

		gs_destroy(video->graphics);
		video->graphics = NULL;
	}
}

static void set_audio_thread(void *unused);

static bool obs_init_audio(struct audio_output_info *ai)
{
	struct obs_core_audio *audio = &obs->audio;
	int errorcode;

	pthread_mutex_init_value(&audio->monitoring_mutex);

	if (pthread_mutex_init_recursive(&audio->monitoring_mutex) != 0)
		return false;
	if (pthread_mutex_init(&audio->task_mutex, NULL) != 0)
		return false;

	struct obs_task_info audio_init = {.task = set_audio_thread};
	circlebuf_push_back(&audio->tasks, &audio_init, sizeof(audio_init));

	audio->user_volume = 1.0f;

	audio->monitoring_device_name = bstrdup("Default");
	audio->monitoring_device_id = bstrdup("default");

	errorcode = audio_output_open(&audio->audio, ai);
	if (errorcode == AUDIO_OUTPUT_SUCCESS)
		return true;
	else if (errorcode == AUDIO_OUTPUT_INVALIDPARAM)
		blog(LOG_ERROR, "Invalid audio parameters specified");
	else
		blog(LOG_ERROR, "Could not open audio output");

	return false;
}

static void stop_audio(void)
{
	struct obs_core_audio *audio = &obs->audio;

	if (audio->audio) {
		audio_output_close(audio->audio);
		audio->audio = NULL;
	}
}

static void obs_free_audio(void)
{
	struct obs_core_audio *audio = &obs->audio;
	if (audio->audio)
		audio_output_close(audio->audio);

	circlebuf_free(&audio->buffered_timestamps);
	da_free(audio->render_order);
	da_free(audio->root_nodes);

	da_free(audio->monitors);
	bfree(audio->monitoring_device_name);
	bfree(audio->monitoring_device_id);
	circlebuf_free(&audio->tasks);
	pthread_mutex_destroy(&audio->task_mutex);
	pthread_mutex_destroy(&audio->monitoring_mutex);

	memset(audio, 0, sizeof(struct obs_core_audio));
}

static bool obs_init_data(void)
{
	struct obs_core_data *data = &obs->data;

	assert(data != NULL);

	pthread_mutex_init_value(&obs->data.displays_mutex);
	pthread_mutex_init_value(&obs->data.draw_callbacks_mutex);

	if (pthread_mutex_init_recursive(&data->sources_mutex) != 0)
		goto fail;
	if (pthread_mutex_init_recursive(&data->audio_sources_mutex) != 0)
		goto fail;
	if (pthread_mutex_init_recursive(&data->displays_mutex) != 0)
		goto fail;
	if (pthread_mutex_init_recursive(&data->outputs_mutex) != 0)
		goto fail;
	if (pthread_mutex_init_recursive(&data->encoders_mutex) != 0)
		goto fail;
	if (pthread_mutex_init_recursive(&data->services_mutex) != 0)
		goto fail;
	if (pthread_mutex_init_recursive(&obs->data.draw_callbacks_mutex) != 0)
		goto fail;

	if (!obs_view_init(&data->main_view))
		goto fail;

	data->private_data = obs_data_create();
	data->valid = true;

fail:
	return data->valid;
}

void obs_main_view_free(struct obs_view *view)
{
	if (!view)
		return;

	for (size_t i = 0; i < MAX_CHANNELS; i++)
		obs_source_release(view->channels[i]);

	memset(view->channels, 0, sizeof(view->channels));
	pthread_mutex_destroy(&view->channels_mutex);
}

#define FREE_OBS_LINKED_LIST(type)                                         \
	do {                                                               \
		int unfreed = 0;                                           \
		while (data->first_##type) {                               \
			obs_##type##_destroy(data->first_##type);          \
			unfreed++;                                         \
		}                                                          \
		if (unfreed)                                               \
			blog(LOG_INFO, "\t%d " #type "(s) were remaining", \
			     unfreed);                                     \
	} while (false)

static void obs_free_data(void)
{
	struct obs_core_data *data = &obs->data;

	data->valid = false;

	obs_view_remove(&data->main_view);
	obs_main_view_free(&data->main_view);

	blog(LOG_INFO, "Freeing OBS context data");

	FREE_OBS_LINKED_LIST(source);
	FREE_OBS_LINKED_LIST(output);
	FREE_OBS_LINKED_LIST(encoder);
	FREE_OBS_LINKED_LIST(display);
	FREE_OBS_LINKED_LIST(service);

	os_task_queue_wait(obs->destruction_task_thread);

	pthread_mutex_destroy(&data->sources_mutex);
	pthread_mutex_destroy(&data->audio_sources_mutex);
	pthread_mutex_destroy(&data->displays_mutex);
	pthread_mutex_destroy(&data->outputs_mutex);
	pthread_mutex_destroy(&data->encoders_mutex);
	pthread_mutex_destroy(&data->services_mutex);
	pthread_mutex_destroy(&data->draw_callbacks_mutex);
	da_free(data->draw_callbacks);
	da_free(data->tick_callbacks);
	obs_data_release(data->private_data);
}

static const char *obs_signals[] = {
	"void source_create(ptr source)",
	"void source_destroy(ptr source)",
	"void source_remove(ptr source)",
	"void source_save(ptr source)",
	"void source_load(ptr source)",
	"void source_activate(ptr source)",
	"void source_deactivate(ptr source)",
	"void source_show(ptr source)",
	"void source_hide(ptr source)",
	"void source_audio_activate(ptr source)",
	"void source_audio_deactivate(ptr source)",
	"void source_rename(ptr source, string new_name, string prev_name)",
	"void source_volume(ptr source, in out float volume)",
	"void source_volume_level(ptr source, float level, float magnitude, "
	"float peak)",
	"void source_transition_start(ptr source)",
	"void source_transition_video_stop(ptr source)",
	"void source_transition_stop(ptr source)",

	"void channel_change(int channel, in out ptr source, ptr prev_source)",
	"void master_volume(in out float volume)",

	"void hotkey_layout_change()",
	"void hotkey_register(ptr hotkey)",
	"void hotkey_unregister(ptr hotkey)",
	"void hotkey_bindings_changed(ptr hotkey)",

	NULL,
};

static inline bool obs_init_handlers(void)
{
	obs->signals = signal_handler_create();
	if (!obs->signals)
		return false;

	obs->procs = proc_handler_create();
	if (!obs->procs)
		return false;

	return signal_handler_add_array(obs->signals, obs_signals);
}

static pthread_once_t obs_pthread_once_init_token = PTHREAD_ONCE_INIT;
static inline bool obs_init_hotkeys(void)
{
	struct obs_core_hotkeys *hotkeys = &obs->hotkeys;
	bool success = false;

	assert(hotkeys != NULL);

	da_init(hotkeys->hotkeys);
	hotkeys->signals = obs->signals;
	hotkeys->name_map_init_token = obs_pthread_once_init_token;
	hotkeys->mute = bstrdup("Mute");
	hotkeys->unmute = bstrdup("Unmute");
	hotkeys->push_to_mute = bstrdup("Push-to-mute");
	hotkeys->push_to_talk = bstrdup("Push-to-talk");
	hotkeys->sceneitem_show = bstrdup("Show '%1'");
	hotkeys->sceneitem_hide = bstrdup("Hide '%1'");

	if (key_processing_enabled)
		if (!obs_hotkeys_platform_init(hotkeys))
			return false;

	if (pthread_mutex_init_recursive(&hotkeys->mutex) != 0)
		goto fail;

	if (os_event_init(&hotkeys->stop_event, OS_EVENT_TYPE_MANUAL) != 0)
		goto fail;
	if (key_processing_enabled) {
		if (pthread_create(&hotkeys->hotkey_thread, NULL, obs_hotkey_thread,
			   NULL))
			goto fail;

		hotkeys->strict_modifiers = true;
		hotkeys->hotkey_thread_initialized = true;
	}

	success = true;

fail:
	return success;
}

static inline void stop_hotkeys(void)
{
	struct obs_core_hotkeys *hotkeys = &obs->hotkeys;
	void *thread_ret;

	if (hotkeys->hotkey_thread_initialized) {
		os_event_signal(hotkeys->stop_event);
		pthread_join(hotkeys->hotkey_thread, &thread_ret);
		hotkeys->hotkey_thread_initialized = false;
	}

	os_event_destroy(hotkeys->stop_event);
	obs_hotkeys_free();
}

static inline void obs_free_hotkeys(void)
{
	struct obs_core_hotkeys *hotkeys = &obs->hotkeys;

	bfree(hotkeys->mute);
	bfree(hotkeys->unmute);
	bfree(hotkeys->push_to_mute);
	bfree(hotkeys->push_to_talk);
	bfree(hotkeys->sceneitem_show);
	bfree(hotkeys->sceneitem_hide);

	obs_hotkey_name_map_free();

	if (key_processing_enabled)
		obs_hotkeys_platform_free(hotkeys);

	pthread_mutex_destroy(&hotkeys->mutex);
}

extern const struct obs_source_info scene_info;
extern const struct obs_source_info group_info;

static const char *submix_name(void *unused)
{
	UNUSED_PARAMETER(unused);
	return "Audio line (internal use only)";
}

const struct obs_source_info audio_line_info = {
	.id = "audio_line",
	.type = OBS_SOURCE_TYPE_INPUT,
	.output_flags = OBS_SOURCE_AUDIO | OBS_SOURCE_CAP_DISABLED |
			OBS_SOURCE_SUBMIX,
	.get_name = submix_name,
};

extern void log_system_info(void);

static bool obs_init(const char *locale, const char *module_config_path,
			 profiler_name_store_t *store)
{
	obs = bzalloc(sizeof(struct obs_core));

	pthread_mutex_init_value(&obs->audio.monitoring_mutex);
	pthread_mutex_init_value(&obs->audio.task_mutex);
	pthread_mutex_init_value(&obs->video.task_mutex);
	pthread_mutex_init_value(&obs->video.mixes_mutex);

	obs->name_store_owned = !store;
	obs->name_store = store ? store : profiler_name_store_create();
	if (!obs->name_store) {
		blog(LOG_ERROR, "Couldn't create profiler name store");
		return false;
	}

	log_system_info();

	if (!obs_init_data())
		return false;
	if (!obs_init_handlers())
		return false;
	if (!obs_init_hotkeys())
		return false;

	obs->destruction_task_thread = os_task_queue_create();
	if (!obs->destruction_task_thread)
		return false;

	if (module_config_path)
		obs->module_config_path = bstrdup(module_config_path);
	obs->locale = bstrdup(locale);
	obs_register_source(&scene_info);
	obs_register_source(&group_info);
	obs_register_source(&audio_line_info);
	add_default_module_paths();
	obs->multiple_rendering = false;
	obs->replay_buffer_rendering_mode =
		OBS_RECORDING_REPLAY_BUFFER_RENDERING;
	obs->video_rendering_mode = OBS_MAIN_VIDEO_RENDERING;
	obs->audio_rendering_mode = OBS_MAIN_AUDIO_RENDERING;
	return true;
}

#ifdef _WIN32
extern bool initialize_com(void);
extern void uninitialize_com(void);
static bool com_initialized = false;
#endif

/* Separate from actual context initialization
 * since this can be set before startup and persist
 * after shutdown. */
static DARRAY(struct dstr) core_module_paths = {0};

char *obs_find_data_file(const char *file)
{
	struct dstr path = {0};

	char *result = find_libobs_data_file(file);
	if (result)
		return result;

	for (size_t i = 0; i < core_module_paths.num; ++i) {
		if (check_path(file, core_module_paths.array[i].array, &path))
			return path.array;
	}

	dstr_free(&path);
	return NULL;
}

void obs_add_data_path(const char *path)
{
	struct dstr *new_path = da_push_back_new(core_module_paths);
	dstr_init_copy(new_path, path);
}

bool obs_remove_data_path(const char *path)
{
	for (size_t i = 0; i < core_module_paths.num; ++i) {
		int result = dstr_cmp(&core_module_paths.array[i], path);

		if (result == 0) {
			dstr_free(&core_module_paths.array[i]);
			da_erase(core_module_paths, i);
			return true;
		}
	}

	return false;
}

static const char *obs_startup_name = "obs_startup";
bool obs_startup(const char *locale, const char *module_config_path,
		 profiler_name_store_t *store)
{
	bool success;

	signal(SIGABRT, &handle_aborts); 
	profile_start(obs_startup_name);

	if (obs) {
		blog(LOG_WARNING, "Tried to call obs_startup more than once");
		return false;
	}

#ifdef _WIN32
	com_initialized = initialize_com();
#endif

	success = obs_init(locale, module_config_path, store);
	profile_end(obs_startup_name);
	if (!success)
		obs_shutdown();

	return success;
}

static struct obs_cmdline_args cmdline_args = {0, NULL};
void obs_set_cmdline_args(int argc, const char *const *argv)
{
	char *data;
	size_t len;
	int i;

	/* Once argc is set (non-zero) we shouldn't call again */
	if (cmdline_args.argc)
		return;

	cmdline_args.argc = argc;

	/* Safely copy over argv */
	len = 0;
	for (i = 0; i < argc; i++)
		len += strlen(argv[i]) + 1;

	cmdline_args.argv = bmalloc(sizeof(char *) * (argc + 1) + len);
	data = (char *)cmdline_args.argv + sizeof(char *) * (argc + 1);

	for (i = 0; i < argc; i++) {
		cmdline_args.argv[i] = data;
		len = strlen(argv[i]) + 1;
		memcpy(data, argv[i], len);
		data += len;
	}

	cmdline_args.argv[argc] = NULL;
}

struct obs_cmdline_args obs_get_cmdline_args(void)
{
	return cmdline_args;
}

void obs_shutdown(void)
{
	struct obs_module *module;

	obs_wait_for_destroy_queue();

	for (size_t i = 0; i < obs->source_types.num; i++) {
		struct obs_source_info *item = &obs->source_types.array[i];
		if (item->type_data && item->free_type_data)
			item->free_type_data(item->type_data);
		if (item->id)
			bfree((void *)item->id);
	}
	da_free(obs->source_types);

#define FREE_REGISTERED_TYPES(structure, list)                         \
	do {                                                           \
		for (size_t i = 0; i < list.num; i++) {                \
			struct structure *item = &list.array[i];       \
			if (item->type_data && item->free_type_data)   \
				item->free_type_data(item->type_data); \
		}                                                      \
		da_free(list);                                         \
	} while (false)

	FREE_REGISTERED_TYPES(obs_output_info, obs->output_types);
	FREE_REGISTERED_TYPES(obs_encoder_info, obs->encoder_types);
	FREE_REGISTERED_TYPES(obs_service_info, obs->service_types);
	FREE_REGISTERED_TYPES(obs_modal_ui, obs->modal_ui_callbacks);
	FREE_REGISTERED_TYPES(obs_modeless_ui, obs->modeless_ui_callbacks);

#undef FREE_REGISTERED_TYPES

	da_free(obs->input_types);
	da_free(obs->filter_types);
	da_free(obs->transition_types);

	stop_video();
	stop_audio();
	stop_hotkeys();

	module = obs->first_module;
	while (module) {
		struct obs_module *next = module->next;
		free_module(module);
		module = next;
	}
	obs->first_module = NULL;

	obs_free_data();
	obs_free_audio();
	obs_free_video();
	os_task_queue_destroy(obs->destruction_task_thread);
	obs_free_hotkeys();
	obs_free_graphics();
	proc_handler_destroy(obs->procs);
	signal_handler_destroy(obs->signals);
	obs->procs = NULL;
	obs->signals = NULL;

	for (size_t i = 0; i < obs->module_paths.num; i++)
		free_module_path(obs->module_paths.array + i);
	da_free(obs->module_paths);

	if (obs->name_store_owned)
		profiler_name_store_free(obs->name_store);

	bfree(obs->module_config_path);
	bfree(obs->locale);
	bfree(obs);
	obs = NULL;
	bfree(cmdline_args.argv);

#ifdef _WIN32
	if (com_initialized)
		uninitialize_com();
#endif
}

bool obs_initialized(void)
{
	return obs != NULL;
}

uint32_t obs_get_version(void)
{
	return LIBOBS_API_VER;
}

const char *obs_get_version_string(void)
{
	return OBS_VERSION;
}

void obs_set_locale(const char *locale)
{
	struct obs_module *module;

	if (obs->locale)
		bfree(obs->locale);
	obs->locale = bstrdup(locale);

	module = obs->first_module;
	while (module) {
		if (module->set_locale)
			module->set_locale(locale);

		module = module->next;
	}
}

const char *obs_get_locale(void)
{
	return obs->locale;
}

#define OBS_SIZE_MIN 2
#define OBS_SIZE_MAX (32 * 1024)

static inline bool size_valid(uint32_t width, uint32_t height)
{
	return (width >= OBS_SIZE_MIN && height >= OBS_SIZE_MIN &&
		width <= OBS_SIZE_MAX && height <= OBS_SIZE_MAX);
}

int obs_reset_video(struct obs_video_info *ovi)
{
	if (!obs)
		return OBS_VIDEO_FAIL;

	/* don't allow changing of video settings if active. */
	if (obs_video_active())
		return OBS_VIDEO_CURRENTLY_ACTIVE;

	if (!size_valid(ovi->output_width, ovi->output_height) ||
		!size_valid(ovi->base_width, ovi->base_height))
		return OBS_VIDEO_INVALID_PARAM;

	blog(LOG_INFO, "About to stop and reset video");
	stop_video();
	obs_free_video();
	blog(LOG_INFO, "Video stopped and ready too init");

	/* align to multiple-of-two and SSE alignment sizes */
	ovi->output_width &= 0xFFFFFFFC;
	ovi->output_height &= 0xFFFFFFFE;

	if (!obs->video.graphics) {
		int errorcode = obs_init_graphics(ovi);
		if (errorcode != OBS_VIDEO_SUCCESS) {
			obs_free_graphics();
			return errorcode;
		}
	}

	const char *scale_type_name = "";
	switch (ovi->scale_type) {
	case OBS_SCALE_DISABLE:
		scale_type_name = "Disabled";
		break;
	case OBS_SCALE_POINT:
		scale_type_name = "Point";
		break;
	case OBS_SCALE_BICUBIC:
		scale_type_name = "Bicubic";
		break;
	case OBS_SCALE_BILINEAR:
		scale_type_name = "Bilinear";
		break;
	case OBS_SCALE_LANCZOS:
		scale_type_name = "Lanczos";
		break;
	case OBS_SCALE_AREA:
		scale_type_name = "Area";
		break;
	}

	bool yuv = format_is_yuv(ovi->output_format);
	const char *yuv_format = get_video_colorspace_name(ovi->colorspace);
	const char *yuv_range =
		get_video_range_name(ovi->output_format, ovi->range);

	blog(LOG_INFO, "---------------------------------");
	blog(LOG_INFO,
		 "video settings reset:\n"
		 "\tbase resolution:   %dx%d\n"
		 "\toutput resolution: %dx%d\n"
		 "\tdownscale filter:  %s\n"
	     "\tfps:               %d/%d\n"
	     "\tformat:            %s\n"
	     "\tYUV mode:          %s%s%s",
		 ovi->base_width, ovi->base_height, ovi->output_width,
		 ovi->output_height, scale_type_name, ovi->fps_num, ovi->fps_den,
		 get_video_format_name(ovi->output_format),
		 yuv ? yuv_format : "None", yuv ? "/" : "", yuv ? yuv_range : "");

	return obs_init_video(ovi);
}

#ifndef SEC_TO_MSEC
#define SEC_TO_MSEC 1000
#endif

bool obs_reset_audio2(const struct obs_audio_info2 *oai)
{
	struct obs_core_audio *audio = &obs->audio;
	struct audio_output_info ai;

	/* don't allow changing of audio settings if active. */
	if (!obs || (audio->audio && audio_output_active(audio->audio)))
		return false;

	obs_free_audio();
	if (!oai)
		return true;

	if (oai->max_buffering_ms) {
		uint32_t max_frames = oai->max_buffering_ms *
					  oai->samples_per_sec / SEC_TO_MSEC;
		max_frames += (AUDIO_OUTPUT_FRAMES - 1);
		audio->max_buffering_ticks = max_frames / AUDIO_OUTPUT_FRAMES;
	} else {
		audio->max_buffering_ticks = 45;
	}
	audio->fixed_buffer = oai->fixed_buffering;

	int max_buffering_ms = audio->max_buffering_ticks *
				   AUDIO_OUTPUT_FRAMES * SEC_TO_MSEC /
				   (int)oai->samples_per_sec;

	ai.name = "Audio";
	ai.samples_per_sec = oai->samples_per_sec;
	ai.format = AUDIO_FORMAT_FLOAT_PLANAR;
	ai.speakers = oai->speakers;
	ai.input_callback = audio_callback;

	blog(LOG_INFO, "---------------------------------");
	blog(LOG_INFO,
		 "audio settings reset:\n"
		 "\tsamples per sec: %d\n"
	     "\tspeakers:        %d\n"
		 "\tmax buffering:   %d milliseconds\n"
		 "\tbuffering type:  %s",
		 (int)ai.samples_per_sec, (int)ai.speakers, max_buffering_ms,
		 oai->fixed_buffering ? "fixed" : "dynamically increasing");

	return obs_init_audio(&ai);
}

bool obs_reset_audio(const struct obs_audio_info *oai)
{
	struct obs_audio_info2 oai2 = {
		.samples_per_sec = oai->samples_per_sec,
		.speakers = oai->speakers,
	};

	return obs_reset_audio2(&oai2);
}

bool obs_get_video_info(struct obs_video_info *ovi)
{
	if (!obs->video.graphics)
		return false;

	*ovi = obs->video.ovi;
	return true;
}

float obs_get_video_sdr_white_level(void)
{
	struct obs_core_video *video = &obs->video;
	return video->graphics ? video->sdr_white_level : 300.f;
}

float obs_get_video_hdr_nominal_peak_level(void)
{
	struct obs_core_video *video = &obs->video;
	return video->graphics ? video->hdr_nominal_peak_level : 1000.f;
}

void obs_set_video_levels(float sdr_white_level, float hdr_nominal_peak_level)
{
	struct obs_core_video *video = &obs->video;
	assert(video->graphics);

	video->sdr_white_level = sdr_white_level;
	video->hdr_nominal_peak_level = hdr_nominal_peak_level;
}

bool obs_get_audio_info(struct obs_audio_info *oai)
{
	struct obs_core_audio *audio = &obs->audio;
	const struct audio_output_info *info;

	if (!oai || !audio->audio)
		return false;

	info = audio_output_get_info(audio->audio);

	oai->samples_per_sec = info->samples_per_sec;
	oai->speakers = info->speakers;
	return true;
}

bool obs_enum_source_types(size_t idx, const char **id)
{
	if (idx >= obs->source_types.num)
		return false;
	*id = obs->source_types.array[idx].id;
	return true;
}

bool obs_enum_input_types(size_t idx, const char **id)
{
	if (idx >= obs->input_types.num)
		return false;
	*id = obs->input_types.array[idx].id;
	return true;
}

bool obs_enum_input_types2(size_t idx, const char **id,
			   const char **unversioned_id)
{
	if (idx >= obs->input_types.num)
		return false;
	if (id)
		*id = obs->input_types.array[idx].id;
	if (unversioned_id)
		*unversioned_id = obs->input_types.array[idx].unversioned_id;
	return true;
}

const char *obs_get_latest_input_type_id(const char *unversioned_id)
{
	struct obs_source_info *latest = NULL;
	int version = -1;

	if (!unversioned_id)
		return NULL;

	for (size_t i = 0; i < obs->source_types.num; i++) {
		struct obs_source_info *info = &obs->source_types.array[i];
		if (strcmp(info->unversioned_id, unversioned_id) == 0 &&
			(int)info->version > version) {
			latest = info;
			version = info->version;
		}
	}

	assert(!!latest);
	if (!latest)
		return NULL;

	return latest->id;
}

bool obs_enum_filter_types(size_t idx, const char **id)
{
	if (idx >= obs->filter_types.num)
		return false;
	*id = obs->filter_types.array[idx].id;
	return true;
}

bool obs_enum_transition_types(size_t idx, const char **id)
{
	if (idx >= obs->transition_types.num)
		return false;
	*id = obs->transition_types.array[idx].id;
	return true;
}

bool obs_enum_output_types(size_t idx, const char **id)
{
	if (idx >= obs->output_types.num)
		return false;
	*id = obs->output_types.array[idx].id;
	return true;
}

bool obs_enum_encoder_types(size_t idx, const char **id)
{
	if (idx >= obs->encoder_types.num)
		return false;
	*id = obs->encoder_types.array[idx].id;
	return true;
}

bool obs_enum_service_types(size_t idx, const char **id)
{
	if (idx >= obs->service_types.num)
		return false;
	*id = obs->service_types.array[idx].id;
	return true;
}

void obs_enter_graphics(void)
{
	if (obs->video.graphics)
		gs_enter_context(obs->video.graphics);
}

void obs_leave_graphics(void)
{
	if (obs->video.graphics)
		gs_leave_context();
}

audio_t *obs_get_audio(void)
{
	return obs->audio.audio;
}

video_t *obs_get_video(void)
{
	return obs->video.main_mix->video;
}

/* TODO: optimize this later so it's not just O(N) string lookups */
static inline struct obs_modal_ui *
get_modal_ui_callback(const char *id, const char *task, const char *target)
{
	for (size_t i = 0; i < obs->modal_ui_callbacks.num; i++) {
		struct obs_modal_ui *callback =
			obs->modal_ui_callbacks.array + i;

		if (strcmp(callback->id, id) == 0 &&
			strcmp(callback->task, task) == 0 &&
			strcmp(callback->target, target) == 0)
			return callback;
	}

	return NULL;
}

static inline struct obs_modeless_ui *
get_modeless_ui_callback(const char *id, const char *task, const char *target)
{
	for (size_t i = 0; i < obs->modeless_ui_callbacks.num; i++) {
		struct obs_modeless_ui *callback;
		callback = obs->modeless_ui_callbacks.array + i;

		if (strcmp(callback->id, id) == 0 &&
			strcmp(callback->task, task) == 0 &&
			strcmp(callback->target, target) == 0)
			return callback;
	}

	return NULL;
}

int obs_exec_ui(const char *name, const char *task, const char *target,
		void *data, void *ui_data)
{
	struct obs_modal_ui *callback;
	int errorcode = OBS_UI_NOTFOUND;

	if (!obs)
		return errorcode;

	callback = get_modal_ui_callback(name, task, target);
	if (callback) {
		bool success = callback->exec(data, ui_data);
		errorcode = success ? OBS_UI_SUCCESS : OBS_UI_CANCEL;
	}

	return errorcode;
}

void *obs_create_ui(const char *name, const char *task, const char *target,
			void *data, void *ui_data)
{
	struct obs_modeless_ui *callback;

	callback = get_modeless_ui_callback(name, task, target);
	return callback ? callback->create(data, ui_data) : NULL;
}

obs_source_t *obs_get_output_source(uint32_t channel)
{
	return obs_view_get_source(&obs->data.main_view, channel);
}

void obs_set_output_source(uint32_t channel, obs_source_t *source)
{
	assert(channel < MAX_CHANNELS);

	if (channel >= MAX_CHANNELS)
		return;

	struct obs_source *prev_source;
	struct obs_view *view = &obs->data.main_view;
	struct calldata params = {0};

	pthread_mutex_lock(&view->channels_mutex);

	source = obs_source_get_ref(source);

	prev_source = view->channels[channel];

	calldata_set_int(&params, "channel", channel);
	calldata_set_ptr(&params, "prev_source", prev_source);
	calldata_set_ptr(&params, "source", source);
	signal_handler_signal(obs->signals, "channel_change", &params);
	calldata_get_ptr(&params, "source", &source);
	calldata_free(&params);

	view->channels[channel] = source;

	pthread_mutex_unlock(&view->channels_mutex);

	if (source)
		obs_source_activate(source, MAIN_VIEW);

	if (prev_source) {
		obs_source_deactivate(prev_source, MAIN_VIEW);
		obs_source_release(prev_source);
	}
}

void obs_enum_sources(bool (*enum_proc)(void *, obs_source_t *), void *param)
{
	obs_source_t *source;

	pthread_mutex_lock(&obs->data.sources_mutex);
	source = obs->data.first_source;

	while (source) {
		obs_source_t *s = obs_source_get_ref(source);
		if (s) {
			if (strcmp(s->info.id, group_info.id) == 0 &&
				!enum_proc(param, s)) {
				obs_source_release(s);
				break;
			} else if (s->info.type == OBS_SOURCE_TYPE_INPUT &&
				   !s->context.private &&
				   !enum_proc(param, s)) {
				obs_source_release(s);
				break;
			}
			obs_source_release(s);
		}

		source = (obs_source_t *)source->context.next;
	}

	pthread_mutex_unlock(&obs->data.sources_mutex);
}

void obs_enum_scenes(bool (*enum_proc)(void *, obs_scene_t *), void *param)
{
	obs_source_t *source;

	pthread_mutex_lock(&obs->data.sources_mutex);
	source = obs->data.first_source;

	while (source) {
		obs_source_t *s = obs_source_get_ref(source);
		if (s) {
			if (source->info.type == OBS_SOURCE_TYPE_SCENE &&
				!source->context.private && !enum_proc(param, (obs_scene_t*)s)) {
				obs_source_release(s);
				break;
			}
			obs_source_release(s);
		}

		source = (obs_source_t *)source->context.next;
	}

	pthread_mutex_unlock(&obs->data.sources_mutex);
}

bool source_ref_enum_callback(void *data, obs_source_t *source)
{
	obs_source_t ** checked_ref = (obs_source_t **)data;
	
	if (source == *checked_ref)
		*checked_ref = NULL;

	return true;
}

bool scene_ref_enum_callback(void *data, obs_scene_t *source)
{
	obs_scene_t ** checked_ref = (obs_scene_t **)data;
	
	if (source == *checked_ref)
		*checked_ref = NULL;

	return true;
}

bool obs_scene_is_present(obs_scene_t * checking_scene)
{
	if (checking_scene == NULL)
		return false;

	if (((obs_source_t*)checking_scene)->info.type != OBS_SOURCE_TYPE_SCENE)
		return false;

	obs_enum_scenes(scene_ref_enum_callback, &checking_scene);

	return checking_scene == NULL;
}
 
bool obs_source_is_present(obs_source_t * checking_source)
{
	if (checking_source == NULL)
		return false;

	obs_enum_sources(source_ref_enum_callback, &checking_source);

	return checking_source == NULL;
}

static inline void obs_enum(void *pstart, pthread_mutex_t *mutex, void *proc,
				void *param)
{
	struct obs_context_data **start = pstart, *context;
	bool (*enum_proc)(void *, void *) = proc;

	assert(start);
	assert(mutex);
	assert(enum_proc);

	pthread_mutex_lock(mutex);

	context = *start;
	while (context) {
		if (!enum_proc(param, context))
			break;

		context = context->next;
	}

	pthread_mutex_unlock(mutex);
}

void obs_enum_all_sources(bool (*enum_proc)(void *, obs_source_t *),
			  void *param)
{
	obs_enum(&obs->data.first_source, &obs->data.sources_mutex, enum_proc,
		 param);
}

void obs_enum_outputs(bool (*enum_proc)(void *, obs_output_t *), void *param)
{
	obs_enum(&obs->data.first_output, &obs->data.outputs_mutex, enum_proc,
		 param);
}

void obs_enum_encoders(bool (*enum_proc)(void *, obs_encoder_t *), void *param)
{
	obs_enum(&obs->data.first_encoder, &obs->data.encoders_mutex, enum_proc,
		 param);
}

void obs_enum_services(bool (*enum_proc)(void *, obs_service_t *), void *param)
{
	obs_enum(&obs->data.first_service, &obs->data.services_mutex, enum_proc,
		 param);
}

static inline void *get_context_by_name(void *vfirst, const char *name,
					pthread_mutex_t *mutex,
					void *(*addref)(void *))
{
	struct obs_context_data **first = vfirst;
	struct obs_context_data *context;

	pthread_mutex_lock(mutex);

	context = *first;
	while (context) {
		if (!context->private && strcmp(context->name, name) == 0) {
			context = addref(context);
			break;
		}
		context = context->next;
	}

	pthread_mutex_unlock(mutex);
	return context;
}

static inline void *obs_source_addref_safe_(void *ref)
{
	return obs_source_get_ref(ref);
}

static inline void *obs_output_addref_safe_(void *ref)
{
	return obs_output_get_ref(ref);
}

static inline void *obs_encoder_addref_safe_(void *ref)
{
	return obs_encoder_get_ref(ref);
}

static inline void *obs_service_addref_safe_(void *ref)
{
	return obs_service_get_ref(ref);
}

static inline void *obs_id_(void *data)
{
	return data;
}

obs_source_t *obs_get_source_by_name(const char *name)
{
	return get_context_by_name(&obs->data.first_source, name,
				   &obs->data.sources_mutex,
				   obs_source_addref_safe_);
}

obs_source_t *obs_get_transition_by_name(const char *name)
{
	struct obs_source **first = &obs->data.first_source;
	struct obs_source *source;

	pthread_mutex_lock(&obs->data.sources_mutex);

	source = *first;
	while (source) {
		if (source->info.type == OBS_SOURCE_TYPE_TRANSITION &&
			strcmp(source->context.name, name) == 0) {
			source = obs_source_addref_safe_(source);
			break;
		}
		source = (void *)source->context.next;
	}

	pthread_mutex_unlock(&obs->data.sources_mutex);
	return source;
}

obs_output_t *obs_get_output_by_name(const char *name)
{
	return get_context_by_name(&obs->data.first_output, name,
				   &obs->data.outputs_mutex,
				   obs_output_addref_safe_);
}

obs_encoder_t *obs_get_encoder_by_name(const char *name)
{
	return get_context_by_name(&obs->data.first_encoder, name,
				   &obs->data.encoders_mutex,
				   obs_encoder_addref_safe_);
}

obs_service_t *obs_get_service_by_name(const char *name)
{
	return get_context_by_name(&obs->data.first_service, name,
				   &obs->data.services_mutex,
				   obs_service_addref_safe_);
}

gs_effect_t *obs_get_base_effect(enum obs_base_effect effect)
{
	switch (effect) {
	case OBS_EFFECT_DEFAULT:
		return obs->video.default_effect;
	case OBS_EFFECT_DEFAULT_RECT:
		return obs->video.default_rect_effect;
	case OBS_EFFECT_OPAQUE:
		return obs->video.opaque_effect;
	case OBS_EFFECT_SOLID:
		return obs->video.solid_effect;
	case OBS_EFFECT_REPEAT:
		return obs->video.repeat_effect;
	case OBS_EFFECT_BICUBIC:
		return obs->video.bicubic_effect;
	case OBS_EFFECT_LANCZOS:
		return obs->video.lanczos_effect;
	case OBS_EFFECT_AREA:
		return obs->video.area_effect;
	case OBS_EFFECT_BILINEAR_LOWRES:
		return obs->video.bilinear_lowres_effect;
	case OBS_EFFECT_PREMULTIPLIED_ALPHA:
		return obs->video.premultiplied_alpha_effect;
	}

	return NULL;
}

/* OBS_DEPRECATED */
gs_effect_t *obs_get_default_rect_effect(void)
{
	return obs->video.default_rect_effect;
}

signal_handler_t *obs_get_signal_handler(void)
{
	return obs->signals;
}

proc_handler_t *obs_get_proc_handler(void)
{
	return obs->procs;
}

/* OBS_DEPRECATED */
void obs_render_main_view(void)
{
	obs_view_render(&obs->data.main_view);
}

static void obs_render_texture_internal(enum gs_blend_type src_c,
						 enum gs_blend_type dest_c,
						 enum gs_blend_type src_a,
						 enum gs_blend_type dest_a,
						 struct obs_core_video_mix *video)
{
	gs_texture_t *tex;
	gs_effect_t *effect;
	gs_eparam_t *param;

	if (!video->texture_rendered)
		return;

	const enum gs_color_space source_space = video->render_space;
	const enum gs_color_space current_space = gs_get_color_space();
	const char *tech_name = "Draw";
	float multiplier = 1.f;
	switch (current_space) {
	case GS_CS_SRGB:
	case GS_CS_SRGB_16F:
		if (source_space == GS_CS_709_EXTENDED)
			tech_name = "DrawTonemap";
		break;
	case GS_CS_709_SCRGB:
		tech_name = "DrawMultiply";
		multiplier = obs_get_video_sdr_white_level() / 80.f;
	}

	const bool previous = gs_framebuffer_srgb_enabled();
	gs_enable_framebuffer_srgb(true);

	tex = video->render_texture;
	effect = obs_get_base_effect(OBS_EFFECT_DEFAULT);
	param = gs_effect_get_param_by_name(effect, "image");
	gs_effect_set_texture_srgb(param, tex);
	param = gs_effect_get_param_by_name(effect, "multiplier");
	gs_effect_set_float(param, multiplier);

	gs_blend_state_push();
	gs_blend_function_separate(src_c, dest_c, src_a, dest_a);

	while (gs_effect_loop(effect, tech_name))
		gs_draw_sprite(tex, 0, 0, 0);

	gs_blend_state_pop();

	gs_enable_framebuffer_srgb(previous);
}

void obs_render_main_texture(void)
{
	obs_render_texture_internal(GS_BLEND_ONE, GS_BLEND_INVSRCALPHA,
				 GS_BLEND_ONE, GS_BLEND_INVSRCALPHA,
				 obs->video.main_mix);
}

void obs_render_streaming_texture(void)
{
	obs_render_texture_internal(GS_BLEND_ONE, GS_BLEND_INVSRCALPHA,
				 GS_BLEND_ONE, GS_BLEND_INVSRCALPHA,
				 obs->video.stream_mix);
}

void obs_render_recording_texture(void)
{
	obs_render_texture_internal(GS_BLEND_ONE, GS_BLEND_INVSRCALPHA,
				 GS_BLEND_ONE, GS_BLEND_INVSRCALPHA,
				 obs->video.record_mix);
}

void obs_render_main_texture_src_color_only(void)
{
	obs_render_texture_internal(GS_BLEND_ONE, GS_BLEND_ZERO,
					 GS_BLEND_ONE, GS_BLEND_INVSRCALPHA,
					 obs->video.main_mix);
}

gs_texture_t *obs_get_main_texture(void)
{
	struct obs_core_video_mix *video;

	video = obs->video.main_mix;
	if (!video->texture_rendered)
		return NULL;

	return video->render_texture;
}

void obs_set_multiple_rendering(bool multiple_rendering)
{
	if (!obs)
		return;

	obs->multiple_rendering = multiple_rendering;
}

bool obs_get_multiple_rendering(void)
{
	if (!obs)
		return false;
	else
		return obs->multiple_rendering;
}

void obs_set_video_rendering_mode(enum obs_video_rendering_mode mode)
{
	if (!obs)
		return;

	obs->video_rendering_mode = mode;
}

enum obs_video_rendering_mode obs_get_video_rendering_mode(void)
{
	if (!obs)
		return OBS_MAIN_VIDEO_RENDERING;
	else
		return obs->video_rendering_mode;
}

void obs_set_audio_rendering_mode(enum obs_audio_rendering_mode mode)
{
	if (!obs)
		return;

	obs->audio_rendering_mode = mode;
}

enum obs_audio_rendering_mode obs_get_audio_rendering_mode(void)
{
	if (!obs)
		return OBS_MAIN_AUDIO_RENDERING;
	else
		return obs->audio_rendering_mode;
}

void obs_set_replay_buffer_rendering_mode(
	enum obs_replay_buffer_rendering_mode mode)
{
	if (!obs)
		return;

	obs->replay_buffer_rendering_mode = mode;
}

enum obs_replay_buffer_rendering_mode obs_get_replay_buffer_rendering_mode(void)
{
	if (!obs)
		return OBS_STREAMING_REPLAY_BUFFER_RENDERING;
	else
		return obs->replay_buffer_rendering_mode;
}

void obs_set_master_volume(float volume)
{
	struct calldata data = {0};

	calldata_set_float(&data, "volume", volume);
	signal_handler_signal(obs->signals, "master_volume", &data);
	volume = (float)calldata_float(&data, "volume");
	calldata_free(&data);

	obs->audio.user_volume = volume;
}

float obs_get_master_volume(void)
{
	return obs->audio.user_volume;
}

static obs_source_t *obs_load_source_type(obs_data_t *source_data,
					  bool is_private)
{
	obs_data_array_t *filters = obs_data_get_array(source_data, "filters");
	obs_source_t *source;
	const char *name = obs_data_get_string(source_data, "name");
	const char *id = obs_data_get_string(source_data, "id");
	const char *v_id = obs_data_get_string(source_data, "versioned_id");
	obs_data_t *settings = obs_data_get_obj(source_data, "settings");
	obs_data_t *hotkeys = obs_data_get_obj(source_data, "hotkeys");
	double volume;
	double balance;
	int64_t sync;
	uint32_t prev_ver;
	uint32_t caps;
	uint32_t flags;
	uint32_t mixers;
	int di_order;
	int di_mode;
	int monitoring_type;

	prev_ver = (uint32_t)obs_data_get_int(source_data, "prev_ver");

	if (!*v_id)
		v_id = id;

	source = obs_source_create_set_last_ver(v_id, name, settings, hotkeys,
						prev_ver, is_private);
	if (source->owns_info_id) {
		bfree((void *)source->info.unversioned_id);
		source->info.unversioned_id = bstrdup(id);
	}

	obs_data_release(hotkeys);

	caps = obs_source_get_output_flags(source);

	obs_data_set_default_double(source_data, "volume", 1.0);
	volume = obs_data_get_double(source_data, "volume");
	obs_source_set_volume(source, (float)volume);

	obs_data_set_default_double(source_data, "balance", 0.5);
	balance = obs_data_get_double(source_data, "balance");
	obs_source_set_balance_value(source, (float)balance);

	sync = obs_data_get_int(source_data, "sync");
	obs_source_set_sync_offset(source, sync);

	obs_data_set_default_int(source_data, "mixers", 0x3F);
	mixers = (uint32_t)obs_data_get_int(source_data, "mixers");
	obs_source_set_audio_mixers(source, mixers);

	obs_data_set_default_int(source_data, "flags", source->default_flags);
	flags = (uint32_t)obs_data_get_int(source_data, "flags");
	obs_source_set_flags(source, flags);

	obs_data_set_default_bool(source_data, "enabled", true);
	obs_source_set_enabled(source,
				   obs_data_get_bool(source_data, "enabled"));

	obs_data_set_default_bool(source_data, "muted", false);
	obs_source_set_muted(source, obs_data_get_bool(source_data, "muted"));

	obs_data_set_default_bool(source_data, "push-to-mute", false);
	obs_source_enable_push_to_mute(
		source, obs_data_get_bool(source_data, "push-to-mute"));

	obs_data_set_default_int(source_data, "push-to-mute-delay", 0);
	obs_source_set_push_to_mute_delay(
		source, obs_data_get_int(source_data, "push-to-mute-delay"));

	obs_data_set_default_bool(source_data, "push-to-talk", false);
	obs_source_enable_push_to_talk(
		source, obs_data_get_bool(source_data, "push-to-talk"));

	obs_data_set_default_int(source_data, "push-to-talk-delay", 0);
	obs_source_set_push_to_talk_delay(
		source, obs_data_get_int(source_data, "push-to-talk-delay"));

	di_mode = (int)obs_data_get_int(source_data, "deinterlace_mode");
	obs_source_set_deinterlace_mode(source,
					(enum obs_deinterlace_mode)di_mode);

	di_order =
		(int)obs_data_get_int(source_data, "deinterlace_field_order");
	obs_source_set_deinterlace_field_order(
		source, (enum obs_deinterlace_field_order)di_order);

	monitoring_type = (int)obs_data_get_int(source_data, "monitoring_type");
	if (prev_ver < MAKE_SEMANTIC_VERSION(23, 2, 2)) {
		if ((caps & OBS_SOURCE_MONITOR_BY_DEFAULT) != 0) {
			/* updates older sources to enable monitoring
			 * automatically if they added monitoring by default in
			 * version 24 */
			monitoring_type = OBS_MONITORING_TYPE_MONITOR_ONLY;
			obs_source_set_audio_mixers(source, 0x3F);
		}
	}
	obs_source_set_monitoring_type(
		source, (enum obs_monitoring_type)monitoring_type);

	obs_data_release(source->private_settings);
	source->private_settings =
		obs_data_get_obj(source_data, "private_settings");
	if (!source->private_settings)
		source->private_settings = obs_data_create();

	if (filters) {
		size_t count = obs_data_array_count(filters);

		for (size_t i = 0; i < count; i++) {
			obs_data_t *filter_data =
				obs_data_array_item(filters, i);

			obs_source_t *filter =
				obs_load_source_type(filter_data, true);
			if (filter) {
				obs_source_filter_add(source, filter);
				obs_source_release(filter);
			}

			obs_data_release(filter_data);
		}

		obs_data_array_release(filters);
	}

	obs_data_release(settings);

	return source;
}

obs_source_t *obs_load_source(obs_data_t *source_data)
{
	return obs_load_source_type(source_data, false);
}

obs_source_t *obs_load_private_source(obs_data_t *source_data)
{
	return obs_load_source_type(source_data, true);
}

void obs_load_sources(obs_data_array_t *array, obs_load_source_cb cb,
			  void *private_data)
{
	struct obs_core_data *data = &obs->data;
	DARRAY(obs_source_t *) sources;
	size_t count;
	size_t i;

	da_init(sources);

	count = obs_data_array_count(array);
	da_reserve(sources, count);

	pthread_mutex_lock(&data->sources_mutex);

	for (i = 0; i < count; i++) {
		obs_data_t *source_data = obs_data_array_item(array, i);
		obs_source_t *source = obs_load_source(source_data);

		da_push_back(sources, &source);

		obs_data_release(source_data);
	}

	/* tell sources that we want to load */
	for (i = 0; i < sources.num; i++) {
		obs_source_t *source = sources.array[i];
		obs_data_t *source_data = obs_data_array_item(array, i);
		if (source) {
			if (source->info.type == OBS_SOURCE_TYPE_TRANSITION)
				obs_transition_load(source, source_data);
			obs_source_load2(source);
			if (cb)
				cb(private_data, source);
		}
		obs_data_release(source_data);
	}

	for (i = 0; i < sources.num; i++)
		obs_source_release(sources.array[i]);

	pthread_mutex_unlock(&data->sources_mutex);

	da_free(sources);
}

obs_data_t *obs_save_source(obs_source_t *source)
{
	obs_data_array_t *filters = obs_data_array_create();
	obs_data_t *source_data = obs_data_create();
	obs_data_t *settings = obs_source_get_settings(source);
	obs_data_t *hotkey_data = source->context.hotkey_data;
	obs_data_t *hotkeys;
	float volume = obs_source_get_volume(source);
	float balance = obs_source_get_balance_value(source);
	uint32_t mixers = obs_source_get_audio_mixers(source);
	int64_t sync = obs_source_get_sync_offset(source);
	uint32_t flags = obs_source_get_flags(source);
	const char *name = obs_source_get_name(source);
	const char *id = source->info.unversioned_id;
	const char *v_id = source->info.id;
	bool enabled = obs_source_enabled(source);
	bool muted = obs_source_muted(source);
	bool push_to_mute = obs_source_push_to_mute_enabled(source);
	uint64_t ptm_delay = obs_source_get_push_to_mute_delay(source);
	bool push_to_talk = obs_source_push_to_talk_enabled(source);
	uint64_t ptt_delay = obs_source_get_push_to_talk_delay(source);
	int m_type = (int)obs_source_get_monitoring_type(source);
	int di_mode = (int)obs_source_get_deinterlace_mode(source);
	int di_order = (int)obs_source_get_deinterlace_field_order(source);

	obs_source_save(source);
	hotkeys = obs_hotkeys_save_source(source);

	if (hotkeys) {
		obs_data_release(hotkey_data);
		source->context.hotkey_data = hotkeys;
		hotkey_data = hotkeys;
	}

	obs_data_set_int(source_data, "prev_ver", LIBOBS_API_VER);

	obs_data_set_string(source_data, "name", name);
	obs_data_set_string(source_data, "id", id);
	obs_data_set_string(source_data, "versioned_id", v_id);
	obs_data_set_obj(source_data, "settings", settings);
	obs_data_set_int(source_data, "mixers", mixers);
	obs_data_set_int(source_data, "sync", sync);
	obs_data_set_int(source_data, "flags", flags);
	obs_data_set_double(source_data, "volume", volume);
	obs_data_set_double(source_data, "balance", balance);
	obs_data_set_bool(source_data, "enabled", enabled);
	obs_data_set_bool(source_data, "muted", muted);
	obs_data_set_bool(source_data, "push-to-mute", push_to_mute);
	obs_data_set_int(source_data, "push-to-mute-delay", ptm_delay);
	obs_data_set_bool(source_data, "push-to-talk", push_to_talk);
	obs_data_set_int(source_data, "push-to-talk-delay", ptt_delay);
	obs_data_set_obj(source_data, "hotkeys", hotkey_data);
	obs_data_set_int(source_data, "deinterlace_mode", di_mode);
	obs_data_set_int(source_data, "deinterlace_field_order", di_order);
	obs_data_set_int(source_data, "monitoring_type", m_type);

	obs_data_set_obj(source_data, "private_settings",
			 source->private_settings);

	if (source->info.type == OBS_SOURCE_TYPE_TRANSITION)
		obs_transition_save(source, source_data);

	pthread_mutex_lock(&source->filter_mutex);

	if (source->filters.num) {
		for (size_t i = source->filters.num; i > 0; i--) {
			obs_source_t *filter = source->filters.array[i - 1];
			obs_data_t *filter_data = obs_save_source(filter);
			obs_data_array_push_back(filters, filter_data);
			obs_data_release(filter_data);
		}

		obs_data_set_array(source_data, "filters", filters);
	}

	pthread_mutex_unlock(&source->filter_mutex);

	obs_data_release(settings);
	obs_data_array_release(filters);

	return source_data;
}

obs_data_array_t *obs_save_sources_filtered(obs_save_source_filter_cb cb,
						void *data_)
{
	struct obs_core_data *data = &obs->data;
	obs_data_array_t *array;
	obs_source_t *source;

	array = obs_data_array_create();

	pthread_mutex_lock(&data->sources_mutex);

	source = data->first_source;

	while (source) {
		if ((source->info.type != OBS_SOURCE_TYPE_FILTER) != 0 &&
			!source->context.private && !source->removed &&
			!source->temp_removed && cb(data_, source)) {
			obs_data_t *source_data = obs_save_source(source);

			obs_data_array_push_back(array, source_data);
			obs_data_release(source_data);
		}

		source = (obs_source_t *)source->context.next;
	}

	pthread_mutex_unlock(&data->sources_mutex);

	return array;
}

static bool save_source_filter(void *data, obs_source_t *source)
{
	UNUSED_PARAMETER(data);
	UNUSED_PARAMETER(source);
	return true;
}

obs_data_array_t *obs_save_sources(void)
{
	return obs_save_sources_filtered(save_source_filter, NULL);
}

/* ensures that names are never blank */
static inline char *dup_name(const char *name, bool private)
{
	if (private && !name)
		return NULL;

	if (!name || !*name) {
		struct dstr unnamed = {0};
		dstr_printf(&unnamed, "__unnamed%04lld",
				obs->data.unnamed_index++);

		return unnamed.array;
	} else {
		return bstrdup(name);
	}
}

static inline bool obs_context_data_init_wrap(struct obs_context_data *context,
						  enum obs_obj_type type,
						  obs_data_t *settings,
						  const char *name,
						  obs_data_t *hotkey_data,
						  bool private)
{
	assert(context);
	memset(context, 0, sizeof(*context));
	context->private = private;
	context->type = type;

	pthread_mutex_init_value(&context->rename_cache_mutex);
	if (pthread_mutex_init(&context->rename_cache_mutex, NULL) < 0)
		return false;

	context->signals = signal_handler_create();
	if (!context->signals)
		return false;

	context->procs = proc_handler_create();
	if (!context->procs)
		return false;

	context->name = dup_name(name, private);
	context->settings = obs_data_newref(settings);
	context->hotkey_data = obs_data_newref(hotkey_data);
	return true;
}

bool obs_context_data_init(struct obs_context_data *context,
			   enum obs_obj_type type, obs_data_t *settings,
			   const char *name, obs_data_t *hotkey_data,
			   bool private)
{
	if (obs_context_data_init_wrap(context, type, settings, name,
					   hotkey_data, private)) {
		return true;
	} else {
		obs_context_data_free(context);
		return false;
	}
}

void obs_context_data_free(struct obs_context_data *context)
{
	obs_hotkeys_context_release(context);
	signal_handler_destroy(context->signals);
	proc_handler_destroy(context->procs);
	obs_data_release(context->settings);
	obs_context_data_remove(context);
	pthread_mutex_destroy(&context->rename_cache_mutex);
	bfree(context->name);

	for (size_t i = 0; i < context->rename_cache.num; i++)
		bfree(context->rename_cache.array[i]);
	da_free(context->rename_cache);

	memset(context, 0, sizeof(*context) - sizeof(pthread_mutex_t));
}

void obs_context_init_control(struct obs_context_data *context, void *object,
				  obs_destroy_cb destroy)
{
	context->control = bzalloc(sizeof(obs_weak_object_t));
	context->control->object = object;
	context->destroy = destroy;
}

void obs_context_data_insert(struct obs_context_data *context,
				 pthread_mutex_t *mutex, void *pfirst)
{
	struct obs_context_data **first = pfirst;

	assert(context);
	assert(mutex);
	assert(first);

	context->mutex = mutex;

	pthread_mutex_lock(mutex);
	context->prev_next = first;
	context->next = *first;
	*first = context;
	if (context->next)
		context->next->prev_next = &context->next;
	pthread_mutex_unlock(mutex);
}

void obs_context_data_remove(struct obs_context_data *context)
{
	if (context && context->prev_next) {
		pthread_mutex_lock(context->mutex);
		*context->prev_next = context->next;
		if (context->next)
			context->next->prev_next = context->prev_next;
		context->prev_next = NULL;
		pthread_mutex_unlock(context->mutex);
	}
}

void obs_context_wait(struct obs_context_data *context)
{
	pthread_mutex_lock(context->mutex);
	pthread_mutex_unlock(context->mutex);
}

void obs_context_data_setname(struct obs_context_data *context,
				  const char *name)
{
	pthread_mutex_lock(&context->rename_cache_mutex);

	if (context->name)
		da_push_back(context->rename_cache, &context->name);
	context->name = dup_name(name, context->private);

	pthread_mutex_unlock(&context->rename_cache_mutex);
}

profiler_name_store_t *obs_get_profiler_name_store(void)
{
	return obs->name_store;
}

uint64_t obs_get_video_frame_time(void)
{
	return obs->video.video_time;
}

double obs_get_active_fps(void)
{
	return obs->video.video_fps;
}

uint64_t obs_get_average_frame_time_ns(void)
{
	return obs->video.video_avg_frame_time_ns;
}

uint64_t obs_get_frame_interval_ns(void)
{
	return obs->video.video_frame_interval_ns;
}

enum obs_obj_type obs_obj_get_type(void *obj)
{
	struct obs_context_data *context = obj;
	return context ? context->type : OBS_OBJ_TYPE_INVALID;
}

const char *obs_obj_get_id(void *obj)
{
	struct obs_context_data *context = obj;
	if (!context)
		return NULL;

	switch (context->type) {
	case OBS_OBJ_TYPE_SOURCE:
		return ((obs_source_t *)obj)->info.id;
	case OBS_OBJ_TYPE_OUTPUT:
		return ((obs_output_t *)obj)->info.id;
	case OBS_OBJ_TYPE_ENCODER:
		return ((obs_encoder_t *)obj)->info.id;
	case OBS_OBJ_TYPE_SERVICE:
		return ((obs_service_t *)obj)->info.id;
	default:;
	}

	return NULL;
}

bool obs_obj_invalid(void *obj)
{
	struct obs_context_data *context = obj;
	if (!context)
		return true;

	return !context->data;
}

void *obs_obj_get_data(void *obj)
{
	struct obs_context_data *context = obj;
	if (!context)
		return NULL;

	return context->data;
}

bool obs_obj_is_private(void *obj)
{
	struct obs_context_data *context = obj;
	if (!context)
		return false;

	return context->private;
}

bool obs_set_audio_monitoring_device(const char *name, const char *id)
{
	if (!name || !id || !*name || !*id)
		return false;

	if (!obs_audio_monitoring_available())
		return false;

	pthread_mutex_lock(&obs->audio.monitoring_mutex);

	if (strcmp(id, obs->audio.monitoring_device_id) == 0) {
		pthread_mutex_unlock(&obs->audio.monitoring_mutex);
		return true;
	}

	bfree(obs->audio.monitoring_device_name);
	bfree(obs->audio.monitoring_device_id);

	obs->audio.monitoring_device_name = bstrdup(name);
	obs->audio.monitoring_device_id = bstrdup(id);

	for (size_t i = 0; i < obs->audio.monitors.num; i++) {
		struct audio_monitor *monitor = obs->audio.monitors.array[i];
		audio_monitor_reset(monitor);
	}

	pthread_mutex_unlock(&obs->audio.monitoring_mutex);
	return true;
}

void obs_get_audio_monitoring_device(const char **name, const char **id)
{
	if (name)
		*name = obs->audio.monitoring_device_name;
	if (id)
		*id = obs->audio.monitoring_device_id;
}

void obs_add_tick_callback(void (*tick)(void *param, float seconds),
			   void *param)
{
	struct tick_callback data = {tick, param};

	pthread_mutex_lock(&obs->data.draw_callbacks_mutex);
	da_insert(obs->data.tick_callbacks, 0, &data);
	pthread_mutex_unlock(&obs->data.draw_callbacks_mutex);
}

void obs_remove_tick_callback(void (*tick)(void *param, float seconds),
				  void *param)
{
	struct tick_callback data = {tick, param};

	pthread_mutex_lock(&obs->data.draw_callbacks_mutex);
	da_erase_item(obs->data.tick_callbacks, &data);
	pthread_mutex_unlock(&obs->data.draw_callbacks_mutex);
}

void obs_add_main_render_callback(void (*draw)(void *param, uint32_t cx,
						   uint32_t cy),
				  void *param)
{
	struct draw_callback data = {draw, param};

	pthread_mutex_lock(&obs->data.draw_callbacks_mutex);
	da_insert(obs->data.draw_callbacks, 0, &data);
	pthread_mutex_unlock(&obs->data.draw_callbacks_mutex);
}

void obs_remove_main_render_callback(void (*draw)(void *param, uint32_t cx,
						  uint32_t cy),
					 void *param)
{
	struct draw_callback data = {draw, param};

	pthread_mutex_lock(&obs->data.draw_callbacks_mutex);
	da_erase_item(obs->data.draw_callbacks, &data);
	pthread_mutex_unlock(&obs->data.draw_callbacks_mutex);
}

uint32_t obs_get_total_frames(void)
{
	return obs->video.total_frames;
}

uint32_t obs_get_lagged_frames(void)
{
	return obs->video.lagged_frames;
}

struct obs_core_video_mix *get_mix_for_video(video_t *v)
{
	struct obs_core_video_mix *result = NULL;

	pthread_mutex_lock(&obs->video.mixes_mutex);
	for (size_t i = 0, num = obs->video.mixes.num; i < num; i++) {
		struct obs_core_video_mix *mix = obs->video.mixes.array[i];

		if (v == mix->video) {
			result = mix;
			break;
		}
	}
	pthread_mutex_unlock(&obs->video.mixes_mutex);

	return result;
}

void start_raw_video(video_t *v, const struct video_scale_info *conversion,
		     void (*callback)(void *param, struct video_data *frame),
		     void *param)
{
	struct obs_core_video_mix *video = get_mix_for_video(v);
	if (video)
		os_atomic_inc_long(&video->raw_active);
	video_output_connect(v, conversion, callback, param);
}

void stop_raw_video(video_t *v,
		    void (*callback)(void *param, struct video_data *frame),
		    void *param)
{
	struct obs_core_video_mix *video = get_mix_for_video(v);
	if (video)
		os_atomic_dec_long(&video->raw_active);
	video_output_disconnect(v, callback, param);
}

void obs_add_raw_video_callback(const struct video_scale_info *conversion,
				void (*callback)(void *param,
						 struct video_data *frame),
				void *param)
{
	struct obs_core_video_mix *video = obs->video.main_mix;
	start_raw_video(video->video, conversion, callback, param);
}

void obs_remove_raw_video_callback(void (*callback)(void *param,
						    struct video_data *frame),
				   void *param)
{
	struct obs_core_video_mix *video = obs->video.main_mix;
	stop_raw_video(video->video, callback, param);
}

void obs_add_raw_audio_callback(size_t mix_idx,
				const struct audio_convert_info *conversion,
				audio_output_callback_t callback, void *param)
{
	struct obs_core_audio *audio = &obs->audio;
	audio_output_connect(audio->audio, mix_idx, conversion, callback,
				 param);
}

void obs_remove_raw_audio_callback(size_t mix_idx,
				   audio_output_callback_t callback,
				   void *param)
{
	struct obs_core_audio *audio = &obs->audio;
	audio_output_disconnect(audio->audio, mix_idx, callback, param);
}

void obs_apply_private_data(obs_data_t *settings)
{
	if (!settings)
		return;

	obs_data_apply(obs->data.private_data, settings);
}

void obs_set_private_data(obs_data_t *settings)
{
	obs_data_clear(obs->data.private_data);
	if (settings)
		obs_data_apply(obs->data.private_data, settings);
}

obs_data_t *obs_get_private_data(void)
{
	obs_data_t *private_data = obs->data.private_data;
	obs_data_addref(private_data);
	return private_data;
}

extern bool init_gpu_encoding(struct obs_core_video_mix *video);
extern void stop_gpu_encoding_thread(struct obs_core_video_mix *video);
extern void free_gpu_encoding(struct obs_core_video_mix *video);

bool start_gpu_encode(obs_encoder_t *encoder)
{
	struct obs_core_video_mix *video = encoder->video;
	bool success = true;

	obs_enter_graphics();
	pthread_mutex_lock(&video->gpu_encoder_mutex);

	if (!video->gpu_encoders.num)
		success = init_gpu_encoding(video);
	if (success)
		da_push_back(video->gpu_encoders, &encoder);
	else
		free_gpu_encoding(video);

	pthread_mutex_unlock(&video->gpu_encoder_mutex);
	obs_leave_graphics();

	if (success) {
		os_atomic_inc_long(&video->gpu_encoder_active);
		video_output_inc_texture_encoders(video->video);
	}

	return success;
}

void stop_gpu_encode(obs_encoder_t *encoder)
{
	struct obs_core_video_mix *video = encoder->video;
	bool call_free = false;

	os_atomic_dec_long(&video->gpu_encoder_active);
	video_output_dec_texture_encoders(video->video);

	pthread_mutex_lock(&video->gpu_encoder_mutex);
	da_erase_item(video->gpu_encoders, &encoder);
	if (!video->gpu_encoders.num)
		call_free = true;
	pthread_mutex_unlock(&video->gpu_encoder_mutex);

	os_event_wait(video->gpu_encode_inactive);

	if (call_free) {
		stop_gpu_encoding_thread(video);

		obs_enter_graphics();
		pthread_mutex_lock(&video->gpu_encoder_mutex);
		free_gpu_encoding(video);
		pthread_mutex_unlock(&video->gpu_encoder_mutex);
		obs_leave_graphics();
	}
}

bool obs_video_active(void)
{
	bool result = false;

	pthread_mutex_lock(&obs->video.mixes_mutex);
	for (size_t i = 0, num = obs->video.mixes.num; i < num; i++) {
		struct obs_core_video_mix *video = obs->video.mixes.array[i];

		if (os_atomic_load_long(&video->raw_active) > 0 ||
			os_atomic_load_long(&video->gpu_encoder_active) > 0) {
			result = true;
			break;
		}
	}
	pthread_mutex_unlock(&obs->video.mixes_mutex);

	return result;
}

bool obs_nv12_tex_active(void)
{
	struct obs_core_video_mix *video = obs->video.main_mix;
	return video->using_nv12_tex;
}

bool obs_p010_tex_active(void)
{
	struct obs_core_video_mix *video = obs->video.main_mix;
	return video->using_p010_tex;
}

/* ------------------------------------------------------------------------- */
/* task stuff                                                                */

struct task_wait_info {
	obs_task_t task;
	void *param;
	os_event_t *event;
};

static void task_wait_callback(void *param)
{
	struct task_wait_info *info = param;
	if (info->task)
		info->task(info->param);
	os_event_signal(info->event);
}

THREAD_LOCAL bool is_graphics_thread = false;
THREAD_LOCAL bool is_audio_thread = false;

static void set_audio_thread(void *unused)
{
	is_audio_thread = true;
	UNUSED_PARAMETER(unused);
}

bool obs_in_task_thread(enum obs_task_type type)
{
	if (type == OBS_TASK_GRAPHICS)
		return is_graphics_thread;
	else if (type == OBS_TASK_AUDIO)
		return is_audio_thread;
	else if (type == OBS_TASK_UI)
		return is_ui_thread;
	else if (type == OBS_TASK_DESTROY)
		return os_task_queue_inside(obs->destruction_task_thread);

	assert(false);
	return false;
}

void obs_queue_task(enum obs_task_type type, obs_task_t task, void *param,
			bool wait)
{
	if (type == OBS_TASK_UI) {
		if (obs->ui_task_handler) {
			obs->ui_task_handler(task, param, wait);
		} else {
			blog(LOG_ERROR, "UI task could not be queued, "
					"there's no UI task handler!");
		}
	} else {
		if (obs_in_task_thread(type)) {
			task(param);

		} else if (wait) {
			struct task_wait_info info = {
				.task = task,
				.param = param,
			};

			os_event_init(&info.event, OS_EVENT_TYPE_MANUAL);
			obs_queue_task(type, task_wait_callback, &info, false);
			os_event_wait(info.event);
			os_event_destroy(info.event);

		} else if (type == OBS_TASK_GRAPHICS) {
			struct obs_core_video *video = &obs->video;
			struct obs_task_info info = {task, param};

			pthread_mutex_lock(&video->task_mutex);
			circlebuf_push_back(&video->tasks, &info, sizeof(info));
			pthread_mutex_unlock(&video->task_mutex);

		} else if (type == OBS_TASK_AUDIO) {
			struct obs_core_audio *audio = &obs->audio;
			struct obs_task_info info = {task, param};

			pthread_mutex_lock(&audio->task_mutex);
			circlebuf_push_back(&audio->tasks, &info, sizeof(info));
			pthread_mutex_unlock(&audio->task_mutex);

		} else if (type == OBS_TASK_DESTROY) {
			os_task_t os_task = (os_task_t)task;
			os_task_queue_queue_task(obs->destruction_task_thread,
						 os_task, param);
		}
	}
}

bool obs_wait_for_destroy_queue(void)
{
	struct task_wait_info info = {0};

	if (!obs->video.thread_initialized || !obs->audio.audio)
		return false;

	/* allow video and audio threads time to release objects */
	os_event_init(&info.event, OS_EVENT_TYPE_AUTO);
	obs_queue_task(OBS_TASK_GRAPHICS, task_wait_callback, &info, false);
	os_event_wait(info.event);
	obs_queue_task(OBS_TASK_AUDIO, task_wait_callback, &info, false);
	os_event_wait(info.event);
	os_event_destroy(info.event);

	/* wait for destroy task queue */
	return os_task_queue_wait(obs->destruction_task_thread);
}

static void set_ui_thread(void *unused)
{
	is_ui_thread = true;
	UNUSED_PARAMETER(unused);
}

void obs_set_ui_task_handler(obs_task_handler_t handler)
{
	obs->ui_task_handler = handler;
	obs_queue_task(OBS_TASK_UI, set_ui_thread, NULL, false);
}

obs_object_t *obs_object_get_ref(obs_object_t *object)
{
	if (!object)
		return NULL;

	return obs_weak_object_get_object(object->control);
}

void obs_object_release(obs_object_t *object)
{
	if (!obs) {
		blog(LOG_WARNING, "Tried to release an object when the OBS "
				  "core is shut down!");
		return;
	}

	if (!object)
		return;

	obs_weak_object_t *control = object->control;
	if (obs_ref_release(&control->ref)) {
		object->destroy(object);
		obs_weak_object_release(control);
	}
}

void obs_weak_object_addref(obs_weak_object_t *weak)
{
	if (!weak)
		return;

	obs_weak_ref_addref(&weak->ref);
}

void obs_weak_object_release(obs_weak_object_t *weak)
{
	if (!weak)
		return;

	if (obs_weak_ref_release(&weak->ref))
		bfree(weak);
}

obs_weak_object_t *obs_object_get_weak_object(obs_object_t *object)
{
	if (!object)
		return NULL;

	obs_weak_object_t *weak = object->control;
	obs_weak_object_addref(weak);
	return weak;
}

obs_object_t *obs_weak_object_get_object(obs_weak_object_t *weak)
{
	if (!weak)
		return NULL;

	if (obs_weak_ref_get_ref(&weak->ref))
		return weak->object;

	return NULL;
}

bool obs_weak_object_expired(obs_weak_object_t *weak)
{
	return weak ? obs_weak_ref_expired(&weak->ref) : true;
}

bool obs_weak_object_references_object(obs_weak_object_t *weak,
					   obs_object_t *object)
{
	return weak && object && weak->object == object;
}<|MERGE_RESOLUTION|>--- conflicted
+++ resolved
@@ -580,13 +580,8 @@
 	memcpy(video->color_matrix, &mat, sizeof(float) * 16);
 }
 
-<<<<<<< HEAD
-int obs_init_video_mix(struct obs_video_info *ovi,
-			   struct obs_core_video_mix *video)
-=======
 static int obs_init_video_mix(struct obs_video_info *ovi,
 			      struct obs_core_video_mix *video)
->>>>>>> 2ca0e7cc
 {
 	struct video_output_info vi;
 
