--- conflicted
+++ resolved
@@ -547,7 +547,6 @@
 		circlebuf_free(&video->vframe_info_buffer);
 		circlebuf_free(&video->vframe_info_buffer_gpu);
 
-<<<<<<< HEAD
 		for (size_t i = 0; i < NUM_RENDERING_MODES; i++) {
 			video->textures[i].texture_rendered = false;
 		
@@ -556,12 +555,6 @@
 			video->textures[i].texture_converted = false;
 		}
 
-=======
-		video->texture_rendered = false;
-		memset(video->textures_copied, 0,
-		       sizeof(video->textures_copied));
-		video->texture_converted = false;
->>>>>>> 4c0d4a1d
 
 		pthread_mutex_destroy(&video->gpu_encoder_mutex);
 		pthread_mutex_init_value(&video->gpu_encoder_mutex);
