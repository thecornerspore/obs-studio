--- conflicted
+++ resolved
@@ -726,21 +726,8 @@
 		plat->layout = (UCKeyboardLayout *)CFDataGetBytePtr(plat->layout_data);
 	}
 
-<<<<<<< HEAD
-	plat->manager =
-		IOHIDManagerCreate(kCFAllocatorDefault, kIOHIDOptionsTypeNone);
-
-	IOReturn openStatus =
-		IOHIDManagerOpen(plat->manager, kIOHIDOptionsTypeNone);
-	if (openStatus != kIOReturnSuccess) {
-		blog(LOG_ERROR, "hotkeys-cocoa: Failed opening HIDManager");
-	} else {
-		init_keyboard(plat);
-	}
-=======
 	CFRetain(plat->layout_data);
 	plat->layout = (UCKeyboardLayout *)CFDataGetBytePtr(plat->layout_data);
->>>>>>> b4f7499b
 
 	return true;
 
