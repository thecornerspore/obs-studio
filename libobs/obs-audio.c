--- conflicted
+++ resolved
@@ -149,23 +149,12 @@
 			return false;
 		}
 
-<<<<<<< HEAD
 		if (num_floats) {
 			/* round up the number of samples to drop */
-			size_t drop = util_mul_div64(start_ts - source->audio_ts - 1,
+			size_t drop = (size_t)util_mul_div64(start_ts - source->audio_ts - 1,
 						sample_rate, 1000000000ULL) + 1;
 			if (drop > num_floats)
 				drop = num_floats;
-=======
-	if (num_floats) {
-		/* round up the number of samples to drop */
-		size_t drop =
-			(size_t)util_mul_div64(start_ts - source->audio_ts - 1,
-					       sample_rate, 1000000000ULL) +
-			1;
-		if (drop > num_floats)
-			drop = num_floats;
->>>>>>> 3c14e4ec
 
 #if DEBUG_LAGGED_AUDIO == 1
 			blog(LOG_DEBUG,
