/******************************************************************************
    Copyright (C) 2013-2014 by Hugh Bailey <obs.jim@gmail.com>

    This program is free software: you can redistribute it and/or modify
    it under the terms of the GNU General Public License as published by
    the Free Software Foundation, either version 2 of the License, or
    (at your option) any later version.

    This program is distributed in the hope that it will be useful,
    but WITHOUT ANY WARRANTY; without even the implied warranty of
    MERCHANTABILITY or FITNESS FOR A PARTICULAR PURPOSE.  See the
    GNU General Public License for more details.

    You should have received a copy of the GNU General Public License
    along with this program.  If not, see <http://www.gnu.org/licenses/>.
******************************************************************************/

#include <inttypes.h>
#include <math.h>

#include "media-io/format-conversion.h"
#include "media-io/video-frame.h"
#include "media-io/audio-io.h"
#include "util/threading.h"
#include "util/platform.h"
#include "util/util_uint64.h"
#include "callback/calldata.h"
#include "graphics/matrix3.h"
#include "graphics/vec3.h"

#include "obs.h"
#include "obs-internal.h"

static bool filter_compatible(obs_source_t *source, obs_source_t *filter);

static inline bool data_valid(const struct obs_source *source, const char *f)
{
	return obs_source_valid(source, f) && source->context.data;
}

static inline bool deinterlacing_enabled(const struct obs_source *source)
{
	return source->deinterlace_mode != OBS_DEINTERLACE_MODE_DISABLE;
}

static inline bool destroying(const struct obs_source *source)
{
	return os_atomic_load_long(&source->destroying);
}

struct obs_source_info *get_source_info(const char *id)
{
	for (size_t i = 0; i < obs->source_types.num; i++) {
		struct obs_source_info *info = &obs->source_types.array[i];
		if (strcmp(info->id, id) == 0)
			return info;
	}

	return NULL;
}

struct obs_source_info *get_source_info2(const char *unversioned_id,
					 uint32_t ver)
{
	for (size_t i = 0; i < obs->source_types.num; i++) {
		struct obs_source_info *info = &obs->source_types.array[i];
		if (strcmp(info->unversioned_id, unversioned_id) == 0 &&
		    info->version == ver)
			return info;
	}

	return NULL;
}

static const char *source_signals[] = {
	"void destroy(ptr source)",
	"void remove(ptr source)",
	"void save(ptr source)",
	"void load(ptr source)",
	"void activate(ptr source)",
	"void deactivate(ptr source)",
	"void show(ptr source)",
	"void hide(ptr source)",
	"void mute(ptr source, bool muted)",
	"void push_to_mute_changed(ptr source, bool enabled)",
	"void push_to_mute_delay(ptr source, int delay)",
	"void push_to_talk_changed(ptr source, bool enabled)",
	"void push_to_talk_delay(ptr source, int delay)",
	"void enable(ptr source, bool enabled)",
	"void rename(ptr source, string new_name, string prev_name)",
	"void volume(ptr source, in out float volume)",
	"void update_properties(ptr source)",
	"void update_flags(ptr source, int flags)",
	"void audio_sync(ptr source, int out int offset)",
	"void audio_balance(ptr source, in out float balance)",
	"void audio_mixers(ptr source, in out int mixers)",
	"void audio_monitoring(ptr source, int type)",
	"void audio_activate(ptr source)",
	"void audio_deactivate(ptr source)",
	"void filter_add(ptr source, ptr filter)",
	"void filter_remove(ptr source, ptr filter)",
	"void reorder_filters(ptr source)",
	"void transition_start(ptr source)",
	"void transition_video_stop(ptr source)",
	"void transition_stop(ptr source)",
	"void game_capture_changed(ptr source)",
	"void media_play(ptr source)",
	"void media_pause(ptr source)",
	"void media_restart(ptr source)",
	"void media_stopped(ptr source)",
	"void media_next(ptr source)",
	"void media_previous(ptr source)",
	"void media_started(ptr source)",
	"void media_ended(ptr source)",
	NULL,
};

bool obs_source_init_context(struct obs_source *source, obs_data_t *settings,
			     const char *name, obs_data_t *hotkey_data,
			     bool private)
{
	if (!obs_context_data_init(&source->context, OBS_OBJ_TYPE_SOURCE,
				   settings, name, hotkey_data, private))
		return false;

	return signal_handler_add_array(source->context.signals,
					source_signals);
}

const char *obs_source_get_display_name(const char *id)
{
	const struct obs_source_info *info = get_source_info(id);
	return (info != NULL) ? info->get_name(info->type_data) : NULL;
}

static void allocate_audio_output_buffer(struct obs_source *source)
{
	size_t size = sizeof(float) * AUDIO_OUTPUT_FRAMES * MAX_AUDIO_CHANNELS *
		      MAX_AUDIO_MIXES;
	for (enum obs_audio_rendering_mode mode = OBS_MAIN_AUDIO_RENDERING;
	     mode <= OBS_RECORDING_AUDIO_RENDERING; mode++) {
		float *ptr = bzalloc(size);

		for (size_t mix = 0; mix < MAX_AUDIO_MIXES; mix++) {
			size_t mix_pos =
				mix * AUDIO_OUTPUT_FRAMES * MAX_AUDIO_CHANNELS;

			for (size_t i = 0; i < MAX_AUDIO_CHANNELS; i++) {
				source->audio_output_buf[mode][mix][i] =
					ptr + mix_pos + AUDIO_OUTPUT_FRAMES * i;
			}
		}
	}
}

static void allocate_audio_mix_buffer(struct obs_source *source)
{
	size_t size = sizeof(float) * AUDIO_OUTPUT_FRAMES * MAX_AUDIO_CHANNELS;
	float *ptr = bzalloc(size);

	for (size_t i = 0; i < MAX_AUDIO_CHANNELS; i++) {
		source->audio_mix_buf[i] = ptr + AUDIO_OUTPUT_FRAMES * i;
	}
}

static inline bool is_async_video_source(const struct obs_source *source)
{
	return (source->info.output_flags & OBS_SOURCE_ASYNC_VIDEO) ==
	       OBS_SOURCE_ASYNC_VIDEO;
}

static inline bool is_audio_source(const struct obs_source *source)
{
	return source->info.output_flags & OBS_SOURCE_AUDIO;
}

static inline bool is_composite_source(const struct obs_source *source)
{
	return source->info.output_flags & OBS_SOURCE_COMPOSITE;
}

extern char *find_libobs_data_file(const char *file);

/* internal initialization */
static bool obs_source_init(struct obs_source *source)
{
	source->user_volume = 1.0f;
	source->volume = 1.0f;
	source->sync_offset = 0;
	source->balance = 0.5f;
	source->audio_active = true;
	pthread_mutex_init_value(&source->filter_mutex);
	pthread_mutex_init_value(&source->async_mutex);
	pthread_mutex_init_value(&source->audio_mutex);
	pthread_mutex_init_value(&source->audio_buf_mutex);
	pthread_mutex_init_value(&source->audio_cb_mutex);
	pthread_mutex_init_value(&source->caption_cb_mutex);

	if (pthread_mutex_init_recursive(&source->filter_mutex) != 0)
		return false;
	if (pthread_mutex_init(&source->audio_buf_mutex, NULL) != 0)
		return false;
	if (pthread_mutex_init(&source->audio_actions_mutex, NULL) != 0)
		return false;
	if (pthread_mutex_init(&source->audio_cb_mutex, NULL) != 0)
		return false;
	if (pthread_mutex_init(&source->audio_mutex, NULL) != 0)
		return false;
	if (pthread_mutex_init(&source->async_mutex, NULL) != 0)
		return false;
	if (pthread_mutex_init(&source->caption_cb_mutex, NULL) != 0)
		return false;

	if (is_audio_source(source) || is_composite_source(source))
		allocate_audio_output_buffer(source);
	if (source->info.audio_mix)
		allocate_audio_mix_buffer(source);

	if (source->info.type == OBS_SOURCE_TYPE_TRANSITION) {
		if (!obs_transition_init(source))
			return false;
	}

	source->control = bzalloc(sizeof(obs_weak_source_t));
	source->deinterlace_top_first = true;
	source->control->source = source;
	source->audio_mixers = 0xFF;

	source->private_settings = obs_data_create();
	return true;
}

static void obs_source_init_finalize(struct obs_source *source)
{
	if (is_audio_source(source)) {
		pthread_mutex_lock(&obs->data.audio_sources_mutex);

		source->next_audio_source = obs->data.first_audio_source;
		source->prev_next_audio_source = &obs->data.first_audio_source;
		if (obs->data.first_audio_source)
			obs->data.first_audio_source->prev_next_audio_source =
				&source->next_audio_source;
		obs->data.first_audio_source = source;

		pthread_mutex_unlock(&obs->data.audio_sources_mutex);
	}

	obs_context_data_insert(&source->context, &obs->data.sources_mutex,
				&obs->data.first_source);
}

static bool obs_source_hotkey_mute(void *data, obs_hotkey_pair_id id,
				   obs_hotkey_t *key, bool pressed)
{
	UNUSED_PARAMETER(id);
	UNUSED_PARAMETER(key);

	struct obs_source *source = data;

	if (!pressed || obs_source_muted(source))
		return false;

	obs_source_set_muted(source, true);
	return true;
}

static bool obs_source_hotkey_unmute(void *data, obs_hotkey_pair_id id,
				     obs_hotkey_t *key, bool pressed)
{
	UNUSED_PARAMETER(id);
	UNUSED_PARAMETER(key);

	struct obs_source *source = data;

	if (!pressed || !obs_source_muted(source))
		return false;

	obs_source_set_muted(source, false);
	return true;
}

static void obs_source_hotkey_push_to_mute(void *data, obs_hotkey_id id,
					   obs_hotkey_t *key, bool pressed)
{
	struct audio_action action = {.timestamp = os_gettime_ns(),
				      .type = AUDIO_ACTION_PTM,
				      .set = pressed};

	UNUSED_PARAMETER(id);
	UNUSED_PARAMETER(key);

	struct obs_source *source = data;

	pthread_mutex_lock(&source->audio_actions_mutex);
	da_push_back(source->audio_actions, &action);
	pthread_mutex_unlock(&source->audio_actions_mutex);

	source->user_push_to_mute_pressed = pressed;
}

static void obs_source_hotkey_push_to_talk(void *data, obs_hotkey_id id,
					   obs_hotkey_t *key, bool pressed)
{
	struct audio_action action = {.timestamp = os_gettime_ns(),
				      .type = AUDIO_ACTION_PTT,
				      .set = pressed};

	UNUSED_PARAMETER(id);
	UNUSED_PARAMETER(key);

	struct obs_source *source = data;

	pthread_mutex_lock(&source->audio_actions_mutex);
	da_push_back(source->audio_actions, &action);
	pthread_mutex_unlock(&source->audio_actions_mutex);

	source->user_push_to_talk_pressed = pressed;
}

static void obs_source_init_audio_hotkeys(struct obs_source *source)
{
	if (!(source->info.output_flags & OBS_SOURCE_AUDIO) ||
	    source->info.type != OBS_SOURCE_TYPE_INPUT) {
		source->mute_unmute_key = OBS_INVALID_HOTKEY_ID;
		source->push_to_talk_key = OBS_INVALID_HOTKEY_ID;
		return;
	}

	source->mute_unmute_key = obs_hotkey_pair_register_source(
		source, "libobs.mute", obs->hotkeys.mute, "libobs.unmute",
		obs->hotkeys.unmute, obs_source_hotkey_mute,
		obs_source_hotkey_unmute, source, source);

	source->push_to_mute_key = obs_hotkey_register_source(
		source, "libobs.push-to-mute", obs->hotkeys.push_to_mute,
		obs_source_hotkey_push_to_mute, source);

	source->push_to_talk_key = obs_hotkey_register_source(
		source, "libobs.push-to-talk", obs->hotkeys.push_to_talk,
		obs_source_hotkey_push_to_talk, source);
}

static obs_source_t *
obs_source_create_internal(const char *id, const char *name,
			   obs_data_t *settings, obs_data_t *hotkey_data,
			   bool private, uint32_t last_obs_ver)
{
	struct obs_source *source = bzalloc(sizeof(struct obs_source));

	const struct obs_source_info *info = get_source_info(id);
	if (!info) {
		blog(LOG_ERROR, "Source ID '%s' not found", id);

		source->info.id = bstrdup(id);
		source->owns_info_id = true;
		source->info.unversioned_id = bstrdup(source->info.id);
	} else {
		source->info = *info;

		/* Always mark filters as private so they aren't found by
		 * source enum/search functions.
		 *
		 * XXX: Fix design flaws with filters */
		if (info->type == OBS_SOURCE_TYPE_FILTER)
		private
		= true;
	}

	source->mute_unmute_key = OBS_INVALID_HOTKEY_PAIR_ID;
	source->push_to_mute_key = OBS_INVALID_HOTKEY_ID;
	source->push_to_talk_key = OBS_INVALID_HOTKEY_ID;
	source->last_obs_ver = last_obs_ver;

	if (!obs_source_init_context(source, settings, name, hotkey_data,
				     private))
		goto fail;

	if (info) {
		if (info->get_defaults) {
			info->get_defaults(source->context.settings);
		}
		if (info->get_defaults2) {
			info->get_defaults2(info->type_data,
					    source->context.settings);
		}
	}

	if (!obs_source_init(source))
		goto fail;

	if (!private)
		obs_source_init_audio_hotkeys(source);

	/* allow the source to be created even if creation fails so that the
	 * user's data doesn't become lost */
	if (info && info->create)
		source->context.data =
			info->create(source->context.settings, source);
	if ((!info || info->create) && !source->context.data)
		blog(LOG_ERROR, "Failed to create source '%s'!", name);

	blog(LOG_DEBUG, "%ssource '%s' (%s) created", private ? "private " : "",
	     name, id);

	source->flags = source->default_flags;
	source->enabled = true;

	if (!private) {
		obs_source_dosignal(source, "source_create", NULL);
	}

	obs_source_init_finalize(source);
	return source;

fail:
	blog(LOG_ERROR, "obs_source_create failed");
	obs_source_destroy(source);
	return NULL;
}

obs_source_t *obs_source_create(const char *id, const char *name,
				obs_data_t *settings, obs_data_t *hotkey_data)
{
	return obs_source_create_internal(id, name, settings, hotkey_data,
					  false, LIBOBS_API_VER);
}

obs_source_t *obs_source_create_private(const char *id, const char *name,
					obs_data_t *settings)
{
	return obs_source_create_internal(id, name, settings, NULL, true,
					  LIBOBS_API_VER);
}

obs_source_t *obs_source_create_set_last_ver(const char *id, const char *name,
					     obs_data_t *settings,
					     obs_data_t *hotkey_data,
					     uint32_t last_obs_ver)
{
	return obs_source_create_internal(id, name, settings, hotkey_data,
					  false, last_obs_ver);
}

static char *get_new_filter_name(obs_source_t *dst, const char *name)
{
	struct dstr new_name = {0};
	int inc = 0;

	dstr_copy(&new_name, name);

	for (;;) {
		obs_source_t *existing_filter =
			obs_source_get_filter_by_name(dst, new_name.array);
		if (!existing_filter)
			break;

		obs_source_release(existing_filter);

		dstr_printf(&new_name, "%s %d", name, ++inc + 1);
	}

	return new_name.array;
}

static void duplicate_filters(obs_source_t *dst, obs_source_t *src,
			      bool private)
{
	DARRAY(obs_source_t *) filters;

	da_init(filters);

	pthread_mutex_lock(&src->filter_mutex);
	da_reserve(filters, src->filters.num);
	for (size_t i = 0; i < src->filters.num; i++) {
		obs_source_t *s = obs_source_get_ref(src->filters.array[i]);
		if (s)
			da_push_back(filters, &s);
	}
	pthread_mutex_unlock(&src->filter_mutex);

	for (size_t i = filters.num; i > 0; i--) {
		obs_source_t *src_filter = filters.array[i - 1];
		char *new_name =
			get_new_filter_name(dst, src_filter->context.name);
		bool enabled = obs_source_enabled(src_filter);

		obs_source_t *dst_filter =
			obs_source_duplicate(src_filter, new_name, private);
		obs_source_set_enabled(dst_filter, enabled);

		bfree(new_name);
		obs_source_filter_add(dst, dst_filter);
		obs_source_release(dst_filter);
		obs_source_release(src_filter);
	}

	da_free(filters);
}

void obs_source_copy_filters(obs_source_t *dst, obs_source_t *src)
{
	if (!obs_source_valid(dst, "obs_source_copy_filters"))
		return;
	if (!obs_source_valid(src, "obs_source_copy_filters"))
		return;

	duplicate_filters(dst, src, dst->context.private);
}

static void duplicate_filter(obs_source_t *dst, obs_source_t *filter)
{
	if (!filter_compatible(dst, filter))
		return;

	char *new_name = get_new_filter_name(dst, filter->context.name);
	bool enabled = obs_source_enabled(filter);

	obs_source_t *dst_filter = obs_source_duplicate(filter, new_name, true);
	obs_source_set_enabled(dst_filter, enabled);

	bfree(new_name);
	obs_source_filter_add(dst, dst_filter);
	obs_source_release(dst_filter);
}

void obs_source_copy_single_filter(obs_source_t *dst, obs_source_t *filter)
{
	if (!obs_source_valid(dst, "obs_source_copy_single_filter"))
		return;
	if (!obs_source_valid(filter, "obs_source_copy_single_filter"))
		return;

	duplicate_filter(dst, filter);
}

obs_source_t *obs_source_duplicate(obs_source_t *source, const char *new_name,
				   bool create_private)
{
	obs_source_t *new_source;
	obs_data_t *settings;

	if (!obs_source_valid(source, "obs_source_duplicate"))
		return NULL;

	if (source->info.type == OBS_SOURCE_TYPE_SCENE) {
		obs_scene_t *scene = obs_scene_from_source(source);
		if (scene && !create_private) {
			return obs_source_get_ref(source);
		}
		if (!scene)
			scene = obs_group_from_source(source);
		if (!scene)
			return NULL;

		obs_scene_t *new_scene = obs_scene_duplicate(
			scene, new_name,
			create_private ? OBS_SCENE_DUP_PRIVATE_COPY
				       : OBS_SCENE_DUP_COPY);
		obs_source_t *new_source = obs_scene_get_source(new_scene);
		return new_source;
	}

	if ((source->info.output_flags & OBS_SOURCE_DO_NOT_DUPLICATE) != 0) {
		return obs_source_get_ref(source);
	}

	settings = obs_data_create();
	obs_data_apply(settings, source->context.settings);

	new_source = create_private
			     ? obs_source_create_private(source->info.id,
							 new_name, settings)
			     : obs_source_create(source->info.id, new_name,
						 settings, NULL);

	new_source->audio_mixers = source->audio_mixers;
	new_source->sync_offset = source->sync_offset;
	new_source->user_volume = source->user_volume;
	new_source->user_muted = source->user_muted;
	new_source->volume = source->volume;
	new_source->muted = source->muted;
	new_source->flags = source->flags;

	obs_data_apply(new_source->private_settings, source->private_settings);

	if (source->info.type != OBS_SOURCE_TYPE_FILTER)
		duplicate_filters(new_source, source, create_private);

	obs_data_release(settings);
	return new_source;
}

void obs_source_frame_init(struct obs_source_frame *frame,
			   enum video_format format, uint32_t width,
			   uint32_t height)
{
	struct video_frame vid_frame;

	if (!obs_ptr_valid(frame, "obs_source_frame_init"))
		return;

	video_frame_init(&vid_frame, format, width, height);
	frame->format = format;
	frame->width = width;
	frame->height = height;

	for (size_t i = 0; i < MAX_AV_PLANES; i++) {
		frame->data[i] = vid_frame.data[i];
		frame->linesize[i] = vid_frame.linesize[i];
	}
}

static inline void obs_source_frame_decref(struct obs_source_frame *frame)
{
	if (os_atomic_dec_long(&frame->refs) == 0)
		obs_source_frame_destroy(frame);
}

static bool obs_source_filter_remove_refless(obs_source_t *source,
					     obs_source_t *filter);
static void obs_source_destroy_defer(struct obs_source *source);

void obs_source_destroy(struct obs_source *source)
{
	if (!obs_source_valid(source, "obs_source_destroy"))
		return;

	if (os_atomic_set_long(&source->destroying, true) == true) {
		blog(LOG_ERROR, "Double destroy just occurred. "
				"Something called addref on a source "
				"after it was already fully released, "
				"I guess.");
		return;
	}

	if (is_audio_source(source)) {
		pthread_mutex_lock(&source->audio_cb_mutex);
		da_free(source->audio_cb_list);
		pthread_mutex_unlock(&source->audio_cb_mutex);
	}

	pthread_mutex_lock(&source->caption_cb_mutex);
	da_free(source->caption_cb_list);
	pthread_mutex_unlock(&source->caption_cb_mutex);

	if (source->info.type == OBS_SOURCE_TYPE_TRANSITION)
		obs_transition_clear(source);

	pthread_mutex_lock(&obs->data.audio_sources_mutex);
	if (source->prev_next_audio_source) {
		*source->prev_next_audio_source = source->next_audio_source;
		if (source->next_audio_source)
			source->next_audio_source->prev_next_audio_source =
				source->prev_next_audio_source;
	}
	pthread_mutex_unlock(&obs->data.audio_sources_mutex);

	if (source->filter_parent)
		obs_source_filter_remove_refless(source->filter_parent, source);

	while (source->filters.num)
		obs_source_filter_remove(source, source->filters.array[0]);

	obs_context_data_remove(&source->context);

<<<<<<< HEAD
#ifdef WIN32
	blog(LOG_DEBUG, "%ssource '%s' destroyed (0x%I64X) (Thread %d)",
	     source->context.private ? "private " : "", source->context.name, (uintptr_t)source, pthread_getw32threadid_np(pthread_self()));
#else
	blog(LOG_DEBUG, "%ssource '%s' destroyed",
	     source->context.private ? "private " : "", source->context.name);
#endif
=======
	/* defer source destroy */
	os_task_queue_queue_task(obs->destruction_task_thread,
				 (os_task_t)obs_source_destroy_defer, source);
}

static void obs_source_destroy_defer(struct obs_source *source)
{
	size_t i;

	/* prevents the destruction of sources if destroy triggered inside of
	 * a video tick call */
	obs_context_wait(&source->context);
>>>>>>> e6a55e77

	obs_source_dosignal(source, "source_destroy", "destroy");

	if (source->context.data) {
		source->info.destroy(source->context.data);
		source->context.data = NULL;
	}

	blog(LOG_DEBUG, "%ssource '%s' destroyed",
	     source->context.private ? "private " : "", source->context.name);

	audio_monitor_destroy(source->monitor);

	obs_hotkey_unregister(source->push_to_talk_key);
	obs_hotkey_unregister(source->push_to_mute_key);
	obs_hotkey_pair_unregister(source->mute_unmute_key);

	for (i = 0; i < source->async_cache.num; i++)
		obs_source_frame_decref(source->async_cache.array[i].frame);

	gs_enter_context(obs->video.graphics);
	if (source->async_texrender)
		gs_texrender_destroy(source->async_texrender);
	if (source->async_prev_texrender)
		gs_texrender_destroy(source->async_prev_texrender);
	for (size_t c = 0; c < MAX_AV_PLANES; c++) {
		gs_texture_destroy(source->async_textures[c]);
		gs_texture_destroy(source->async_prev_textures[c]);
	}
	if (source->filter_texrender)
		gs_texrender_destroy(source->filter_texrender);
	gs_leave_context();

	for (i = 0; i < MAX_AV_PLANES; i++)
		bfree(source->audio_data.data[i]);

	for (enum obs_audio_rendering_mode mode = OBS_MAIN_AUDIO_RENDERING;
	     mode <= OBS_RECORDING_AUDIO_RENDERING; mode++) {
		for (i = 0; i < MAX_AUDIO_CHANNELS; i++)
			circlebuf_free(&source->audio_input_buf[mode][i]);
	}
	audio_resampler_destroy(source->resampler);

	for (enum obs_audio_rendering_mode mode = OBS_MAIN_AUDIO_RENDERING;
	     mode <= OBS_RECORDING_AUDIO_RENDERING; mode++) {
		bfree(source->audio_output_buf[mode][0][0]);
	}
	bfree(source->audio_mix_buf[0]);

	obs_source_frame_destroy(source->async_preload_frame);

	if (source->info.type == OBS_SOURCE_TYPE_TRANSITION)
		obs_transition_free(source);

	da_free(source->audio_actions);
	da_free(source->audio_cb_list);
	da_free(source->caption_cb_list);
	da_free(source->async_cache);
	da_free(source->async_frames);
	da_free(source->filters);
	pthread_mutex_destroy(&source->filter_mutex);
	pthread_mutex_destroy(&source->audio_actions_mutex);
	pthread_mutex_destroy(&source->audio_buf_mutex);
	pthread_mutex_destroy(&source->audio_cb_mutex);
	pthread_mutex_destroy(&source->audio_mutex);
	pthread_mutex_destroy(&source->caption_cb_mutex);
	pthread_mutex_destroy(&source->async_mutex);
	obs_data_release(source->private_settings);
	obs_context_data_free(&source->context);

	if (source->owns_info_id) {
		bfree((void *)source->info.id);
		bfree((void *)source->info.unversioned_id);
	}

	bfree(source);
}

void obs_source_addref(obs_source_t *source)
{
	if (!source)
		return;

	obs_ref_addref(&source->control->ref);
}

void obs_source_release(obs_source_t *source)
{
	if (!obs) {
		blog(LOG_WARNING, "Tried to release a source when the OBS "
				  "core is shut down!");
		return;
	}

	if (!source)
		return;

	obs_weak_source_t *control = source->control;
	if (obs_ref_release(&control->ref)) {
		obs_source_destroy(source);
		obs_weak_source_release(control);
	}
}

void obs_weak_source_addref(obs_weak_source_t *weak)
{
	if (!weak)
		return;

	obs_weak_ref_addref(&weak->ref);
}

void obs_weak_source_release(obs_weak_source_t *weak)
{
	if (!weak)
		return;

	if (obs_weak_ref_release(&weak->ref))
		bfree(weak);
}

obs_source_t *obs_source_get_ref(obs_source_t *source)
{
	if (!source)
		return NULL;

	return obs_weak_source_get_source(source->control);
}

obs_weak_source_t *obs_source_get_weak_source(obs_source_t *source)
{
	if (!source)
		return NULL;

	obs_weak_source_t *weak = source->control;
	obs_weak_source_addref(weak);
	return weak;
}

obs_source_t *obs_weak_source_get_source(obs_weak_source_t *weak)
{
	if (!weak)
		return NULL;

	if (obs_weak_ref_get_ref(&weak->ref))
		return weak->source;

	return NULL;
}

bool obs_weak_source_expired(obs_weak_source_t *weak)
{
	return weak ? obs_weak_ref_expired(&weak->ref) : true;
}

bool obs_weak_source_references_source(obs_weak_source_t *weak,
				       obs_source_t *source)
{
	return weak && source && weak->source == source;
}

void obs_source_remove(obs_source_t *source)
{
	if (!obs_source_valid(source, "obs_source_remove"))
		return;

	if (!source->removed) {
		obs_source_t *s = obs_source_get_ref(source);
		if (s) {
			s->removed = true;
			obs_source_dosignal(s, "source_remove", "remove");
			obs_source_release(s);
		}
	}
}

bool obs_source_removed(const obs_source_t *source)
{
	return obs_source_valid(source, "obs_source_removed") ? source->removed
							      : true;
}

static inline obs_data_t *get_defaults(const struct obs_source_info *info)
{
	obs_data_t *settings = obs_data_create();
	if (info->get_defaults2)
		info->get_defaults2(info->type_data, settings);
	else if (info->get_defaults)
		info->get_defaults(settings);
	return settings;
}

obs_data_t *obs_source_settings(const char *id)
{
	const struct obs_source_info *info = get_source_info(id);
	return (info) ? get_defaults(info) : NULL;
}

obs_data_t *obs_get_source_defaults(const char *id)
{
	const struct obs_source_info *info = get_source_info(id);
	return info ? get_defaults(info) : NULL;
}

obs_properties_t *obs_get_source_properties(const char *id)
{
	const struct obs_source_info *info = get_source_info(id);
	if (info && (info->get_properties || info->get_properties2)) {
		obs_data_t *defaults = get_defaults(info);
		obs_properties_t *props;

		if (info->get_properties2)
			props = info->get_properties2(NULL, info->type_data);
		else
			props = info->get_properties(NULL);

		obs_properties_apply_settings(props, defaults);
		obs_data_release(defaults);
		return props;
	}
	return NULL;
}

obs_missing_files_t *obs_source_get_missing_files(const obs_source_t *source)
{
	if (!data_valid(source, "obs_source_get_missing_files"))
		return obs_missing_files_create();

	if (source->info.missing_files) {
		return source->info.missing_files(source->context.data);
	}

	return obs_missing_files_create();
}

void obs_source_replace_missing_file(obs_missing_file_cb cb,
				     obs_source_t *source, const char *new_path,
				     void *data)
{
	if (!data_valid(source, "obs_source_replace_missing_file"))
		return;

	cb(source->context.data, new_path, data);
}

bool obs_is_source_configurable(const char *id)
{
	const struct obs_source_info *info = get_source_info(id);
	return info && (info->get_properties || info->get_properties2);
}

bool obs_source_configurable(const obs_source_t *source)
{
	return data_valid(source, "obs_source_configurable") &&
	       (source->info.get_properties || source->info.get_properties2);
}

obs_properties_t *obs_source_properties(const obs_source_t *source)
{
	if (!data_valid(source, "obs_source_properties"))
		return NULL;

	if (source->info.get_properties2) {
		obs_properties_t *props;
		props = source->info.get_properties2(source->context.data,
						     source->info.type_data);
		obs_properties_apply_settings(props, source->context.settings);
		return props;

	} else if (source->info.get_properties) {
		obs_properties_t *props;
		props = source->info.get_properties(source->context.data);
		obs_properties_apply_settings(props, source->context.settings);
		return props;
	}

	return NULL;
}

uint32_t obs_source_get_output_flags(const obs_source_t *source)
{
	return obs_source_valid(source, "obs_source_get_output_flags")
		       ? source->info.output_flags
		       : 0;
}

uint32_t obs_get_source_output_flags(const char *id)
{
	const struct obs_source_info *info = get_source_info(id);
	return info ? info->output_flags : 0;
}

static void obs_source_deferred_update(obs_source_t *source)
{
	if (source->context.data && source->info.update) {
		long count = os_atomic_load_long(&source->defer_update_count);
		source->info.update(source->context.data,
				    source->context.settings);
		os_atomic_compare_swap_long(&source->defer_update_count, count,
					    0);
	}
}

void obs_source_update(obs_source_t *source, obs_data_t *settings)
{
	if (!obs_source_valid(source, "obs_source_update"))
		return;

	if (settings) {
		obs_data_apply(source->context.settings, settings);
	}

	if (source->info.output_flags & OBS_SOURCE_VIDEO) {
		os_atomic_inc_long(&source->defer_update_count);
	} else if (source->context.data && source->info.update) {
		source->info.update(source->context.data,
				    source->context.settings);
	}
}

void obs_source_reset_settings(obs_source_t *source, obs_data_t *settings)
{
	if (!obs_source_valid(source, "obs_source_reset_settings"))
		return;

	obs_data_clear(source->context.settings);
	obs_source_update(source, settings);
}

void obs_source_update_properties(obs_source_t *source)
{
	if (!obs_source_valid(source, "obs_source_update_properties"))
		return;

	obs_source_dosignal(source, NULL, "update_properties");
}

void obs_source_send_mouse_click(obs_source_t *source,
				 const struct obs_mouse_event *event,
				 int32_t type, bool mouse_up,
				 uint32_t click_count)
{
	if (!obs_source_valid(source, "obs_source_send_mouse_click"))
		return;

	if (source->info.output_flags & OBS_SOURCE_INTERACTION) {
		if (source->info.mouse_click) {
			source->info.mouse_click(source->context.data, event,
						 type, mouse_up, click_count);
		}
	}
}

void obs_source_send_mouse_move(obs_source_t *source,
				const struct obs_mouse_event *event,
				bool mouse_leave)
{
	if (!obs_source_valid(source, "obs_source_send_mouse_move"))
		return;

	if (source->info.output_flags & OBS_SOURCE_INTERACTION) {
		if (source->info.mouse_move) {
			source->info.mouse_move(source->context.data, event,
						mouse_leave);
		}
	}
}

void obs_source_send_mouse_wheel(obs_source_t *source,
				 const struct obs_mouse_event *event,
				 int x_delta, int y_delta)
{
	if (!obs_source_valid(source, "obs_source_send_mouse_wheel"))
		return;

	if (source->info.output_flags & OBS_SOURCE_INTERACTION) {
		if (source->info.mouse_wheel) {
			source->info.mouse_wheel(source->context.data, event,
						 x_delta, y_delta);
		}
	}
}

void obs_source_send_focus(obs_source_t *source, bool focus)
{
	if (!obs_source_valid(source, "obs_source_send_focus"))
		return;

	if (source->info.output_flags & OBS_SOURCE_INTERACTION) {
		if (source->info.focus) {
			source->info.focus(source->context.data, focus);
		}
	}
}

void obs_source_send_key_click(obs_source_t *source,
			       const struct obs_key_event *event, bool key_up)
{
	if (!obs_source_valid(source, "obs_source_send_key_click"))
		return;

	if (source->info.output_flags & OBS_SOURCE_INTERACTION) {
		if (source->info.key_click) {
			source->info.key_click(source->context.data, event,
					       key_up);
		}
	}
}

bool obs_source_get_texcoords_centered(obs_source_t *source)
{
	return source->texcoords_centered;
}

void obs_source_set_texcoords_centered(obs_source_t *source, bool centered)
{
	source->texcoords_centered = centered;
}

static void activate_source(obs_source_t *source)
{
	if (source->context.data && source->info.activate)
		source->info.activate(source->context.data);
	obs_source_dosignal(source, "source_activate", "activate");
}

static void deactivate_source(obs_source_t *source)
{
	if (source->context.data && source->info.deactivate)
		source->info.deactivate(source->context.data);
	obs_source_dosignal(source, "source_deactivate", "deactivate");
}

static void show_source(obs_source_t *source)
{
	if (source->context.data && source->info.show)
		source->info.show(source->context.data);
	obs_source_dosignal(source, "source_show", "show");
}

static void hide_source(obs_source_t *source)
{
	if (source->context.data && source->info.hide)
		source->info.hide(source->context.data);
	obs_source_dosignal(source, "source_hide", "hide");
}

static void activate_tree(obs_source_t *parent, obs_source_t *child,
			  void *param)
{
	os_atomic_inc_long(&child->activate_refs);

	UNUSED_PARAMETER(parent);
	UNUSED_PARAMETER(param);
}

static void deactivate_tree(obs_source_t *parent, obs_source_t *child,
			    void *param)
{
	os_atomic_dec_long(&child->activate_refs);

	UNUSED_PARAMETER(parent);
	UNUSED_PARAMETER(param);
}

static void show_tree(obs_source_t *parent, obs_source_t *child, void *param)
{
	os_atomic_inc_long(&child->show_refs);

	UNUSED_PARAMETER(parent);
	UNUSED_PARAMETER(param);
}

static void hide_tree(obs_source_t *parent, obs_source_t *child, void *param)
{
	os_atomic_dec_long(&child->show_refs);

	UNUSED_PARAMETER(parent);
	UNUSED_PARAMETER(param);
}

void obs_source_activate(obs_source_t *source, enum view_type type)
{
	if (!obs_source_valid(source, "obs_source_activate"))
		return;

	os_atomic_inc_long(&source->show_refs);
	obs_source_enum_active_tree(source, show_tree, NULL);

	if (type == MAIN_VIEW) {
		os_atomic_inc_long(&source->activate_refs);
		obs_source_enum_active_tree(source, activate_tree, NULL);
	}
}

void obs_source_deactivate(obs_source_t *source, enum view_type type)
{
	if (!obs_source_valid(source, "obs_source_deactivate"))
		return;

	if (os_atomic_load_long(&source->show_refs) > 0) {
		os_atomic_dec_long(&source->show_refs);
		obs_source_enum_active_tree(source, hide_tree, NULL);
	}

	if (type == MAIN_VIEW) {
		if (os_atomic_load_long(&source->activate_refs) > 0) {
			os_atomic_dec_long(&source->activate_refs);
			obs_source_enum_active_tree(source, deactivate_tree,
						    NULL);
		}
	}
}

static inline struct obs_source_frame *get_closest_frame(obs_source_t *source,
							 uint64_t sys_time);
bool set_async_texture_size(struct obs_source *source,
			    const struct obs_source_frame *frame);

static void async_tick(obs_source_t *source)
{
	uint64_t sys_time = obs->video.video_time;

	pthread_mutex_lock(&source->async_mutex);

	if (deinterlacing_enabled(source)) {
		deinterlace_process_last_frame(source, sys_time);
	} else {
		if (source->cur_async_frame) {
			remove_async_frame(source, source->cur_async_frame);
			source->cur_async_frame = NULL;
		}

		source->cur_async_frame = get_closest_frame(source, sys_time);
	}

	source->last_sys_timestamp = sys_time;
	pthread_mutex_unlock(&source->async_mutex);

	if (source->cur_async_frame)
		source->async_update_texture =
			set_async_texture_size(source, source->cur_async_frame);
}

void obs_source_video_tick(obs_source_t *source, float seconds)
{
	bool now_showing, now_active;

	if (!obs_source_valid(source, "obs_source_video_tick"))
		return;

	if (source->info.type == OBS_SOURCE_TYPE_TRANSITION)
		obs_transition_tick(source, seconds);

	if ((source->info.output_flags & OBS_SOURCE_ASYNC) != 0)
		async_tick(source);

	if (os_atomic_load_long(&source->defer_update_count) > 0)
		obs_source_deferred_update(source);

	/* reset the filter render texture information once every frame */
	if (source->filter_texrender)
		gs_texrender_reset(source->filter_texrender);

	/* call show/hide if the reference changed */
	now_showing = !!source->show_refs;
	if (now_showing != source->showing) {
		if (now_showing) {
			show_source(source);
		} else {
			hide_source(source);
		}

		if (source->filters.num) {
			for (size_t i = source->filters.num; i > 0; i--) {
				obs_source_t *filter =
					source->filters.array[i - 1];
				if (now_showing) {
					show_source(filter);
				} else {
					hide_source(filter);
				}
			}
		}

		source->showing = now_showing;
	}

	/* call activate/deactivate if the reference changed */
	now_active = !!source->activate_refs;
	if (now_active != source->active) {
		if (now_active) {
			activate_source(source);
		} else {
			deactivate_source(source);
		}

		if (source->filters.num) {
			for (size_t i = source->filters.num; i > 0; i--) {
				obs_source_t *filter =
					source->filters.array[i - 1];
				if (now_active) {
					activate_source(filter);
				} else {
					deactivate_source(filter);
				}
			}
		}

		source->active = now_active;
	}

	if (source->context.data && source->info.video_tick)
		source->info.video_tick(source->context.data, seconds);

	source->async_rendered = false;
	source->deinterlace_rendered = false;
}

/* unless the value is 3+ hours worth of frames, this won't overflow */
static inline uint64_t conv_frames_to_time(const size_t sample_rate,
					   const size_t frames)
{
	if (!sample_rate)
		return 0;

	return util_mul_div64(frames, 1000000000ULL, sample_rate);
}

static inline size_t conv_time_to_frames(const size_t sample_rate,
					 const uint64_t duration)
{
	return (size_t)util_mul_div64(duration, sample_rate, 1000000000ULL);
}

/* maximum buffer size */
#define MAX_BUF_SIZE (1000 * AUDIO_OUTPUT_FRAMES * sizeof(float))

/* time threshold in nanoseconds to ensure audio timing is as seamless as
 * possible */
#define TS_SMOOTHING_THRESHOLD 70000000ULL

static inline void reset_audio_timing(obs_source_t *source, uint64_t timestamp,
				      uint64_t os_time)
{
	source->timing_set = true;
	source->timing_adjust = os_time - timestamp;
}

static void reset_audio_data(obs_source_t *source, uint64_t os_time)
{
	for (enum obs_audio_rendering_mode mode = OBS_MAIN_AUDIO_RENDERING;
	     mode <= OBS_RECORDING_AUDIO_RENDERING; mode++) {
		for (size_t i = 0; i < MAX_AUDIO_CHANNELS; i++) {
			if (source->audio_input_buf[mode][i].size)
				circlebuf_pop_front(
					&source->audio_input_buf[mode][i], NULL,
					source->audio_input_buf[mode][i].size);
		}
		source->last_audio_input_buf_size[mode] = 0;
	}

	source->audio_ts = os_time;
	source->next_audio_sys_ts_min = os_time;
}

static void handle_ts_jump(obs_source_t *source, uint64_t expected, uint64_t ts,
			   uint64_t diff, uint64_t os_time)
{
	blog(LOG_DEBUG,
	     "Timestamp for source '%s' jumped by '%" PRIu64 "', "
	     "expected value %" PRIu64 ", input value %" PRIu64,
	     source->context.name, diff, expected, ts);

	pthread_mutex_lock(&source->audio_buf_mutex);
	reset_audio_timing(source, ts, os_time);
	reset_audio_data(source, os_time);
	pthread_mutex_unlock(&source->audio_buf_mutex);
}

static void source_signal_audio_data(obs_source_t *source,
				     const struct audio_data *in, bool muted)
{
	pthread_mutex_lock(&source->audio_cb_mutex);

	for (size_t i = source->audio_cb_list.num; i > 0; i--) {
		struct audio_cb_info info = source->audio_cb_list.array[i - 1];
		info.callback(info.param, source, in, muted);
	}

	pthread_mutex_unlock(&source->audio_cb_mutex);
}

static inline uint64_t uint64_diff(uint64_t ts1, uint64_t ts2)
{
	return (ts1 < ts2) ? (ts2 - ts1) : (ts1 - ts2);
}

static inline size_t get_buf_placement(audio_t *audio, uint64_t offset)
{
	uint32_t sample_rate = audio_output_get_sample_rate(audio);
	return (size_t)util_mul_div64(offset, sample_rate, 1000000000ULL);
}

static void source_output_audio_place(obs_source_t *source,
				      const struct audio_data *in)
{
	audio_t *audio = obs->audio.audio;
	size_t buf_placement;
	size_t channels = audio_output_get_channels(audio);
	size_t size = in->frames * sizeof(float);

	if (!source->audio_ts || in->timestamp < source->audio_ts)
		reset_audio_data(source, in->timestamp);

	buf_placement =
		get_buf_placement(audio, in->timestamp - source->audio_ts) *
		sizeof(float);

#if DEBUG_AUDIO == 1
	blog(LOG_DEBUG,
	     "frames: %lu, size: %lu, placement: %lu, base_ts: %llu, ts: %llu",
	     (unsigned long)in->frames,
	     (unsigned long)source->audio_input_buf[0].size,
	     (unsigned long)buf_placement, source->audio_ts, in->timestamp);
#endif

	/* do not allow the circular buffers to become too big */
	if ((buf_placement + size) > MAX_BUF_SIZE)
		return;

	for (enum obs_audio_rendering_mode mode = OBS_MAIN_AUDIO_RENDERING;
	     mode <= OBS_RECORDING_AUDIO_RENDERING; mode++) {
		for (size_t i = 0; i < channels; i++) {
			circlebuf_place(&source->audio_input_buf[mode][i], buf_placement,
					in->data[i], size);
			circlebuf_pop_back(&source->audio_input_buf[mode][i], NULL,
					   source->audio_input_buf[mode][i].size -
						   (buf_placement + size));
		}

		source->last_audio_input_buf_size[mode] = 0;
	}
}

static inline void source_output_audio_push_back(obs_source_t *source,
						 const struct audio_data *in)
{
	audio_t *audio = obs->audio.audio;
	size_t channels = audio_output_get_channels(audio);
	size_t size = in->frames * sizeof(float);

	for (enum obs_audio_rendering_mode mode = OBS_MAIN_AUDIO_RENDERING;
	     mode <= OBS_RECORDING_AUDIO_RENDERING; mode++) {
		/* do not allow the circular buffers to become too big */
		if ((source->audio_input_buf[mode][0].size + size) > MAX_BUF_SIZE)
			return;

		for (size_t i = 0; i < channels; i++)
			circlebuf_push_back(&source->audio_input_buf[mode][i],
					    in->data[i], size);

		/* reset audio input buffer size to ensure that audio doesn't get
		 * perpetually cut */
		source->last_audio_input_buf_size[mode] = 0;
	}
}

static inline bool source_muted(obs_source_t *source, uint64_t os_time)
{
	if (source->push_to_mute_enabled && source->user_push_to_mute_pressed)
		source->push_to_mute_stop_time =
			os_time + source->push_to_mute_delay * 1000000;

	if (source->push_to_talk_enabled && source->user_push_to_talk_pressed)
		source->push_to_talk_stop_time =
			os_time + source->push_to_talk_delay * 1000000;

	bool push_to_mute_active = source->user_push_to_mute_pressed ||
				   os_time < source->push_to_mute_stop_time;
	bool push_to_talk_active = source->user_push_to_talk_pressed ||
				   os_time < source->push_to_talk_stop_time;

	return !source->enabled || source->user_muted ||
	       (source->push_to_mute_enabled && push_to_mute_active) ||
	       (source->push_to_talk_enabled && !push_to_talk_active);
}

static void source_output_audio_data(obs_source_t *source,
				     const struct audio_data *data)
{
	size_t sample_rate = audio_output_get_sample_rate(obs->audio.audio);
	struct audio_data in = *data;
	uint64_t diff;
	uint64_t os_time = os_gettime_ns();
	int64_t sync_offset;
	bool using_direct_ts = false;
	bool push_back = false;

	/* detects 'directly' set timestamps as long as they're within
	 * a certain threshold */
	if (uint64_diff(in.timestamp, os_time) < MAX_TS_VAR) {
		source->timing_adjust = 0;
		source->timing_set = true;
		using_direct_ts = true;
	}

	if (!source->timing_set) {
		reset_audio_timing(source, in.timestamp, os_time);

	} else if (source->next_audio_ts_min != 0) {
		diff = uint64_diff(source->next_audio_ts_min, in.timestamp);

		/* smooth audio if within threshold */
		if (diff > MAX_TS_VAR && !using_direct_ts)
			handle_ts_jump(source, source->next_audio_ts_min,
				       in.timestamp, diff, os_time);
		else if (diff < TS_SMOOTHING_THRESHOLD) {
			if (source->async_unbuffered && source->async_decoupled)
				source->timing_adjust = os_time - in.timestamp;
			in.timestamp = source->next_audio_ts_min;
		}
	}

	source->last_audio_ts = in.timestamp;
	source->next_audio_ts_min =
		in.timestamp + conv_frames_to_time(sample_rate, in.frames);

	in.timestamp += source->timing_adjust;

	pthread_mutex_lock(&source->audio_buf_mutex);

	if (source->next_audio_sys_ts_min == in.timestamp) {
		push_back = true;

	} else if (source->next_audio_sys_ts_min) {
		diff = uint64_diff(source->next_audio_sys_ts_min, in.timestamp);

		if (diff < TS_SMOOTHING_THRESHOLD) {
			push_back = true;

			/* This typically only happens if used with async video when
		 * audio/video start transitioning in to a timestamp jump.
		 * Audio will typically have a timestamp jump, and then video
		 * will have a timestamp jump.  If that case is encountered,
		 * just clear the audio data in that small window and force a
		 * resync.  This handles all cases rather than just looping. */
		} else if (diff > MAX_TS_VAR) {
			reset_audio_timing(source, data->timestamp, os_time);
			in.timestamp = data->timestamp + source->timing_adjust;
		}
	}

	sync_offset = source->sync_offset;
	in.timestamp += sync_offset;
	in.timestamp -= source->resample_offset;

	source->next_audio_sys_ts_min =
		source->next_audio_ts_min + source->timing_adjust;

	if (source->last_sync_offset != sync_offset) {
		if (source->last_sync_offset)
			push_back = false;
		source->last_sync_offset = sync_offset;
	}

	if (source->monitoring_type != OBS_MONITORING_TYPE_MONITOR_ONLY) {
		if (push_back && source->audio_ts)
			source_output_audio_push_back(source, &in);
		else
			source_output_audio_place(source, &in);
	}

	pthread_mutex_unlock(&source->audio_buf_mutex);

	source_signal_audio_data(source, data, source_muted(source, os_time));
}

enum convert_type {
	CONVERT_NONE,
	CONVERT_NV12,
	CONVERT_420,
	CONVERT_420_A,
	CONVERT_422,
	CONVERT_422_A,
	CONVERT_422_PACK,
	CONVERT_444,
	CONVERT_444_A,
	CONVERT_444_A_PACK,
	CONVERT_800,
	CONVERT_RGB_LIMITED,
	CONVERT_BGR3,
};

static inline enum convert_type get_convert_type(enum video_format format,
						 bool full_range)
{
	switch (format) {
	case VIDEO_FORMAT_I420:
		return CONVERT_420;
	case VIDEO_FORMAT_NV12:
		return CONVERT_NV12;
	case VIDEO_FORMAT_I444:
		return CONVERT_444;
	case VIDEO_FORMAT_I422:
		return CONVERT_422;

	case VIDEO_FORMAT_YVYU:
	case VIDEO_FORMAT_YUY2:
	case VIDEO_FORMAT_UYVY:
		return CONVERT_422_PACK;

	case VIDEO_FORMAT_Y800:
		return CONVERT_800;

	case VIDEO_FORMAT_NONE:
	case VIDEO_FORMAT_RGBA:
	case VIDEO_FORMAT_BGRA:
	case VIDEO_FORMAT_BGRX:
		return full_range ? CONVERT_NONE : CONVERT_RGB_LIMITED;

	case VIDEO_FORMAT_BGR3:
		return CONVERT_BGR3;

	case VIDEO_FORMAT_I40A:
		return CONVERT_420_A;

	case VIDEO_FORMAT_I42A:
		return CONVERT_422_A;

	case VIDEO_FORMAT_YUVA:
		return CONVERT_444_A;

	case VIDEO_FORMAT_AYUV:
		return CONVERT_444_A_PACK;
	}

	return CONVERT_NONE;
}

static inline bool set_packed422_sizes(struct obs_source *source,
				       const struct obs_source_frame *frame)
{
	const uint32_t width = frame->width;
	const uint32_t height = frame->height;
	const uint32_t half_width = (width + 1) / 2;
	source->async_convert_width[0] = half_width;
	source->async_convert_height[0] = height;
	source->async_texture_formats[0] = GS_BGRA;
	source->async_channel_count = 1;
	return true;
}

static inline bool
set_packed444_alpha_sizes(struct obs_source *source,
			  const struct obs_source_frame *frame)
{
	source->async_convert_width[0] = frame->width;
	source->async_convert_height[0] = frame->height;
	source->async_texture_formats[0] = GS_BGRA;
	source->async_channel_count = 1;
	return true;
}

static inline bool set_planar444_sizes(struct obs_source *source,
				       const struct obs_source_frame *frame)
{
	source->async_convert_width[0] = frame->width;
	source->async_convert_width[1] = frame->width;
	source->async_convert_width[2] = frame->width;
	source->async_convert_height[0] = frame->height;
	source->async_convert_height[1] = frame->height;
	source->async_convert_height[2] = frame->height;
	source->async_texture_formats[0] = GS_R8;
	source->async_texture_formats[1] = GS_R8;
	source->async_texture_formats[2] = GS_R8;
	source->async_channel_count = 3;
	return true;
}

static inline bool
set_planar444_alpha_sizes(struct obs_source *source,
			  const struct obs_source_frame *frame)
{
	source->async_convert_width[0] = frame->width;
	source->async_convert_width[1] = frame->width;
	source->async_convert_width[2] = frame->width;
	source->async_convert_width[3] = frame->width;
	source->async_convert_height[0] = frame->height;
	source->async_convert_height[1] = frame->height;
	source->async_convert_height[2] = frame->height;
	source->async_convert_height[3] = frame->height;
	source->async_texture_formats[0] = GS_R8;
	source->async_texture_formats[1] = GS_R8;
	source->async_texture_formats[2] = GS_R8;
	source->async_texture_formats[3] = GS_R8;
	source->async_channel_count = 4;
	return true;
}

static inline bool set_planar420_sizes(struct obs_source *source,
				       const struct obs_source_frame *frame)
{
	const uint32_t width = frame->width;
	const uint32_t height = frame->height;
	const uint32_t half_width = (width + 1) / 2;
	const uint32_t half_height = (height + 1) / 2;
	source->async_convert_width[0] = width;
	source->async_convert_width[1] = half_width;
	source->async_convert_width[2] = half_width;
	source->async_convert_height[0] = height;
	source->async_convert_height[1] = half_height;
	source->async_convert_height[2] = half_height;
	source->async_texture_formats[0] = GS_R8;
	source->async_texture_formats[1] = GS_R8;
	source->async_texture_formats[2] = GS_R8;
	source->async_channel_count = 3;
	return true;
}

static inline bool
set_planar420_alpha_sizes(struct obs_source *source,
			  const struct obs_source_frame *frame)
{
	const uint32_t width = frame->width;
	const uint32_t height = frame->height;
	const uint32_t half_width = (width + 1) / 2;
	const uint32_t half_height = (height + 1) / 2;
	source->async_convert_width[0] = width;
	source->async_convert_width[1] = half_width;
	source->async_convert_width[2] = half_width;
	source->async_convert_width[3] = width;
	source->async_convert_height[0] = height;
	source->async_convert_height[1] = half_height;
	source->async_convert_height[2] = half_height;
	source->async_convert_height[3] = height;
	source->async_texture_formats[0] = GS_R8;
	source->async_texture_formats[1] = GS_R8;
	source->async_texture_formats[2] = GS_R8;
	source->async_texture_formats[3] = GS_R8;
	source->async_channel_count = 4;
	return true;
}

static inline bool set_planar422_sizes(struct obs_source *source,
				       const struct obs_source_frame *frame)
{
	const uint32_t width = frame->width;
	const uint32_t height = frame->height;
	const uint32_t half_width = (width + 1) / 2;
	source->async_convert_width[0] = width;
	source->async_convert_width[1] = half_width;
	source->async_convert_width[2] = half_width;
	source->async_convert_height[0] = height;
	source->async_convert_height[1] = height;
	source->async_convert_height[2] = height;
	source->async_texture_formats[0] = GS_R8;
	source->async_texture_formats[1] = GS_R8;
	source->async_texture_formats[2] = GS_R8;
	source->async_channel_count = 3;
	return true;
}

static inline bool
set_planar422_alpha_sizes(struct obs_source *source,
			  const struct obs_source_frame *frame)
{
	const uint32_t width = frame->width;
	const uint32_t height = frame->height;
	const uint32_t half_width = (width + 1) / 2;
	source->async_convert_width[0] = width;
	source->async_convert_width[1] = half_width;
	source->async_convert_width[2] = half_width;
	source->async_convert_width[3] = width;
	source->async_convert_height[0] = height;
	source->async_convert_height[1] = height;
	source->async_convert_height[2] = height;
	source->async_convert_height[3] = height;
	source->async_texture_formats[0] = GS_R8;
	source->async_texture_formats[1] = GS_R8;
	source->async_texture_formats[2] = GS_R8;
	source->async_texture_formats[3] = GS_R8;
	source->async_channel_count = 4;
	return true;
}

static inline bool set_nv12_sizes(struct obs_source *source,
				  const struct obs_source_frame *frame)
{
	const uint32_t width = frame->width;
	const uint32_t height = frame->height;
	const uint32_t half_width = (width + 1) / 2;
	const uint32_t half_height = (height + 1) / 2;
	source->async_convert_width[0] = width;
	source->async_convert_width[1] = half_width;
	source->async_convert_height[0] = height;
	source->async_convert_height[1] = half_height;
	source->async_texture_formats[0] = GS_R8;
	source->async_texture_formats[1] = GS_R8G8;
	source->async_channel_count = 2;
	return true;
}

static inline bool set_y800_sizes(struct obs_source *source,
				  const struct obs_source_frame *frame)
{
	source->async_convert_width[0] = frame->width;
	source->async_convert_height[0] = frame->height;
	source->async_texture_formats[0] = GS_R8;
	source->async_channel_count = 1;
	return true;
}

static inline bool set_rgb_limited_sizes(struct obs_source *source,
					 const struct obs_source_frame *frame)
{
	source->async_convert_width[0] = frame->width;
	source->async_convert_height[0] = frame->height;
	source->async_texture_formats[0] = convert_video_format(frame->format);
	source->async_channel_count = 1;
	return true;
}

static inline bool set_bgr3_sizes(struct obs_source *source,
				  const struct obs_source_frame *frame)
{
	source->async_convert_width[0] = frame->width * 3;
	source->async_convert_height[0] = frame->height;
	source->async_texture_formats[0] = GS_R8;
	source->async_channel_count = 1;
	return true;
}

static inline bool init_gpu_conversion(struct obs_source *source,
				       const struct obs_source_frame *frame)
{
	switch (get_convert_type(frame->format, frame->full_range)) {
	case CONVERT_422_PACK:
		return set_packed422_sizes(source, frame);

	case CONVERT_420:
		return set_planar420_sizes(source, frame);

	case CONVERT_422:
		return set_planar422_sizes(source, frame);

	case CONVERT_NV12:
		return set_nv12_sizes(source, frame);

	case CONVERT_444:
		return set_planar444_sizes(source, frame);

	case CONVERT_800:
		return set_y800_sizes(source, frame);

	case CONVERT_RGB_LIMITED:
		return set_rgb_limited_sizes(source, frame);

	case CONVERT_BGR3:
		return set_bgr3_sizes(source, frame);

	case CONVERT_420_A:
		return set_planar420_alpha_sizes(source, frame);

	case CONVERT_422_A:
		return set_planar422_alpha_sizes(source, frame);

	case CONVERT_444_A:
		return set_planar444_alpha_sizes(source, frame);

	case CONVERT_444_A_PACK:
		return set_packed444_alpha_sizes(source, frame);

	case CONVERT_NONE:
		assert(false && "No conversion requested");
		break;
	}
	return false;
}

bool set_async_texture_size(struct obs_source *source,
			    const struct obs_source_frame *frame)
{
	enum convert_type cur =
		get_convert_type(frame->format, frame->full_range);

	if (source->async_width == frame->width &&
	    source->async_height == frame->height &&
	    source->async_format == frame->format &&
	    source->async_full_range == frame->full_range)
		return true;

	source->async_width = frame->width;
	source->async_height = frame->height;
	source->async_format = frame->format;
	source->async_full_range = frame->full_range;

	gs_enter_context(obs->video.graphics);

	for (size_t c = 0; c < MAX_AV_PLANES; c++) {
		gs_texture_destroy(source->async_textures[c]);
		source->async_textures[c] = NULL;
		gs_texture_destroy(source->async_prev_textures[c]);
		source->async_prev_textures[c] = NULL;
	}

	gs_texrender_destroy(source->async_texrender);
	gs_texrender_destroy(source->async_prev_texrender);
	source->async_texrender = NULL;
	source->async_prev_texrender = NULL;

	const enum gs_color_format format = convert_video_format(frame->format);
	const bool async_gpu_conversion = (cur != CONVERT_NONE) &&
					  init_gpu_conversion(source, frame);
	source->async_gpu_conversion = async_gpu_conversion;
	if (async_gpu_conversion) {
		source->async_texrender =
			gs_texrender_create(format, GS_ZS_NONE);

		for (int c = 0; c < source->async_channel_count; ++c)
			source->async_textures[c] = gs_texture_create(
				source->async_convert_width[c],
				source->async_convert_height[c],
				source->async_texture_formats[c], 1, NULL,
				GS_DYNAMIC);
	} else {
		source->async_textures[0] =
			gs_texture_create(frame->width, frame->height, format,
					  1, NULL, GS_DYNAMIC);
	}

	if (deinterlacing_enabled(source))
		set_deinterlace_texture_size(source);

	gs_leave_context();

	return source->async_textures[0] != NULL;
}

static void upload_raw_frame(gs_texture_t *tex[MAX_AV_PLANES],
			     const struct obs_source_frame *frame)
{
	switch (get_convert_type(frame->format, frame->full_range)) {
	case CONVERT_422_PACK:
	case CONVERT_800:
	case CONVERT_RGB_LIMITED:
	case CONVERT_BGR3:
	case CONVERT_420:
	case CONVERT_422:
	case CONVERT_NV12:
	case CONVERT_444:
	case CONVERT_420_A:
	case CONVERT_422_A:
	case CONVERT_444_A:
	case CONVERT_444_A_PACK:
		for (size_t c = 0; c < MAX_AV_PLANES; c++) {
			if (tex[c])
				gs_texture_set_image(tex[c], frame->data[c],
						     frame->linesize[c], false);
		}
		break;

	case CONVERT_NONE:
		assert(false && "No conversion requested");
		break;
	}
}

static const char *select_conversion_technique(enum video_format format,
					       bool full_range)
{
	switch (format) {
	case VIDEO_FORMAT_UYVY:
		return "UYVY_Reverse";

	case VIDEO_FORMAT_YUY2:
		return "YUY2_Reverse";

	case VIDEO_FORMAT_YVYU:
		return "YVYU_Reverse";

	case VIDEO_FORMAT_I420:
		return "I420_Reverse";

	case VIDEO_FORMAT_NV12:
		return "NV12_Reverse";

	case VIDEO_FORMAT_I444:
		return "I444_Reverse";

	case VIDEO_FORMAT_Y800:
		return full_range ? "Y800_Full" : "Y800_Limited";

	case VIDEO_FORMAT_BGR3:
		return full_range ? "BGR3_Full" : "BGR3_Limited";

	case VIDEO_FORMAT_I422:
		return "I422_Reverse";

	case VIDEO_FORMAT_I40A:
		return "I40A_Reverse";

	case VIDEO_FORMAT_I42A:
		return "I42A_Reverse";

	case VIDEO_FORMAT_YUVA:
		return "YUVA_Reverse";

	case VIDEO_FORMAT_AYUV:
		return "AYUV_Reverse";

	case VIDEO_FORMAT_BGRA:
	case VIDEO_FORMAT_BGRX:
	case VIDEO_FORMAT_RGBA:
	case VIDEO_FORMAT_NONE:
		if (full_range)
			assert(false && "No conversion requested");
		else
			return "RGB_Limited";
		break;
	}
	return NULL;
}

static inline void set_eparam(gs_effect_t *effect, const char *name, float val)
{
	gs_eparam_t *param = gs_effect_get_param_by_name(effect, name);
	gs_effect_set_float(param, val);
}

static inline void set_eparami(gs_effect_t *effect, const char *name, int val)
{
	gs_eparam_t *param = gs_effect_get_param_by_name(effect, name);
	gs_effect_set_int(param, val);
}

static bool update_async_texrender(struct obs_source *source,
				   const struct obs_source_frame *frame,
				   gs_texture_t *tex[MAX_AV_PLANES],
				   gs_texrender_t *texrender)
{
	GS_DEBUG_MARKER_BEGIN(GS_DEBUG_COLOR_CONVERT_FORMAT, "Convert Format");

	gs_texrender_reset(texrender);

	upload_raw_frame(tex, frame);

	uint32_t cx = source->async_width;
	uint32_t cy = source->async_height;

	gs_effect_t *conv = obs->video.conversion_effect;
	const char *tech_name =
		select_conversion_technique(frame->format, frame->full_range);
	gs_technique_t *tech = gs_effect_get_technique(conv, tech_name);

	const bool success = gs_texrender_begin(texrender, cx, cy);

	if (success) {
		gs_enable_blending(false);

		gs_technique_begin(tech);
		gs_technique_begin_pass(tech, 0);

		if (tex[0])
			gs_effect_set_texture(
				gs_effect_get_param_by_name(conv, "image"),
				tex[0]);
		if (tex[1])
			gs_effect_set_texture(
				gs_effect_get_param_by_name(conv, "image1"),
				tex[1]);
		if (tex[2])
			gs_effect_set_texture(
				gs_effect_get_param_by_name(conv, "image2"),
				tex[2]);
		if (tex[3])
			gs_effect_set_texture(
				gs_effect_get_param_by_name(conv, "image3"),
				tex[3]);
		set_eparam(conv, "width", (float)cx);
		set_eparam(conv, "height", (float)cy);
		set_eparam(conv, "width_d2", (float)cx * 0.5f);
		set_eparam(conv, "height_d2", (float)cy * 0.5f);
		set_eparam(conv, "width_x2_i", 0.5f / (float)cx);

		struct vec4 vec0, vec1, vec2;
		vec4_set(&vec0, frame->color_matrix[0], frame->color_matrix[1],
			 frame->color_matrix[2], frame->color_matrix[3]);
		vec4_set(&vec1, frame->color_matrix[4], frame->color_matrix[5],
			 frame->color_matrix[6], frame->color_matrix[7]);
		vec4_set(&vec2, frame->color_matrix[8], frame->color_matrix[9],
			 frame->color_matrix[10], frame->color_matrix[11]);
		gs_effect_set_vec4(
			gs_effect_get_param_by_name(conv, "color_vec0"), &vec0);
		gs_effect_set_vec4(
			gs_effect_get_param_by_name(conv, "color_vec1"), &vec1);
		gs_effect_set_vec4(
			gs_effect_get_param_by_name(conv, "color_vec2"), &vec2);
		if (!frame->full_range) {
			gs_eparam_t *min_param = gs_effect_get_param_by_name(
				conv, "color_range_min");
			gs_effect_set_val(min_param, frame->color_range_min,
					  sizeof(float) * 3);
			gs_eparam_t *max_param = gs_effect_get_param_by_name(
				conv, "color_range_max");
			gs_effect_set_val(max_param, frame->color_range_max,
					  sizeof(float) * 3);
		}

		gs_draw(GS_TRIS, 0, 3);

		gs_technique_end_pass(tech);
		gs_technique_end(tech);

		gs_enable_blending(true);

		gs_texrender_end(texrender);
	}

	GS_DEBUG_MARKER_END();
	return success;
}

bool update_async_texture(struct obs_source *source,
			  const struct obs_source_frame *frame,
			  gs_texture_t *tex, gs_texrender_t *texrender)
{
	gs_texture_t *tex3[MAX_AV_PLANES] = {tex,  NULL, NULL, NULL,
					     NULL, NULL, NULL, NULL};
	return update_async_textures(source, frame, tex3, texrender);
}

bool update_async_textures(struct obs_source *source,
			   const struct obs_source_frame *frame,
			   gs_texture_t *tex[MAX_AV_PLANES],
			   gs_texrender_t *texrender)
{
	enum convert_type type;

	source->async_flip = frame->flip;
	source->async_linear_alpha =
		(frame->flags & OBS_SOURCE_FRAME_LINEAR_ALPHA) != 0;

	if (source->async_gpu_conversion && texrender)
		return update_async_texrender(source, frame, tex, texrender);

	type = get_convert_type(frame->format, frame->full_range);
	if (type == CONVERT_NONE) {
		gs_texture_set_image(tex[0], frame->data[0], frame->linesize[0],
				     false);
		return true;
	}

	return false;
}

static inline void obs_source_draw_texture(struct obs_source *source,
					   gs_effect_t *effect)
{
	gs_texture_t *tex = source->async_textures[0];
	gs_eparam_t *param;

	if (source->async_texrender)
		tex = gs_texrender_get_texture(source->async_texrender);

	param = gs_effect_get_param_by_name(effect, "image");

	const bool linear_srgb = gs_get_linear_srgb();

	const bool previous = gs_framebuffer_srgb_enabled();
	gs_enable_framebuffer_srgb(linear_srgb);

	if (linear_srgb) {
		gs_effect_set_texture_srgb(param, tex);
	} else {
		gs_effect_set_texture(param, tex);
	}

	gs_draw_sprite(tex, source->async_flip ? GS_FLIP_V : 0, 0, 0);

	gs_enable_framebuffer_srgb(previous);
}

static void obs_source_draw_async_texture(struct obs_source *source)
{
	gs_effect_t *effect = gs_get_effect();
	bool def_draw = (!effect);
	bool premultiplied = false;
	gs_technique_t *tech = NULL;

	if (def_draw) {
		effect = obs_get_base_effect(OBS_EFFECT_DEFAULT);
		const bool nonlinear_alpha = gs_get_linear_srgb() &&
					     !source->async_linear_alpha;
		const char *tech_name = nonlinear_alpha ? "DrawNonlinearAlpha"
							: "Draw";
		premultiplied = nonlinear_alpha;
		tech = gs_effect_get_technique(effect, tech_name);
		gs_technique_begin(tech);
		gs_technique_begin_pass(tech, 0);
	}

	if (premultiplied) {
		gs_blend_state_push();
		gs_blend_function(GS_BLEND_ONE, GS_BLEND_INVSRCALPHA);
	}

	obs_source_draw_texture(source, effect);

	if (premultiplied) {
		gs_blend_state_pop();
	}

	if (def_draw) {
		gs_technique_end_pass(tech);
		gs_technique_end(tech);
	}
}

static void recreate_async_texture(obs_source_t *source,
				   enum gs_color_format format)
{
	uint32_t cx = gs_texture_get_width(source->async_textures[0]);
	uint32_t cy = gs_texture_get_height(source->async_textures[0]);
	gs_texture_destroy(source->async_textures[0]);
	source->async_textures[0] =
		gs_texture_create(cx, cy, format, 1, NULL, GS_DYNAMIC);
}

static inline void check_to_swap_bgrx_bgra(obs_source_t *source,
					   struct obs_source_frame *frame)
{
	enum gs_color_format format =
		gs_texture_get_color_format(source->async_textures[0]);
	if (format == GS_BGRX && frame->format == VIDEO_FORMAT_BGRA) {
		recreate_async_texture(source, GS_BGRA);
	} else if (format == GS_BGRA && frame->format == VIDEO_FORMAT_BGRX) {
		recreate_async_texture(source, GS_BGRX);
	}
}

static void obs_source_update_async_video(obs_source_t *source)
{
	if (!source->async_rendered) {
		struct obs_source_frame *frame = obs_source_get_frame(source);

		if (frame)
			frame = filter_async_video(source, frame);

		source->async_rendered = true;
		if (frame) {
			check_to_swap_bgrx_bgra(source, frame);

			if (!source->async_decoupled ||
			    !source->async_unbuffered) {
				source->timing_adjust = obs->video.video_time -
							frame->timestamp;
				source->timing_set = true;
			}

			if (source->async_update_texture) {
				update_async_textures(source, frame,
						      source->async_textures,
						      source->async_texrender);
				source->async_update_texture = false;
			}

			obs_source_release_frame(source, frame);
		}
	}
}

static void rotate_async_video(obs_source_t *source, long rotation)
{
	float x = 0;
	float y = 0;

	switch (rotation) {
	case 90:
		y = (float)source->async_width;
		break;
	case 270:
	case -90:
		x = (float)source->async_height;
		break;
	case 180:
		x = (float)source->async_width;
		y = (float)source->async_height;
	}

	gs_matrix_translate3f(x, y, 0);
	gs_matrix_rotaa4f(0.0f, 0.0f, -1.0f, RAD((float)rotation));
}

static inline void obs_source_render_async_video(obs_source_t *source)
{
	if (source->async_textures[0] && source->async_active) {
		long rotation = source->async_rotation;
		if (rotation) {
			gs_matrix_push();
			rotate_async_video(source, rotation);
		}
		obs_source_draw_async_texture(source);
		if (rotation) {
			gs_matrix_pop();
		}
	}
}

static inline void obs_source_render_filters(obs_source_t *source)
{
	obs_source_t *first_filter;

	pthread_mutex_lock(&source->filter_mutex);
	first_filter = obs_source_get_ref(source->filters.array[0]);
	pthread_mutex_unlock(&source->filter_mutex);

	source->rendering_filter = true;
	obs_source_video_render(first_filter);
	source->rendering_filter = false;

	obs_source_release(first_filter);
}

void obs_source_default_render(obs_source_t *source)
{
	gs_effect_t *effect = obs->video.default_effect;
	gs_technique_t *tech = gs_effect_get_technique(effect, "Draw");
	size_t passes, i;

	passes = gs_technique_begin(tech);
	for (i = 0; i < passes; i++) {
		gs_technique_begin_pass(tech, i);
		if (source->context.data)
			source->info.video_render(source->context.data, effect);
		gs_technique_end_pass(tech);
	}
	gs_technique_end(tech);
}

static inline void obs_source_main_render(obs_source_t *source)
{
	uint32_t flags = source->info.output_flags;
	bool custom_draw = (flags & OBS_SOURCE_CUSTOM_DRAW) != 0;
	bool srgb_aware = (flags & OBS_SOURCE_SRGB) != 0;
	bool default_effect = !source->filter_parent &&
			      source->filters.num == 0 && !custom_draw;
	bool previous_srgb = false;

	if (!srgb_aware) {
		previous_srgb = gs_get_linear_srgb();
		gs_set_linear_srgb(false);
	}

	if (default_effect)
		obs_source_default_render(source);
	else if (source->context.data)
		source->info.video_render(source->context.data,
					  custom_draw ? NULL : gs_get_effect());

	if (!srgb_aware)
		gs_set_linear_srgb(previous_srgb);
}

static bool ready_async_frame(obs_source_t *source, uint64_t sys_time);

#if GS_USE_DEBUG_MARKERS
static const char *get_type_format(enum obs_source_type type)
{
	switch (type) {
	case OBS_SOURCE_TYPE_INPUT:
		return "Input: %s";
	case OBS_SOURCE_TYPE_FILTER:
		return "Filter: %s";
	case OBS_SOURCE_TYPE_TRANSITION:
		return "Transition: %s";
	case OBS_SOURCE_TYPE_SCENE:
		return "Scene: %s";
	default:
		return "[Unknown]: %s";
	}
}
#endif

static inline void render_video(obs_source_t *source)
{
	if (source->info.type != OBS_SOURCE_TYPE_FILTER &&
	    (source->info.output_flags & OBS_SOURCE_VIDEO) == 0) {
		if (source->filter_parent)
			obs_source_skip_video_filter(source);
		return;
	}

	if (source->info.type == OBS_SOURCE_TYPE_INPUT &&
	    (source->info.output_flags & OBS_SOURCE_ASYNC) != 0 &&
	    !source->rendering_filter) {
		if (deinterlacing_enabled(source))
			deinterlace_update_async_video(source);
		obs_source_update_async_video(source);
	}

	if (!source->context.data || !source->enabled) {
		if (source->filter_parent)
			obs_source_skip_video_filter(source);
		return;
	}

	GS_DEBUG_MARKER_BEGIN_FORMAT(GS_DEBUG_COLOR_SOURCE,
				     get_type_format(source->info.type),
				     obs_source_get_name(source));

	if (source->filters.num && !source->rendering_filter)
		obs_source_render_filters(source);

	else if (source->info.video_render)
		obs_source_main_render(source);

	else if (source->filter_target)
		obs_source_video_render(source->filter_target);

	else if (deinterlacing_enabled(source))
		deinterlace_render(source);

	else
		obs_source_render_async_video(source);

	GS_DEBUG_MARKER_END();
}

void obs_source_video_render(obs_source_t *source)
{
	if (!obs_source_valid(source, "obs_source_video_render"))
		return;

	source = obs_source_get_ref(source);
	if (source) {
		render_video(source);
		obs_source_release(source);
	}
}

static inline uint32_t get_async_width(const obs_source_t *source)
{
	return ((source->async_rotation % 180) == 0) ? source->async_width
						     : source->async_height;
}

static inline uint32_t get_async_height(const obs_source_t *source)
{
	return ((source->async_rotation % 180) == 0) ? source->async_height
						     : source->async_width;
}

static uint32_t get_base_width(const obs_source_t *source)
{
	bool is_filter = !!source->filter_parent;
	bool func_valid = source->context.data && source->info.get_width;

	if (source->info.type == OBS_SOURCE_TYPE_TRANSITION) {
		return source->enabled ? source->transition_actual_cx : 0;

	} else if (func_valid && (!is_filter || source->enabled)) {
		return source->info.get_width(source->context.data);

	} else if (is_filter) {
		return get_base_width(source->filter_target);
	}

	return source->async_active ? get_async_width(source) : 0;
}

static uint32_t get_base_height(const obs_source_t *source)
{
	bool is_filter = !!source->filter_parent;
	bool func_valid = source->context.data && source->info.get_height;

	if (source->info.type == OBS_SOURCE_TYPE_TRANSITION) {
		return source->enabled ? source->transition_actual_cy : 0;

	} else if (func_valid && (!is_filter || source->enabled)) {
		return source->info.get_height(source->context.data);

	} else if (is_filter) {
		return get_base_height(source->filter_target);
	}

	return source->async_active ? get_async_height(source) : 0;
}

static uint32_t get_recurse_width(obs_source_t *source)
{
	uint32_t width;

	pthread_mutex_lock(&source->filter_mutex);

	width = (source->filters.num) ? get_base_width(source->filters.array[0])
				      : get_base_width(source);

	pthread_mutex_unlock(&source->filter_mutex);

	return width;
}

static uint32_t get_recurse_height(obs_source_t *source)
{
	uint32_t height;

	pthread_mutex_lock(&source->filter_mutex);

	height = (source->filters.num)
			 ? get_base_height(source->filters.array[0])
			 : get_base_height(source);

	pthread_mutex_unlock(&source->filter_mutex);

	return height;
}

uint32_t obs_source_get_width(obs_source_t *source)
{
	if (!data_valid(source, "obs_source_get_width"))
		return 0;

	return (source->info.type != OBS_SOURCE_TYPE_FILTER)
		       ? get_recurse_width(source)
		       : get_base_width(source);
}

uint32_t obs_source_get_height(obs_source_t *source)
{
	if (!data_valid(source, "obs_source_get_height"))
		return 0;

	return (source->info.type != OBS_SOURCE_TYPE_FILTER)
		       ? get_recurse_height(source)
		       : get_base_height(source);
}

uint32_t obs_source_get_base_width(obs_source_t *source)
{
	if (!data_valid(source, "obs_source_get_base_width"))
		return 0;

	return get_base_width(source);
}

uint32_t obs_source_get_base_height(obs_source_t *source)
{
	if (!data_valid(source, "obs_source_get_base_height"))
		return 0;

	return get_base_height(source);
}

obs_source_t *obs_filter_get_parent(const obs_source_t *filter)
{
	return obs_ptr_valid(filter, "obs_filter_get_parent")
		       ? filter->filter_parent
		       : NULL;
}

obs_source_t *obs_filter_get_target(const obs_source_t *filter)
{
	return obs_ptr_valid(filter, "obs_filter_get_target")
		       ? filter->filter_target
		       : NULL;
}

#define OBS_SOURCE_AV (OBS_SOURCE_ASYNC_VIDEO | OBS_SOURCE_AUDIO)

static bool filter_compatible(obs_source_t *source, obs_source_t *filter)
{
	uint32_t s_caps = source->info.output_flags & OBS_SOURCE_AV;
	uint32_t f_caps = filter->info.output_flags & OBS_SOURCE_AV;

	if ((f_caps & OBS_SOURCE_AUDIO) != 0 &&
	    (f_caps & OBS_SOURCE_VIDEO) == 0)
		f_caps &= ~OBS_SOURCE_ASYNC;

	return (s_caps & f_caps) == f_caps;
}

void obs_source_filter_add(obs_source_t *source, obs_source_t *filter)
{
	struct calldata cd;
	uint8_t stack[128];

	if (!obs_source_valid(source, "obs_source_filter_add"))
		return;
	if (!obs_ptr_valid(filter, "obs_source_filter_add"))
		return;

	pthread_mutex_lock(&source->filter_mutex);

	if (da_find(source->filters, &filter, 0) != DARRAY_INVALID) {
		blog(LOG_WARNING, "Tried to add a filter that was already "
				  "present on the source");
		pthread_mutex_unlock(&source->filter_mutex);
		return;
	}

	if (!source->owns_info_id && !filter_compatible(source, filter)) {
		pthread_mutex_unlock(&source->filter_mutex);
		return;
	}

	filter = obs_source_get_ref(filter);
	if (!obs_ptr_valid(filter, "obs_source_filter_add"))
		return;

	filter->filter_parent = source;
	filter->filter_target = !source->filters.num ? source
						     : source->filters.array[0];

	da_insert(source->filters, 0, &filter);

	pthread_mutex_unlock(&source->filter_mutex);

	calldata_init_fixed(&cd, stack, sizeof(stack));
	calldata_set_ptr(&cd, "source", source);
	calldata_set_ptr(&cd, "filter", filter);

	signal_handler_signal(source->context.signals, "filter_add", &cd);

	blog(LOG_DEBUG, "- filter '%s' (%s) added to source '%s'",
	     filter->context.name, filter->info.id, source->context.name);
}

static bool obs_source_filter_remove_refless(obs_source_t *source,
					     obs_source_t *filter)
{
	struct calldata cd;
	uint8_t stack[128];
	size_t idx;

	pthread_mutex_lock(&source->filter_mutex);

	idx = da_find(source->filters, &filter, 0);
	if (idx == DARRAY_INVALID) {
		pthread_mutex_unlock(&source->filter_mutex);
		return false;
	}

	if (idx > 0) {
		obs_source_t *prev = source->filters.array[idx - 1];
		prev->filter_target = filter->filter_target;
	}

	da_erase(source->filters, idx);

	pthread_mutex_unlock(&source->filter_mutex);

	calldata_init_fixed(&cd, stack, sizeof(stack));
	calldata_set_ptr(&cd, "source", source);
	calldata_set_ptr(&cd, "filter", filter);

	signal_handler_signal(source->context.signals, "filter_remove", &cd);

	blog(LOG_DEBUG, "- filter '%s' (%s) removed from source '%s'",
	     filter->context.name, filter->info.id, source->context.name);

	if (filter->info.filter_remove)
		filter->info.filter_remove(filter->context.data,
					   filter->filter_parent);

	filter->filter_parent = NULL;
	filter->filter_target = NULL;
	return true;
}

void obs_source_filter_remove(obs_source_t *source, obs_source_t *filter)
{
	if (!obs_source_valid(source, "obs_source_filter_remove"))
		return;
	if (!obs_ptr_valid(filter, "obs_source_filter_remove"))
		return;

	if (obs_source_filter_remove_refless(source, filter))
		obs_source_release(filter);
}

static size_t find_next_filter(obs_source_t *source, obs_source_t *filter,
			       size_t cur_idx)
{
	bool curAsync = (filter->info.output_flags & OBS_SOURCE_ASYNC) != 0;
	bool nextAsync;
	obs_source_t *next;

	if (cur_idx == source->filters.num - 1)
		return DARRAY_INVALID;

	next = source->filters.array[cur_idx + 1];
	nextAsync = (next->info.output_flags & OBS_SOURCE_ASYNC);

	if (nextAsync == curAsync)
		return cur_idx + 1;
	else
		return find_next_filter(source, filter, cur_idx + 1);
}

static size_t find_prev_filter(obs_source_t *source, obs_source_t *filter,
			       size_t cur_idx)
{
	bool curAsync = (filter->info.output_flags & OBS_SOURCE_ASYNC) != 0;
	bool prevAsync;
	obs_source_t *prev;

	if (cur_idx == 0)
		return DARRAY_INVALID;

	prev = source->filters.array[cur_idx - 1];
	prevAsync = (prev->info.output_flags & OBS_SOURCE_ASYNC);

	if (prevAsync == curAsync)
		return cur_idx - 1;
	else
		return find_prev_filter(source, filter, cur_idx - 1);
}

/* moves filters above/below matching filter types */
static bool move_filter_dir(obs_source_t *source, obs_source_t *filter,
			    enum obs_order_movement movement)
{
	size_t idx;

	idx = da_find(source->filters, &filter, 0);
	if (idx == DARRAY_INVALID)
		return false;

	if (movement == OBS_ORDER_MOVE_UP) {
		size_t next_id = find_next_filter(source, filter, idx);
		if (next_id == DARRAY_INVALID)
			return false;
		da_move_item(source->filters, idx, next_id);

	} else if (movement == OBS_ORDER_MOVE_DOWN) {
		size_t prev_id = find_prev_filter(source, filter, idx);
		if (prev_id == DARRAY_INVALID)
			return false;
		da_move_item(source->filters, idx, prev_id);

	} else if (movement == OBS_ORDER_MOVE_TOP) {
		if (idx == source->filters.num - 1)
			return false;
		da_move_item(source->filters, idx, source->filters.num - 1);

	} else if (movement == OBS_ORDER_MOVE_BOTTOM) {
		if (idx == 0)
			return false;
		da_move_item(source->filters, idx, 0);
	}

	/* reorder filter targets, not the nicest way of dealing with things */
	for (size_t i = 0; i < source->filters.num; i++) {
		obs_source_t *next_filter =
			(i == source->filters.num - 1)
				? source
				: source->filters.array[i + 1];

		source->filters.array[i]->filter_target = next_filter;
	}

	return true;
}

void obs_source_filter_set_order(obs_source_t *source, obs_source_t *filter,
				 enum obs_order_movement movement)
{
	bool success;

	if (!obs_source_valid(source, "obs_source_filter_set_order"))
		return;
	if (!obs_ptr_valid(filter, "obs_source_filter_set_order"))
		return;

	pthread_mutex_lock(&source->filter_mutex);
	success = move_filter_dir(source, filter, movement);
	pthread_mutex_unlock(&source->filter_mutex);

	if (success)
		obs_source_dosignal(source, NULL, "reorder_filters");
}

obs_data_t *obs_source_get_settings(const obs_source_t *source)
{
	if (!obs_source_valid(source, "obs_source_get_settings"))
		return NULL;

	obs_data_addref(source->context.settings);
	return source->context.settings;
}

struct obs_source_frame *filter_async_video(obs_source_t *source,
					    struct obs_source_frame *in)
{
	size_t i;

	pthread_mutex_lock(&source->filter_mutex);

	for (i = source->filters.num; i > 0; i--) {
		struct obs_source *filter = source->filters.array[i - 1];

		if (!filter->enabled)
			continue;

		if (filter->context.data && filter->info.filter_video) {
			in = filter->info.filter_video(filter->context.data,
						       in);
			if (!in)
				break;
		}
	}

	pthread_mutex_unlock(&source->filter_mutex);

	return in;
}

static inline void copy_frame_data_line(struct obs_source_frame *dst,
					const struct obs_source_frame *src,
					uint32_t plane, uint32_t y)
{
	uint32_t pos_src = y * src->linesize[plane];
	uint32_t pos_dst = y * dst->linesize[plane];
	uint32_t bytes = dst->linesize[plane] < src->linesize[plane]
				 ? dst->linesize[plane]
				 : src->linesize[plane];

	if (dst->data[plane] + pos_dst != NULL &&
	    src->data[plane] + pos_src != NULL)
		memcpy(dst->data[plane] + pos_dst, src->data[plane] + pos_src, bytes);
}

static inline void copy_frame_data_plane(struct obs_source_frame *dst,
					 const struct obs_source_frame *src,
					 uint32_t plane, uint32_t lines)
{
	if (dst->linesize[plane] != src->linesize[plane]) {
		for (uint32_t y = 0; y < lines; y++)
			copy_frame_data_line(dst, src, plane, y);
	} else {
		if (dst->data[plane] != NULL && src->data[plane] != NULL)
			memcpy(dst->data[plane], src->data[plane],
			       (size_t)dst->linesize[plane] * (size_t)lines);
	}
}

static void copy_frame_data(struct obs_source_frame *dst,
			    const struct obs_source_frame *src)
{
	dst->duration = src->duration;
	dst->flip = src->flip;
	dst->flags = src->flags;
	dst->full_range = src->full_range;
	dst->timestamp = src->timestamp;

	if (!dst->color_matrix || !src->color_matrix)
		return;

	memcpy(dst->color_matrix, src->color_matrix, sizeof(float) * 16);
	if (!dst->full_range) {
		size_t const size = sizeof(float) * 3;
		memcpy(dst->color_range_min, src->color_range_min, size);
		memcpy(dst->color_range_max, src->color_range_max, size);
	}

	switch (src->format) {
	case VIDEO_FORMAT_I420: {
		const uint32_t height = dst->height;
		const uint32_t half_height = (height + 1) / 2;
		copy_frame_data_plane(dst, src, 0, height);
		copy_frame_data_plane(dst, src, 1, half_height);
		copy_frame_data_plane(dst, src, 2, half_height);
		break;
	}

	case VIDEO_FORMAT_NV12: {
		const uint32_t height = dst->height;
		const uint32_t half_height = (height + 1) / 2;
		copy_frame_data_plane(dst, src, 0, height);
		copy_frame_data_plane(dst, src, 1, half_height);
		break;
	}

	case VIDEO_FORMAT_I444:
	case VIDEO_FORMAT_I422:
		copy_frame_data_plane(dst, src, 0, dst->height);
		copy_frame_data_plane(dst, src, 1, dst->height);
		copy_frame_data_plane(dst, src, 2, dst->height);
		break;

	case VIDEO_FORMAT_YVYU:
	case VIDEO_FORMAT_YUY2:
	case VIDEO_FORMAT_UYVY:
	case VIDEO_FORMAT_NONE:
	case VIDEO_FORMAT_RGBA:
	case VIDEO_FORMAT_BGRA:
	case VIDEO_FORMAT_BGRX:
	case VIDEO_FORMAT_Y800:
	case VIDEO_FORMAT_BGR3:
	case VIDEO_FORMAT_AYUV:
		copy_frame_data_plane(dst, src, 0, dst->height);
		break;

	case VIDEO_FORMAT_I40A: {
		const uint32_t height = dst->height;
		const uint32_t half_height = (height + 1) / 2;
		copy_frame_data_plane(dst, src, 0, height);
		copy_frame_data_plane(dst, src, 1, half_height);
		copy_frame_data_plane(dst, src, 2, half_height);
		copy_frame_data_plane(dst, src, 3, height);
		break;
	}

	case VIDEO_FORMAT_I42A:
	case VIDEO_FORMAT_YUVA:
		copy_frame_data_plane(dst, src, 0, dst->height);
		copy_frame_data_plane(dst, src, 1, dst->height);
		copy_frame_data_plane(dst, src, 2, dst->height);
		copy_frame_data_plane(dst, src, 3, dst->height);
		break;
	}
}

void obs_source_frame_copy(struct obs_source_frame *dst,
			   const struct obs_source_frame *src)
{
	copy_frame_data(dst, src);
}

static inline bool async_texture_changed(struct obs_source *source,
					 const struct obs_source_frame *frame)
{
	enum convert_type prev, cur;
	prev = get_convert_type(source->async_cache_format,
				source->async_cache_full_range);
	cur = get_convert_type(frame->format, frame->full_range);

	return source->async_cache_width != frame->width ||
	       source->async_cache_height != frame->height || prev != cur;
}

static inline void free_async_cache(struct obs_source *source)
{
	for (size_t i = 0; i < source->async_cache.num; i++)
		obs_source_frame_decref(source->async_cache.array[i].frame);

	da_resize(source->async_cache, 0);
	da_resize(source->async_frames, 0);
	source->cur_async_frame = NULL;
	source->prev_async_frame = NULL;
}

#define MAX_UNUSED_FRAME_DURATION 5

/* frees frame allocations if they haven't been used for a specific period
 * of time */
static void clean_cache(obs_source_t *source)
{
	for (size_t i = source->async_cache.num; i > 0; i--) {
		struct async_frame *af = &source->async_cache.array[i - 1];
		if (!af->used) {
			if (++af->unused_count == MAX_UNUSED_FRAME_DURATION) {
				obs_source_frame_destroy(af->frame);
				da_erase(source->async_cache, i - 1);
			}
		}
	}
}

#define MAX_ASYNC_FRAMES 30
//if return value is not null then do (os_atomic_dec_long(&output->refs) == 0) && obs_source_frame_destroy(output)
static inline struct obs_source_frame *
cache_video(struct obs_source *source, const struct obs_source_frame *frame)
{
	struct obs_source_frame *new_frame = NULL;

	pthread_mutex_lock(&source->async_mutex);

	if (source->async_frames.num >= MAX_ASYNC_FRAMES) {
		free_async_cache(source);
		source->last_frame_ts = 0;
		pthread_mutex_unlock(&source->async_mutex);
		return NULL;
	}

	if (async_texture_changed(source, frame)) {
		free_async_cache(source);
		source->async_cache_width = frame->width;
		source->async_cache_height = frame->height;
	}

	const enum video_format format = frame->format;
	source->async_cache_format = format;
	source->async_cache_full_range = frame->full_range;

	for (size_t i = 0; i < source->async_cache.num; i++) {
		struct async_frame *af = &source->async_cache.array[i];
		if (!af->used) {
			new_frame = af->frame;
			new_frame->format = format;
			af->used = true;
			af->unused_count = 0;
			break;
		}
	}

	clean_cache(source);

	if (!new_frame) {
		struct async_frame new_af;

		new_frame = obs_source_frame_create(format, frame->width,
						    frame->height);
		new_af.frame = new_frame;
		new_af.used = true;
		new_af.unused_count = 0;
		new_frame->refs = 1;

		da_push_back(source->async_cache, &new_af);
	}

	os_atomic_inc_long(&new_frame->refs);

	pthread_mutex_unlock(&source->async_mutex);

	copy_frame_data(new_frame, frame);

	return new_frame;
}

static void
obs_source_output_video_internal(obs_source_t *source,
				 const struct obs_source_frame *frame)
{
	if (!obs_source_valid(source, "obs_source_output_video"))
		return;

	if (!frame) {
		pthread_mutex_lock(&source->async_mutex);
		source->async_active = false;
		source->last_frame_ts = 0;
		free_async_cache(source);
		pthread_mutex_unlock(&source->async_mutex);
		return;
	}

	struct obs_source_frame *output = cache_video(source, frame);

	/* ------------------------------------------- */
	pthread_mutex_lock(&source->async_mutex);
	if (output) {
		if (os_atomic_dec_long(&output->refs) == 0) {
			obs_source_frame_destroy(output);
			output = NULL;
		} else {
			da_push_back(source->async_frames, &output);
			source->async_active = true;
		}
	}
	pthread_mutex_unlock(&source->async_mutex);
}

void obs_source_output_video(obs_source_t *source,
			     const struct obs_source_frame *frame)
{
	if (destroying(source))
		return;
	if (!frame) {
		obs_source_output_video_internal(source, NULL);
		return;
	}

	struct obs_source_frame new_frame = *frame;
	new_frame.full_range =
		format_is_yuv(frame->format) ? new_frame.full_range : true;

	obs_source_output_video_internal(source, &new_frame);
}

void obs_source_output_video2(obs_source_t *source,
			      const struct obs_source_frame2 *frame)
{
	if (destroying(source))
		return;
	if (!frame) {
		obs_source_output_video_internal(source, NULL);
		return;
	}

	struct obs_source_frame new_frame;
	enum video_range_type range =
		resolve_video_range(frame->format, frame->range);

	for (size_t i = 0; i < MAX_AV_PLANES; i++) {
		new_frame.data[i] = frame->data[i];
		new_frame.linesize[i] = frame->linesize[i];
	}

	new_frame.width = frame->width;
	new_frame.height = frame->height;
	new_frame.timestamp = frame->timestamp;
	new_frame.format = frame->format;
	new_frame.full_range = range == VIDEO_RANGE_FULL;
	new_frame.flip = frame->flip;
	new_frame.flags = frame->flags;

	memcpy(&new_frame.color_matrix, &frame->color_matrix,
	       sizeof(frame->color_matrix));
	memcpy(&new_frame.color_range_min, &frame->color_range_min,
	       sizeof(frame->color_range_min));
	memcpy(&new_frame.color_range_max, &frame->color_range_max,
	       sizeof(frame->color_range_max));

	obs_source_output_video_internal(source, &new_frame);
}

void obs_source_reset_video(obs_source_t *source)
{
	obs_source_output_video(source, NULL);
	pthread_mutex_lock(&source->async_mutex);
	free_async_cache(source);
	for (size_t i = source->async_cache.num; i > 0; i--) {
		struct async_frame *af = &source->async_cache.array[i - 1];
		if (!af->used) {
			obs_source_frame_destroy(af->frame);
			da_erase(source->async_cache, i - 1);
		}
	}
	source->last_frame_ts = 0;
	pthread_mutex_unlock(&source->async_mutex);
}

void obs_source_set_async_rotation(obs_source_t *source, long rotation)
{
	if (source)
		source->async_rotation = rotation;
}

void obs_source_output_cea708(obs_source_t *source,
			      const struct obs_source_cea_708 *captions)
{
	if (destroying(source))
		return;
	if (!captions) {
		return;
	}

	pthread_mutex_lock(&source->caption_cb_mutex);

	for (size_t i = source->caption_cb_list.num; i > 0; i--) {
		struct caption_cb_info info =
			source->caption_cb_list.array[i - 1];
		info.callback(info.param, source, captions);
	}

	pthread_mutex_unlock(&source->caption_cb_mutex);
}

void obs_source_add_caption_callback(obs_source_t *source,
				     obs_source_caption_t callback, void *param)
{
	struct caption_cb_info info = {callback, param};

	if (!obs_source_valid(source, "obs_source_add_caption_callback"))
		return;

	pthread_mutex_lock(&source->caption_cb_mutex);
	da_push_back(source->caption_cb_list, &info);
	pthread_mutex_unlock(&source->caption_cb_mutex);
}

void obs_source_remove_caption_callback(obs_source_t *source,
					obs_source_caption_t callback,
					void *param)
{
	struct caption_cb_info info = {callback, param};

	if (!obs_source_valid(source, "obs_source_remove_caption_callback"))
		return;

	pthread_mutex_lock(&source->caption_cb_mutex);
	da_erase_item(source->caption_cb_list, &info);
	pthread_mutex_unlock(&source->caption_cb_mutex);
}

static inline bool preload_frame_changed(obs_source_t *source,
					 const struct obs_source_frame *in)
{
	if (!source->async_preload_frame)
		return true;

	return in->width != source->async_preload_frame->width ||
	       in->height != source->async_preload_frame->height ||
	       in->format != source->async_preload_frame->format;
}

static void
obs_source_preload_video_internal(obs_source_t *source,
				  const struct obs_source_frame *frame)
{
	if (!obs_source_valid(source, "obs_source_preload_video"))
		return;
	if (destroying(source))
		return;
	if (!frame)
		return;

	if (preload_frame_changed(source, frame)) {
		obs_source_frame_destroy(source->async_preload_frame);
		source->async_preload_frame = obs_source_frame_create(
			frame->format, frame->width, frame->height);
	}

	copy_frame_data(source->async_preload_frame, frame);

	source->last_frame_ts = frame->timestamp;
}

void obs_source_preload_video(obs_source_t *source,
			      const struct obs_source_frame *frame)
{
	if (destroying(source))
		return;
	if (!frame) {
		obs_source_preload_video_internal(source, NULL);
		return;
	}

	struct obs_source_frame new_frame = *frame;
	new_frame.full_range =
		format_is_yuv(frame->format) ? new_frame.full_range : true;

	obs_source_preload_video_internal(source, &new_frame);
}

void obs_source_preload_video2(obs_source_t *source,
			       const struct obs_source_frame2 *frame)
{
	if (destroying(source))
		return;
	if (!frame) {
		obs_source_preload_video_internal(source, NULL);
		return;
	}

	struct obs_source_frame new_frame;
	enum video_range_type range =
		resolve_video_range(frame->format, frame->range);

	for (size_t i = 0; i < MAX_AV_PLANES; i++) {
		new_frame.data[i] = frame->data[i];
		new_frame.linesize[i] = frame->linesize[i];
	}

	new_frame.width = frame->width;
	new_frame.height = frame->height;
	new_frame.timestamp = frame->timestamp;
	new_frame.format = frame->format;
	new_frame.full_range = range == VIDEO_RANGE_FULL;
	new_frame.flip = frame->flip;
	new_frame.flags = frame->flags;

	memcpy(&new_frame.color_matrix, &frame->color_matrix,
	       sizeof(frame->color_matrix));
	memcpy(&new_frame.color_range_min, &frame->color_range_min,
	       sizeof(frame->color_range_min));
	memcpy(&new_frame.color_range_max, &frame->color_range_max,
	       sizeof(frame->color_range_max));

	obs_source_preload_video_internal(source, &new_frame);
}

void obs_source_show_preloaded_video(obs_source_t *source)
{
	uint64_t sys_ts;

	if (!obs_source_valid(source, "obs_source_show_preloaded_video"))
		return;
	if (destroying(source))
		return;
	if (!source->async_preload_frame)
		return;

	obs_enter_graphics();

	set_async_texture_size(source, source->async_preload_frame);
	update_async_textures(source, source->async_preload_frame,
			      source->async_textures, source->async_texrender);
	source->async_active = true;

	obs_leave_graphics();

	pthread_mutex_lock(&source->audio_buf_mutex);
	sys_ts = (source->monitoring_type != OBS_MONITORING_TYPE_MONITOR_ONLY)
			 ? os_gettime_ns()
			 : 0;
	reset_audio_timing(source, source->last_frame_ts, sys_ts);
	reset_audio_data(source, sys_ts);
	pthread_mutex_unlock(&source->audio_buf_mutex);
}

static void
obs_source_set_video_frame_internal(obs_source_t *source,
				    const struct obs_source_frame *frame)
{
	if (!obs_source_valid(source, "obs_source_set_video_frame"))
		return;
	if (!frame)
		return;

	obs_enter_graphics();

	if (preload_frame_changed(source, frame)) {
		obs_source_frame_destroy(source->async_preload_frame);
		source->async_preload_frame = obs_source_frame_create(
			frame->format, frame->width, frame->height);
	}

	copy_frame_data(source->async_preload_frame, frame);
	set_async_texture_size(source, source->async_preload_frame);
	update_async_textures(source, source->async_preload_frame,
			      source->async_textures, source->async_texrender);

	source->last_frame_ts = frame->timestamp;

	obs_leave_graphics();
}

void obs_source_set_video_frame(obs_source_t *source,
				const struct obs_source_frame *frame)
{
	if (destroying(source))
		return;
	if (!frame) {
		obs_source_preload_video_internal(source, NULL);
		return;
	}

	struct obs_source_frame new_frame = *frame;
	new_frame.full_range =
		format_is_yuv(frame->format) ? new_frame.full_range : true;

	obs_source_set_video_frame_internal(source, &new_frame);
}

void obs_source_set_video_frame2(obs_source_t *source,
				 const struct obs_source_frame2 *frame)
{
	if (destroying(source))
		return;
	if (!frame) {
		obs_source_preload_video_internal(source, NULL);
		return;
	}

	struct obs_source_frame new_frame;
	enum video_range_type range =
		resolve_video_range(frame->format, frame->range);

	for (size_t i = 0; i < MAX_AV_PLANES; i++) {
		new_frame.data[i] = frame->data[i];
		new_frame.linesize[i] = frame->linesize[i];
	}

	new_frame.width = frame->width;
	new_frame.height = frame->height;
	new_frame.timestamp = frame->timestamp;
	new_frame.format = frame->format;
	new_frame.full_range = range == VIDEO_RANGE_FULL;
	new_frame.flip = frame->flip;
	new_frame.flags = frame->flags;

	memcpy(&new_frame.color_matrix, &frame->color_matrix,
	       sizeof(frame->color_matrix));
	memcpy(&new_frame.color_range_min, &frame->color_range_min,
	       sizeof(frame->color_range_min));
	memcpy(&new_frame.color_range_max, &frame->color_range_max,
	       sizeof(frame->color_range_max));

	obs_source_set_video_frame_internal(source, &new_frame);
}

static inline struct obs_audio_data *
filter_async_audio(obs_source_t *source, struct obs_audio_data *in)
{
	size_t i;
	for (i = source->filters.num; i > 0; i--) {
		struct obs_source *filter = source->filters.array[i - 1];

		if (!filter->enabled)
			continue;

		if (filter->context.data && filter->info.filter_audio) {
			in = filter->info.filter_audio(filter->context.data,
						       in);
			if (!in)
				return NULL;
		}
	}

	return in;
}

static inline void reset_resampler(obs_source_t *source,
				   const struct obs_source_audio *audio)
{
	const struct audio_output_info *obs_info;
	struct resample_info output_info;

	obs_info = audio_output_get_info(obs->audio.audio);

	output_info.format = obs_info->format;
	output_info.samples_per_sec = obs_info->samples_per_sec;
	output_info.speakers = obs_info->speakers;

	source->sample_info.format = audio->format;
	source->sample_info.samples_per_sec = audio->samples_per_sec;
	source->sample_info.speakers = audio->speakers;

	audio_resampler_destroy(source->resampler);
	source->resampler = NULL;
	source->resample_offset = 0;

	if (source->sample_info.samples_per_sec == obs_info->samples_per_sec &&
	    source->sample_info.format == obs_info->format &&
	    source->sample_info.speakers == obs_info->speakers) {
		source->audio_failed = false;
		return;
	}

	source->resampler =
		audio_resampler_create(&output_info, &source->sample_info);

	source->audio_failed = source->resampler == NULL;
	if (source->resampler == NULL)
		blog(LOG_ERROR, "creation of resampler failed");
}

static void copy_audio_data(obs_source_t *source, const uint8_t *const data[],
			    uint32_t frames, uint64_t ts)
{
	size_t planes = audio_output_get_planes(obs->audio.audio);
	size_t blocksize = audio_output_get_block_size(obs->audio.audio);
	size_t size = (size_t)frames * blocksize;
	bool resize = source->audio_storage_size < size;

	source->audio_data.frames = frames;
	source->audio_data.timestamp = ts;

	for (size_t i = 0; i < planes; i++) {
		/* ensure audio storage capacity */
		if (resize) {
			bfree(source->audio_data.data[i]);
			source->audio_data.data[i] = bmalloc(size);
		}

		if (data[i] != NULL)
			memcpy(source->audio_data.data[i], data[i], size);
	}

	if (resize)
		source->audio_storage_size = size;
}

/* TODO: SSE optimization */
static void downmix_to_mono_planar(struct obs_source *source, uint32_t frames)
{
	size_t channels = audio_output_get_channels(obs->audio.audio);
	const float channels_i = 1.0f / (float)channels;
	float **data = (float **)source->audio_data.data;

	for (size_t channel = 1; channel < channels; channel++) {
		for (uint32_t frame = 0; frame < frames; frame++)
			data[0][frame] += data[channel][frame];
	}

	for (uint32_t frame = 0; frame < frames; frame++)
		data[0][frame] *= channels_i;

	for (size_t channel = 1; channel < channels; channel++) {
		for (uint32_t frame = 0; frame < frames; frame++)
			data[channel][frame] = data[0][frame];
	}
}

static void process_audio_balancing(struct obs_source *source, uint32_t frames,
				    float balance, enum obs_balance_type type)
{
	float **data = (float **)source->audio_data.data;

	switch (type) {
	case OBS_BALANCE_TYPE_SINE_LAW:
		for (uint32_t frame = 0; frame < frames; frame++) {
			data[0][frame] = data[0][frame] *
					 sinf((1.0f - balance) * (M_PI / 2.0f));
			data[1][frame] =
				data[1][frame] * sinf(balance * (M_PI / 2.0f));
		}
		break;
	case OBS_BALANCE_TYPE_SQUARE_LAW:
		for (uint32_t frame = 0; frame < frames; frame++) {
			data[0][frame] = data[0][frame] * sqrtf(1.0f - balance);
			data[1][frame] = data[1][frame] * sqrtf(balance);
		}
		break;
	case OBS_BALANCE_TYPE_LINEAR:
		for (uint32_t frame = 0; frame < frames; frame++) {
			data[0][frame] = data[0][frame] * (1.0f - balance);
			data[1][frame] = data[1][frame] * balance;
		}
		break;
	default:
		break;
	}
}

/* resamples/remixes new audio to the designated main audio output format */
static void process_audio(obs_source_t *source,
			  const struct obs_source_audio *audio)
{
	uint32_t frames = audio->frames;
	bool mono_output;

	if (source->sample_info.samples_per_sec != audio->samples_per_sec ||
	    source->sample_info.format != audio->format ||
	    source->sample_info.speakers != audio->speakers)
		reset_resampler(source, audio);

	if (source->audio_failed)
		return;

	if (source->resampler) {
		uint8_t *output[MAX_AV_PLANES];

		memset(output, 0, sizeof(output));

		audio_resampler_resample(source->resampler, output, &frames,
					 &source->resample_offset, audio->data,
					 audio->frames);

		copy_audio_data(source, (const uint8_t *const *)output, frames,
				audio->timestamp);
	} else {
		copy_audio_data(source, audio->data, audio->frames,
				audio->timestamp);
	}

	mono_output = audio_output_get_channels(obs->audio.audio) == 1;

	if (!mono_output && source->sample_info.speakers == SPEAKERS_STEREO &&
	    (source->balance > 0.51f || source->balance < 0.49f)) {
		process_audio_balancing(source, frames, source->balance,
					OBS_BALANCE_TYPE_SINE_LAW);
	}

	if (!mono_output && (source->flags & OBS_SOURCE_FLAG_FORCE_MONO) != 0)
		downmix_to_mono_planar(source, frames);
}

void obs_source_output_audio(obs_source_t *source,
			     const struct obs_source_audio *audio_in)
{
	struct obs_audio_data *output;

	if (!obs_source_valid(source, "obs_source_output_audio"))
		return;
	if (destroying(source))
		return;
	if (!obs_ptr_valid(audio_in, "obs_source_output_audio"))
		return;

	/* sets unused data pointers to NULL automatically because apparently
	 * some filter plugins aren't checking the actual channel count, and
	 * instead are checking to see whether the pointer is non-zero. */
	struct obs_source_audio audio = *audio_in;
	size_t channels = get_audio_planes(audio.format, audio.speakers);
	for (size_t i = channels; i < MAX_AUDIO_CHANNELS; i++)
		audio.data[i] = NULL;

	process_audio(source, &audio);

	pthread_mutex_lock(&source->filter_mutex);
	output = filter_async_audio(source, &source->audio_data);

	if (output) {
		struct audio_data data;

		for (int i = 0; i < MAX_AV_PLANES; i++)
			data.data[i] = output->data[i];

		data.frames = output->frames;
		data.timestamp = output->timestamp;

		pthread_mutex_lock(&source->audio_mutex);
		source_output_audio_data(source, &data);
		pthread_mutex_unlock(&source->audio_mutex);
	}

	pthread_mutex_unlock(&source->filter_mutex);
}

void remove_async_frame(obs_source_t *source, struct obs_source_frame *frame)
{
	if (frame)
		frame->prev_frame = false;

	for (size_t i = 0; i < source->async_cache.num; i++) {
		struct async_frame *f = &source->async_cache.array[i];

		if (f->frame == frame) {
			f->used = false;
			break;
		}
	}
}

/* #define DEBUG_ASYNC_FRAMES 1 */

static bool ready_async_frame(obs_source_t *source, uint64_t sys_time)
{
	struct obs_source_frame *next_frame = source->async_frames.array[0];
	struct obs_source_frame *frame = NULL;
	uint64_t sys_offset = sys_time - source->last_sys_timestamp;
	uint64_t frame_time = next_frame->timestamp;
	uint64_t frame_offset = 0;

	if (source->async_unbuffered) {
		while (source->async_frames.num > 1) {
			da_erase(source->async_frames, 0);
			remove_async_frame(source, next_frame);
			next_frame = source->async_frames.array[0];
		}

		source->last_frame_ts = next_frame->timestamp;
		return true;
	}

#if DEBUG_ASYNC_FRAMES
	blog(LOG_DEBUG,
	     "source->last_frame_ts: %llu, frame_time: %llu, "
	     "sys_offset: %llu, frame_offset: %llu, "
	     "number of frames: %lu",
	     source->last_frame_ts, frame_time, sys_offset,
	     frame_time - source->last_frame_ts,
	     (unsigned long)source->async_frames.num);
#endif

	/* account for timestamp invalidation */
	if (frame_out_of_bounds(source, frame_time)) {
#if DEBUG_ASYNC_FRAMES
		blog(LOG_DEBUG, "timing jump");
#endif
		source->last_frame_ts = next_frame->timestamp;
		return true;
	} else {
		frame_offset = frame_time - source->last_frame_ts;
		source->last_frame_ts += sys_offset;
	}

	while (source->last_frame_ts > next_frame->timestamp) {

		/* this tries to reduce the needless frame duplication, also
		 * helps smooth out async rendering to frame boundaries.  In
		 * other words, tries to keep the framerate as smooth as
		 * possible */
		if ((source->last_frame_ts - next_frame->timestamp) < 2000000)
			break;

		if (frame)
			da_erase(source->async_frames, 0);

#if DEBUG_ASYNC_FRAMES
		blog(LOG_DEBUG,
		     "new frame, "
		     "source->last_frame_ts: %llu, "
		     "next_frame->timestamp: %llu",
		     source->last_frame_ts, next_frame->timestamp);
#endif

		remove_async_frame(source, frame);

		if (source->async_frames.num == 1)
			return true;

		frame = next_frame;
		next_frame = source->async_frames.array[1];

		/* more timestamp checking and compensating */
		if ((next_frame->timestamp - frame_time) > MAX_TS_VAR) {
#if DEBUG_ASYNC_FRAMES
			blog(LOG_DEBUG, "timing jump");
#endif
			source->last_frame_ts =
				next_frame->timestamp - frame_offset;
		}

		frame_time = next_frame->timestamp;
		frame_offset = frame_time - source->last_frame_ts;
	}

#if DEBUG_ASYNC_FRAMES
	if (!frame)
		blog(LOG_DEBUG, "no frame!");
#endif

	return frame != NULL;
}

static inline struct obs_source_frame *get_closest_frame(obs_source_t *source,
							 uint64_t sys_time)
{
	if (!source->async_frames.num)
		return NULL;

	if (!source->last_frame_ts || ready_async_frame(source, sys_time)) {
		struct obs_source_frame *frame = source->async_frames.array[0];
		da_erase(source->async_frames, 0);

		if (!source->last_frame_ts)
			source->last_frame_ts = frame->timestamp;

		return frame;
	}

	return NULL;
}

/*
 * Ensures that cached frames are displayed on time.  If multiple frames
 * were cached between renders, then releases the unnecessary frames and uses
 * the frame with the closest timing to ensure sync.  Also ensures that timing
 * with audio is synchronized.
 */
struct obs_source_frame *obs_source_get_frame(obs_source_t *source)
{
	struct obs_source_frame *frame = NULL;

	if (!obs_source_valid(source, "obs_source_get_frame"))
		return NULL;

	pthread_mutex_lock(&source->async_mutex);

	frame = source->cur_async_frame;
	source->cur_async_frame = NULL;

	if (frame) {
		os_atomic_inc_long(&frame->refs);
	}

	pthread_mutex_unlock(&source->async_mutex);

	return frame;
}

void obs_source_release_frame(obs_source_t *source,
			      struct obs_source_frame *frame)
{
	if (!frame)
		return;

	if (!source) {
		obs_source_frame_destroy(frame);
	} else {
		pthread_mutex_lock(&source->async_mutex);

		if (os_atomic_dec_long(&frame->refs) == 0)
			obs_source_frame_destroy(frame);
		else
			remove_async_frame(source, frame);

		pthread_mutex_unlock(&source->async_mutex);
	}
}

const char *obs_source_get_name(const obs_source_t *source)
{
	return obs_source_valid(source, "obs_source_get_name")
		       ? source->context.name
		       : NULL;
}

void obs_source_set_name(obs_source_t *source, const char *name)
{
	if (!obs_source_valid(source, "obs_source_set_name"))
		return;

	if (!name || !*name || !source->context.name ||
	    strcmp(name, source->context.name) != 0) {
		struct calldata data;
		char *prev_name = bstrdup(source->context.name);
		obs_context_data_setname(&source->context, name);

		calldata_init(&data);
		calldata_set_ptr(&data, "source", source);
		calldata_set_string(&data, "new_name", source->context.name);
		calldata_set_string(&data, "prev_name", prev_name);
		if (!source->context.private)
			signal_handler_signal(obs->signals, "source_rename",
					      &data);
		signal_handler_signal(source->context.signals, "rename", &data);
		calldata_free(&data);
		bfree(prev_name);
	}
}

enum obs_source_type obs_source_get_type(const obs_source_t *source)
{
	return obs_source_valid(source, "obs_source_get_type")
		       ? source->info.type
		       : OBS_SOURCE_TYPE_INPUT;
}

const char *obs_source_get_id(const obs_source_t *source)
{
	return obs_source_valid(source, "obs_source_get_id") ? source->info.id
							     : NULL;
}

const char *obs_source_get_unversioned_id(const obs_source_t *source)
{
	return obs_source_valid(source, "obs_source_get_unversioned_id")
		       ? source->info.unversioned_id
		       : NULL;
}

static inline void render_filter_bypass(obs_source_t *target,
					gs_effect_t *effect,
					const char *tech_name)
{
	gs_technique_t *tech = gs_effect_get_technique(effect, tech_name);
	size_t passes, i;

	passes = gs_technique_begin(tech);
	for (i = 0; i < passes; i++) {
		gs_technique_begin_pass(tech, i);
		obs_source_video_render(target);
		gs_technique_end_pass(tech);
	}
	gs_technique_end(tech);
}

static inline void render_filter_tex(gs_texture_t *tex, gs_effect_t *effect,
				     uint32_t width, uint32_t height,
				     const char *tech_name)
{
	gs_technique_t *tech = gs_effect_get_technique(effect, tech_name);
	gs_eparam_t *image = gs_effect_get_param_by_name(effect, "image");
	size_t passes, i;

	const bool linear_srgb = gs_get_linear_srgb();

	const bool previous = gs_framebuffer_srgb_enabled();
	gs_enable_framebuffer_srgb(linear_srgb);

	if (linear_srgb)
		gs_effect_set_texture_srgb(image, tex);
	else
		gs_effect_set_texture(image, tex);

	passes = gs_technique_begin(tech);
	for (i = 0; i < passes; i++) {
		gs_technique_begin_pass(tech, i);
		gs_draw_sprite(tex, 0, width, height);
		gs_technique_end_pass(tech);
	}
	gs_technique_end(tech);

	gs_enable_framebuffer_srgb(previous);
}

static inline bool can_bypass(obs_source_t *target, obs_source_t *parent,
			      uint32_t filter_flags, uint32_t parent_flags,
			      enum obs_allow_direct_render allow_direct)
{
	return (target == parent) &&
	       (allow_direct == OBS_ALLOW_DIRECT_RENDERING) &&
	       ((parent_flags & OBS_SOURCE_CUSTOM_DRAW) == 0) &&
	       ((parent_flags & OBS_SOURCE_ASYNC) == 0) &&
	       ((filter_flags & OBS_SOURCE_SRGB) ==
		(parent_flags & OBS_SOURCE_SRGB));
}

bool obs_source_process_filter_begin(obs_source_t *filter,
				     enum gs_color_format format,
				     enum obs_allow_direct_render allow_direct)
{
	obs_source_t *target, *parent;
	uint32_t filter_flags, parent_flags;
	int cx, cy;

	if (!obs_ptr_valid(filter, "obs_source_process_filter_begin"))
		return false;

	target = obs_filter_get_target(filter);
	parent = obs_filter_get_parent(filter);

	if (!target) {
		blog(LOG_INFO, "filter '%s' being processed with no target!",
		     filter->context.name);
		return false;
	}
	if (!parent) {
		blog(LOG_INFO, "filter '%s' being processed with no parent!",
		     filter->context.name);
		return false;
	}

	filter_flags = filter->info.output_flags;
	parent_flags = parent->info.output_flags;
	cx = get_base_width(target);
	cy = get_base_height(target);

	filter->allow_direct = allow_direct;

	/* if the parent does not use any custom effects, and this is the last
	 * filter in the chain for the parent, then render the parent directly
	 * using the filter effect instead of rendering to texture to reduce
	 * the total number of passes */
	if (can_bypass(target, parent, filter_flags, parent_flags,
		       allow_direct)) {
		return true;
	}

	if (!cx || !cy) {
		obs_source_skip_video_filter(filter);
		return false;
	}

	if (!filter->filter_texrender)
		filter->filter_texrender =
			gs_texrender_create(format, GS_ZS_NONE);

	if (gs_texrender_begin(filter->filter_texrender, cx, cy)) {
		gs_blend_state_push();
		gs_blend_function_separate(GS_BLEND_SRCALPHA,
					   GS_BLEND_INVSRCALPHA, GS_BLEND_ONE,
					   GS_BLEND_INVSRCALPHA);

		bool custom_draw = (parent_flags & OBS_SOURCE_CUSTOM_DRAW) != 0;
		bool async = (parent_flags & OBS_SOURCE_ASYNC) != 0;
		struct vec4 clear_color;

		vec4_zero(&clear_color);
		gs_clear(GS_CLEAR_COLOR, &clear_color, 0.0f, 0);
		gs_ortho(0.0f, (float)cx, 0.0f, (float)cy, -100.0f, 100.0f);

		if (target == parent && !custom_draw && !async)
			obs_source_default_render(target);
		else
			obs_source_video_render(target);

		gs_blend_state_pop();

		gs_texrender_end(filter->filter_texrender);
	}
	return true;
}

void obs_source_process_filter_tech_end(obs_source_t *filter,
					gs_effect_t *effect, uint32_t width,
					uint32_t height, const char *tech_name)
{
	obs_source_t *target, *parent;
	gs_texture_t *texture;
	uint32_t filter_flags, parent_flags;

	if (!filter)
		return;

	target = obs_filter_get_target(filter);
	parent = obs_filter_get_parent(filter);

	if (!target || !parent)
		return;

	filter_flags = filter->info.output_flags;
	parent_flags = parent->info.output_flags;

	const bool previous =
		gs_set_linear_srgb((filter_flags & OBS_SOURCE_SRGB) != 0);

	const char *tech = tech_name ? tech_name : "Draw";

	if (can_bypass(target, parent, filter_flags, parent_flags,
		       filter->allow_direct)) {
		render_filter_bypass(target, effect, tech);
	} else {
		texture = gs_texrender_get_texture(filter->filter_texrender);
		if (texture) {
			render_filter_tex(texture, effect, width, height, tech);
		}
	}

	gs_set_linear_srgb(previous);
}

void obs_source_process_filter_end(obs_source_t *filter, gs_effect_t *effect,
				   uint32_t width, uint32_t height)
{
	if (!obs_ptr_valid(filter, "obs_source_process_filter_end"))
		return;

	obs_source_process_filter_tech_end(filter, effect, width, height,
					   "Draw");
}

void obs_source_skip_video_filter(obs_source_t *filter)
{
	obs_source_t *target, *parent;
	bool custom_draw, async;
	uint32_t parent_flags;

	if (!obs_ptr_valid(filter, "obs_source_skip_video_filter"))
		return;

	target = obs_filter_get_target(filter);
	parent = obs_filter_get_parent(filter);
	parent_flags = parent->info.output_flags;
	custom_draw = (parent_flags & OBS_SOURCE_CUSTOM_DRAW) != 0;
	async = (parent_flags & OBS_SOURCE_ASYNC) != 0;

	if (target == parent) {
		if (!custom_draw && !async)
			obs_source_default_render(target);
		else if (target->info.video_render)
			obs_source_main_render(target);
		else if (deinterlacing_enabled(target))
			deinterlace_render(target);
		else
			obs_source_render_async_video(target);

	} else {
		obs_source_video_render(target);
	}
}

signal_handler_t *obs_source_get_signal_handler(const obs_source_t *source)
{
	return obs_source_valid(source, "obs_source_get_signal_handler")
		       ? source->context.signals
		       : NULL;
}

proc_handler_t *obs_source_get_proc_handler(const obs_source_t *source)
{
	return obs_source_valid(source, "obs_source_get_proc_handler")
		       ? source->context.procs
		       : NULL;
}

void obs_source_set_volume(obs_source_t *source, float volume)
{
	if (obs_source_valid(source, "obs_source_set_volume")) {
		struct audio_action action = {.timestamp = os_gettime_ns(),
					      .type = AUDIO_ACTION_VOL,
					      .vol = volume};

		struct calldata data;
		uint8_t stack[128];

		calldata_init_fixed(&data, stack, sizeof(stack));
		calldata_set_ptr(&data, "source", source);
		calldata_set_float(&data, "volume", volume);

		signal_handler_signal(source->context.signals, "volume", &data);
		if (!source->context.private)
			signal_handler_signal(obs->signals, "source_volume",
					      &data);

		volume = (float)calldata_float(&data, "volume");

		pthread_mutex_lock(&source->audio_actions_mutex);
		da_push_back(source->audio_actions, &action);
		pthread_mutex_unlock(&source->audio_actions_mutex);

		source->user_volume = volume;
	}
}

float obs_source_get_volume(const obs_source_t *source)
{
	return obs_source_valid(source, "obs_source_get_volume")
		       ? source->user_volume
		       : 0.0f;
}

void obs_source_set_sync_offset(obs_source_t *source, int64_t offset)
{
	if (obs_source_valid(source, "obs_source_set_sync_offset")) {
		struct calldata data;
		uint8_t stack[128];

		calldata_init_fixed(&data, stack, sizeof(stack));
		calldata_set_ptr(&data, "source", source);
		calldata_set_int(&data, "offset", offset);

		signal_handler_signal(source->context.signals, "audio_sync",
				      &data);

		source->sync_offset = calldata_int(&data, "offset");
	}
}

int64_t obs_source_get_sync_offset(const obs_source_t *source)
{
	return obs_source_valid(source, "obs_source_get_sync_offset")
		       ? source->sync_offset
		       : 0;
}

struct source_enum_data {
	obs_source_enum_proc_t enum_callback;
	void *param;
};

static void enum_source_active_tree_callback(obs_source_t *parent,
					     obs_source_t *child, void *param)
{
	struct source_enum_data *data = param;
	bool is_transition = child->info.type == OBS_SOURCE_TYPE_TRANSITION;

	if (is_transition)
		obs_transition_enum_sources(
			child, enum_source_active_tree_callback, param);
	if (child->info.enum_active_sources) {
		if (child->context.data) {
			child->info.enum_active_sources(
				child->context.data,
				enum_source_active_tree_callback, data);
		}
	}

	data->enum_callback(parent, child, data->param);
}

void obs_source_enum_active_sources(obs_source_t *source,
				    obs_source_enum_proc_t enum_callback,
				    void *param)
{
	bool is_transition;
	if (!data_valid(source, "obs_source_enum_active_sources"))
		return;

	is_transition = source->info.type == OBS_SOURCE_TYPE_TRANSITION;
	if (!is_transition && !source->info.enum_active_sources)
		return;

	source = obs_source_get_ref(source);
	if (!data_valid(source, "obs_source_enum_active_sources"))
		return;

	if (is_transition)
		obs_transition_enum_sources(source, enum_callback, param);
	if (source->info.enum_active_sources)
		source->info.enum_active_sources(source->context.data,
						 enum_callback, param);

	obs_source_release(source);
}

void obs_source_enum_active_tree(obs_source_t *source,
				 obs_source_enum_proc_t enum_callback,
				 void *param)
{
	struct source_enum_data data = {enum_callback, param};
	bool is_transition;

	if (!data_valid(source, "obs_source_enum_active_tree"))
		return;

	is_transition = source->info.type == OBS_SOURCE_TYPE_TRANSITION;
	if (!is_transition && !source->info.enum_active_sources)
		return;

	source = obs_source_get_ref(source);
	if (!data_valid(source, "obs_source_enum_active_tree"))
		return;

	if (source->info.type == OBS_SOURCE_TYPE_TRANSITION)
		obs_transition_enum_sources(
			source, enum_source_active_tree_callback, &data);
	if (source->info.enum_active_sources)
		source->info.enum_active_sources(
			source->context.data, enum_source_active_tree_callback,
			&data);

	obs_source_release(source);
}

static void enum_source_full_tree_callback(obs_source_t *parent,
					   obs_source_t *child, void *param)
{
	struct source_enum_data *data = param;
	bool is_transition = child->info.type == OBS_SOURCE_TYPE_TRANSITION;

	if (is_transition)
		obs_transition_enum_sources(
			child, enum_source_full_tree_callback, param);
	if (child->info.enum_all_sources) {
		if (child->context.data) {
			child->info.enum_all_sources(
				child->context.data,
				enum_source_full_tree_callback, data);
		}
	} else if (child->info.enum_active_sources) {
		if (child->context.data) {
			child->info.enum_active_sources(
				child->context.data,
				enum_source_full_tree_callback, data);
		}
	}

	data->enum_callback(parent, child, data->param);
}

void obs_source_enum_full_tree(obs_source_t *source,
			       obs_source_enum_proc_t enum_callback,
			       void *param)
{
	struct source_enum_data data = {enum_callback, param};
	bool is_transition;

	if (!data_valid(source, "obs_source_enum_full_tree"))
		return;

	is_transition = source->info.type == OBS_SOURCE_TYPE_TRANSITION;
	if (!is_transition && !source->info.enum_active_sources)
		return;

	source = obs_source_get_ref(source);
	if (!data_valid(source, "obs_source_enum_full_tree"))
		return;

	if (source->info.type == OBS_SOURCE_TYPE_TRANSITION)
		obs_transition_enum_sources(
			source, enum_source_full_tree_callback, &data);

	if (source->info.enum_all_sources) {
		source->info.enum_all_sources(source->context.data,
					      enum_source_full_tree_callback,
					      &data);

	} else if (source->info.enum_active_sources) {
		source->info.enum_active_sources(source->context.data,
						 enum_source_full_tree_callback,
						 &data);
	}

	obs_source_release(source);
}

struct descendant_info {
	bool exists;
	obs_source_t *target;
};

static void check_descendant(obs_source_t *parent, obs_source_t *child,
			     void *param)
{
	struct descendant_info *info = param;
	if (child == info->target || parent == info->target)
		info->exists = true;
}

bool obs_source_add_active_child(obs_source_t *parent, obs_source_t *child)
{
	struct descendant_info info = {false, parent};

	if (!obs_ptr_valid(parent, "obs_source_add_active_child"))
		return false;
	if (!obs_ptr_valid(child, "obs_source_add_active_child"))
		return false;
	if (parent == child) {
		blog(LOG_WARNING, "obs_source_add_active_child: "
				  "parent == child");
		return false;
	}

	obs_source_enum_full_tree(child, check_descendant, &info);
	if (info.exists)
		return false;

	for (int i = 0; i < parent->show_refs; i++) {
		enum view_type type;
		type = (i < parent->activate_refs) ? MAIN_VIEW : AUX_VIEW;
		obs_source_activate(child, type);
	}

	return true;
}

void obs_source_remove_active_child(obs_source_t *parent, obs_source_t *child)
{
	if (!obs_ptr_valid(parent, "obs_source_remove_active_child"))
		return;
	if (!obs_ptr_valid(child, "obs_source_remove_active_child"))
		return;

	for (int i = 0; i < parent->show_refs; i++) {
		enum view_type type;
		type = (i < parent->activate_refs) ? MAIN_VIEW : AUX_VIEW;
		obs_source_deactivate(child, type);
	}
}

void obs_source_save(obs_source_t *source)
{
	if (!data_valid(source, "obs_source_save"))
		return;

	obs_source_dosignal(source, "source_save", "save");

	if (source->info.save)
		source->info.save(source->context.data,
				  source->context.settings);
}

void obs_source_load(obs_source_t *source)
{
	if (!data_valid(source, "obs_source_load"))
		return;
	if (source->info.load)
		source->info.load(source->context.data,
				  source->context.settings);

	obs_source_dosignal(source, "source_load", "load");
}

void obs_source_load2(obs_source_t *source)
{
	if (!data_valid(source, "obs_source_load2"))
		return;

	obs_source_load(source);

	for (size_t i = source->filters.num; i > 0; i--) {
		obs_source_t *filter = source->filters.array[i - 1];
		obs_source_load(filter);
	}
}

bool obs_source_active(const obs_source_t *source)
{
	return obs_source_valid(source, "obs_source_active")
		       ? source->activate_refs != 0
		       : false;
}

bool obs_source_showing(const obs_source_t *source)
{
	return obs_source_valid(source, "obs_source_showing")
		       ? source->show_refs != 0
		       : false;
}

static inline void signal_flags_updated(obs_source_t *source)
{
	struct calldata data;
	uint8_t stack[128];

	calldata_init_fixed(&data, stack, sizeof(stack));
	calldata_set_ptr(&data, "source", source);
	calldata_set_int(&data, "flags", source->flags);

	signal_handler_signal(source->context.signals, "update_flags", &data);
}

void obs_source_set_flags(obs_source_t *source, uint32_t flags)
{
	if (!obs_source_valid(source, "obs_source_set_flags"))
		return;

	if (flags != source->flags) {
		source->flags = flags;
		signal_flags_updated(source);
	}
}

void obs_source_set_default_flags(obs_source_t *source, uint32_t flags)
{
	if (!obs_source_valid(source, "obs_source_set_default_flags"))
		return;

	source->default_flags = flags;
}

uint32_t obs_source_get_flags(const obs_source_t *source)
{
	return obs_source_valid(source, "obs_source_get_flags") ? source->flags
								: 0;
}

void obs_source_set_audio_mixers(obs_source_t *source, uint32_t mixers)
{
	struct calldata data;
	uint8_t stack[128];

	if (!obs_source_valid(source, "obs_source_set_audio_mixers"))
		return;
	if ((source->info.output_flags & OBS_SOURCE_AUDIO) == 0)
		return;

	if (source->audio_mixers == mixers)
		return;

	calldata_init_fixed(&data, stack, sizeof(stack));
	calldata_set_ptr(&data, "source", source);
	calldata_set_int(&data, "mixers", mixers);

	signal_handler_signal(source->context.signals, "audio_mixers", &data);

	mixers = (uint32_t)calldata_int(&data, "mixers");

	source->audio_mixers = mixers;
}

uint32_t obs_source_get_audio_mixers(const obs_source_t *source)
{
	if (!obs_source_valid(source, "obs_source_get_audio_mixers"))
		return 0;
	if ((source->info.output_flags & OBS_SOURCE_AUDIO) == 0)
		return 0;

	return source->audio_mixers;
}

void obs_source_draw_set_color_matrix(const struct matrix4 *color_matrix,
				      const struct vec3 *color_range_min,
				      const struct vec3 *color_range_max)
{
	struct vec3 color_range_min_def;
	struct vec3 color_range_max_def;

	vec3_set(&color_range_min_def, 0.0f, 0.0f, 0.0f);
	vec3_set(&color_range_max_def, 1.0f, 1.0f, 1.0f);

	gs_effect_t *effect = gs_get_effect();
	gs_eparam_t *matrix;
	gs_eparam_t *range_min;
	gs_eparam_t *range_max;

	if (!effect) {
		blog(LOG_WARNING, "obs_source_draw_set_color_matrix: no "
				  "active effect!");
		return;
	}

	if (!obs_ptr_valid(color_matrix, "obs_source_draw_set_color_matrix"))
		return;

	if (!color_range_min)
		color_range_min = &color_range_min_def;
	if (!color_range_max)
		color_range_max = &color_range_max_def;

	matrix = gs_effect_get_param_by_name(effect, "color_matrix");
	range_min = gs_effect_get_param_by_name(effect, "color_range_min");
	range_max = gs_effect_get_param_by_name(effect, "color_range_max");

	gs_effect_set_matrix4(matrix, color_matrix);
	gs_effect_set_val(range_min, color_range_min, sizeof(float) * 3);
	gs_effect_set_val(range_max, color_range_max, sizeof(float) * 3);
}

void obs_source_draw(gs_texture_t *texture, int x, int y, uint32_t cx,
		     uint32_t cy, bool flip)
{
	if (!obs_ptr_valid(texture, "obs_source_draw"))
		return;

	gs_effect_t *effect = gs_get_effect();
	if (!effect) {
		blog(LOG_WARNING, "obs_source_draw: no active effect!");
		return;
	}

	const bool linear_srgb = gs_get_linear_srgb();

	const bool previous = gs_framebuffer_srgb_enabled();
	gs_enable_framebuffer_srgb(linear_srgb);

	gs_eparam_t *image = gs_effect_get_param_by_name(effect, "image");
	if (linear_srgb)
		gs_effect_set_texture_srgb(image, texture);
	else
		gs_effect_set_texture(image, texture);

	const bool change_pos = (x != 0 || y != 0);
	if (change_pos) {
		gs_matrix_push();
		gs_matrix_translate3f((float)x, (float)y, 0.0f);
	}

	gs_draw_sprite(texture, flip ? GS_FLIP_V : 0, cx, cy);

	if (change_pos)
		gs_matrix_pop();

	gs_enable_framebuffer_srgb(previous);
}

void obs_source_inc_showing(obs_source_t *source)
{
	if (obs_source_valid(source, "obs_source_inc_showing"))
		obs_source_activate(source, AUX_VIEW);
}

void obs_source_inc_active(obs_source_t *source)
{
	if (obs_source_valid(source, "obs_source_inc_active"))
		obs_source_activate(source, MAIN_VIEW);
}

void obs_source_dec_showing(obs_source_t *source)
{
	if (obs_source_valid(source, "obs_source_dec_showing"))
		obs_source_deactivate(source, AUX_VIEW);
}

void obs_source_dec_active(obs_source_t *source)
{
	if (obs_source_valid(source, "obs_source_dec_active"))
		obs_source_deactivate(source, MAIN_VIEW);
}

void obs_source_enum_filters(obs_source_t *source,
			     obs_source_enum_proc_t callback, void *param)
{
	if (!obs_source_valid(source, "obs_source_enum_filters"))
		return;
	if (!obs_ptr_valid(callback, "obs_source_enum_filters"))
		return;

	pthread_mutex_lock(&source->filter_mutex);

	for (size_t i = source->filters.num; i > 0; i--) {
		struct obs_source *filter = source->filters.array[i - 1];
		callback(source, filter, param);
	}

	pthread_mutex_unlock(&source->filter_mutex);
}

void obs_source_set_hidden(obs_source_t *source, bool hidden)
{
	source->temp_removed = hidden;
}

bool obs_source_is_hidden(obs_source_t *source)
{
	return source->temp_removed;
}

obs_source_t *obs_source_get_filter_by_name(obs_source_t *source,
					    const char *name)
{
	obs_source_t *filter = NULL;

	if (!obs_source_valid(source, "obs_source_get_filter_by_name"))
		return NULL;
	if (!obs_ptr_valid(name, "obs_source_get_filter_by_name"))
		return NULL;

	pthread_mutex_lock(&source->filter_mutex);

	for (size_t i = 0; i < source->filters.num; i++) {
		struct obs_source *cur_filter = source->filters.array[i];
		if (strcmp(cur_filter->context.name, name) == 0) {
			filter = obs_source_get_ref(cur_filter);
			break;
		}
	}

	pthread_mutex_unlock(&source->filter_mutex);

	return filter;
}

size_t obs_source_filter_count(const obs_source_t *source)
{
	return obs_source_valid(source, "obs_source_filter_count")
		       ? source->filters.num
		       : 0;
}

bool obs_source_enabled(const obs_source_t *source)
{
	return obs_source_valid(source, "obs_source_enabled") ? source->enabled
							      : false;
}

void obs_source_set_enabled(obs_source_t *source, bool enabled)
{
	struct calldata data;
	uint8_t stack[128];

	if (!obs_source_valid(source, "obs_source_set_enabled"))
		return;

	source->enabled = enabled;

	calldata_init_fixed(&data, stack, sizeof(stack));
	calldata_set_ptr(&data, "source", source);
	calldata_set_bool(&data, "enabled", enabled);

	signal_handler_signal(source->context.signals, "enable", &data);
}

bool obs_source_muted(const obs_source_t *source)
{
	return obs_source_valid(source, "obs_source_muted") ? source->user_muted
							    : false;
}

void obs_source_set_muted(obs_source_t *source, bool muted)
{
	struct calldata data;
	uint8_t stack[128];
	struct audio_action action = {.timestamp = os_gettime_ns(),
				      .type = AUDIO_ACTION_MUTE,
				      .set = muted};

	if (!obs_source_valid(source, "obs_source_set_muted"))
		return;

	source->user_muted = muted;

	calldata_init_fixed(&data, stack, sizeof(stack));
	calldata_set_ptr(&data, "source", source);
	calldata_set_bool(&data, "muted", muted);

	signal_handler_signal(source->context.signals, "mute", &data);

	pthread_mutex_lock(&source->audio_actions_mutex);
	da_push_back(source->audio_actions, &action);
	pthread_mutex_unlock(&source->audio_actions_mutex);
}

static void source_signal_push_to_changed(obs_source_t *source,
					  const char *signal, bool enabled)
{
	struct calldata data;
	uint8_t stack[128];

	calldata_init_fixed(&data, stack, sizeof(stack));
	calldata_set_ptr(&data, "source", source);
	calldata_set_bool(&data, "enabled", enabled);

	signal_handler_signal(source->context.signals, signal, &data);
}

static void source_signal_push_to_delay(obs_source_t *source,
					const char *signal, uint64_t delay)
{
	struct calldata data;
	uint8_t stack[128];

	calldata_init_fixed(&data, stack, sizeof(stack));
	calldata_set_ptr(&data, "source", source);
	calldata_set_int(&data, "delay", delay);

	signal_handler_signal(source->context.signals, signal, &data);
}

bool obs_source_push_to_mute_enabled(obs_source_t *source)
{
	bool enabled;
	if (!obs_source_valid(source, "obs_source_push_to_mute_enabled"))
		return false;

	pthread_mutex_lock(&source->audio_mutex);
	enabled = source->push_to_mute_enabled;
	pthread_mutex_unlock(&source->audio_mutex);

	return enabled;
}

void obs_source_enable_push_to_mute(obs_source_t *source, bool enabled)
{
	if (!obs_source_valid(source, "obs_source_enable_push_to_mute"))
		return;

	pthread_mutex_lock(&source->audio_mutex);
	bool changed = source->push_to_mute_enabled != enabled;
	if (obs_source_get_output_flags(source) & OBS_SOURCE_AUDIO && changed)
		blog(LOG_INFO, "source '%s' %s push-to-mute",
		     obs_source_get_name(source),
		     enabled ? "enabled" : "disabled");

	source->push_to_mute_enabled = enabled;

	if (changed)
		source_signal_push_to_changed(source, "push_to_mute_changed",
					      enabled);
	pthread_mutex_unlock(&source->audio_mutex);
}

uint64_t obs_source_get_push_to_mute_delay(obs_source_t *source)
{
	uint64_t delay;
	if (!obs_source_valid(source, "obs_source_get_push_to_mute_delay"))
		return 0;

	pthread_mutex_lock(&source->audio_mutex);
	delay = source->push_to_mute_delay;
	pthread_mutex_unlock(&source->audio_mutex);

	return delay;
}

void obs_source_set_push_to_mute_delay(obs_source_t *source, uint64_t delay)
{
	if (!obs_source_valid(source, "obs_source_set_push_to_mute_delay"))
		return;

	pthread_mutex_lock(&source->audio_mutex);
	source->push_to_mute_delay = delay;

	source_signal_push_to_delay(source, "push_to_mute_delay", delay);
	pthread_mutex_unlock(&source->audio_mutex);
}

bool obs_source_push_to_talk_enabled(obs_source_t *source)
{
	bool enabled;
	if (!obs_source_valid(source, "obs_source_push_to_talk_enabled"))
		return false;

	pthread_mutex_lock(&source->audio_mutex);
	enabled = source->push_to_talk_enabled;
	pthread_mutex_unlock(&source->audio_mutex);

	return enabled;
}

void obs_source_enable_push_to_talk(obs_source_t *source, bool enabled)
{
	if (!obs_source_valid(source, "obs_source_enable_push_to_talk"))
		return;

	pthread_mutex_lock(&source->audio_mutex);
	bool changed = source->push_to_talk_enabled != enabled;
	if (obs_source_get_output_flags(source) & OBS_SOURCE_AUDIO && changed)
		blog(LOG_INFO, "source '%s' %s push-to-talk",
		     obs_source_get_name(source),
		     enabled ? "enabled" : "disabled");

	source->push_to_talk_enabled = enabled;

	if (changed)
		source_signal_push_to_changed(source, "push_to_talk_changed",
					      enabled);
	pthread_mutex_unlock(&source->audio_mutex);
}

uint64_t obs_source_get_push_to_talk_delay(obs_source_t *source)
{
	uint64_t delay;
	if (!obs_source_valid(source, "obs_source_get_push_to_talk_delay"))
		return 0;

	pthread_mutex_lock(&source->audio_mutex);
	delay = source->push_to_talk_delay;
	pthread_mutex_unlock(&source->audio_mutex);

	return delay;
}

void obs_source_set_push_to_talk_delay(obs_source_t *source, uint64_t delay)
{
	if (!obs_source_valid(source, "obs_source_set_push_to_talk_delay"))
		return;

	pthread_mutex_lock(&source->audio_mutex);
	source->push_to_talk_delay = delay;

	source_signal_push_to_delay(source, "push_to_talk_delay", delay);
	pthread_mutex_unlock(&source->audio_mutex);
}

void *obs_source_get_type_data(obs_source_t *source)
{
	return obs_source_valid(source, "obs_source_get_type_data")
		       ? source->info.type_data
		       : NULL;
}

static float get_source_volume(obs_source_t *source, uint64_t os_time)
{
	if (source->push_to_mute_enabled && source->push_to_mute_pressed)
		source->push_to_mute_stop_time =
			os_time + source->push_to_mute_delay * 1000000;

	if (source->push_to_talk_enabled && source->push_to_talk_pressed)
		source->push_to_talk_stop_time =
			os_time + source->push_to_talk_delay * 1000000;

	bool push_to_mute_active = source->push_to_mute_pressed ||
				   os_time < source->push_to_mute_stop_time;
	bool push_to_talk_active = source->push_to_talk_pressed ||
				   os_time < source->push_to_talk_stop_time;

	bool muted = !source->enabled || source->muted ||
		     (source->push_to_mute_enabled && push_to_mute_active) ||
		     (source->push_to_talk_enabled && !push_to_talk_active);

	if (muted || close_float(source->volume, 0.0f, 0.0001f))
		return 0.0f;
	if (close_float(source->volume, 1.0f, 0.0001f))
		return 1.0f;

	return source->volume;
}

static inline void multiply_output_audio(obs_source_t *source, size_t mix,
					 size_t channels, float vol,
					 enum obs_video_rendering_mode mode)
{
	register float *out = source->audio_output_buf[mode][mix][0];
	register float *end = out + AUDIO_OUTPUT_FRAMES * channels;

	while (out < end)
		*(out++) *= vol;
}

static inline void multiply_vol_data(obs_source_t *source, size_t mix,
				     size_t channels, float *vol_data)
{
	for (enum obs_audio_rendering_mode mode = OBS_MAIN_AUDIO_RENDERING;
	     mode <= OBS_RECORDING_AUDIO_RENDERING; mode++) {
		for (size_t ch = 0; ch < channels; ch++) {
			register float *out =
				source->audio_output_buf[mode][mix][ch];
			register float *end = out + AUDIO_OUTPUT_FRAMES;
			register float *vol = vol_data;

			while (out < end)
				*(out++) *= *(vol++);
		}
	}
}

static inline void apply_audio_action(obs_source_t *source,
				      const struct audio_action *action)
{
	switch (action->type) {
	case AUDIO_ACTION_VOL:
		source->volume = action->vol;
		break;
	case AUDIO_ACTION_MUTE:
		source->muted = action->set;
		break;
	case AUDIO_ACTION_PTT:
		source->push_to_talk_pressed = action->set;
		break;
	case AUDIO_ACTION_PTM:
		source->push_to_mute_pressed = action->set;
		break;
	}
}

static void apply_audio_actions(obs_source_t *source, size_t channels,
				size_t sample_rate)
{
	float vol_data[AUDIO_OUTPUT_FRAMES];
	float cur_vol = get_source_volume(source, source->audio_ts);
	size_t frame_num = 0;

	pthread_mutex_lock(&source->audio_actions_mutex);

	for (size_t i = 0; i < source->audio_actions.num; i++) {
		struct audio_action action = source->audio_actions.array[i];
		uint64_t timestamp = action.timestamp;
		size_t new_frame_num;

		if (timestamp < source->audio_ts)
			timestamp = source->audio_ts;

		new_frame_num = conv_time_to_frames(
			sample_rate, timestamp - source->audio_ts);

		if (new_frame_num >= AUDIO_OUTPUT_FRAMES)
			break;

		da_erase(source->audio_actions, i--);

		apply_audio_action(source, &action);

		if (new_frame_num > frame_num) {
			for (; frame_num < new_frame_num; frame_num++)
				vol_data[frame_num] = cur_vol;
		}

		cur_vol = get_source_volume(source, timestamp);
	}

	for (; frame_num < AUDIO_OUTPUT_FRAMES; frame_num++)
		vol_data[frame_num] = cur_vol;

	pthread_mutex_unlock(&source->audio_actions_mutex);

	for (size_t mix = 0; mix < MAX_AUDIO_MIXES; mix++) {
		if ((source->audio_mixers & (1 << mix)) != 0)
			multiply_vol_data(source, mix, channels, vol_data);
	}
}

static void apply_audio_volume(obs_source_t *source, uint32_t mixers,
			       size_t channels, size_t sample_rate)
{
	struct audio_action action;
	bool actions_pending;
	float vol;

	pthread_mutex_lock(&source->audio_actions_mutex);

	actions_pending = source->audio_actions.num > 0;
	if (actions_pending)
		action = source->audio_actions.array[0];

	pthread_mutex_unlock(&source->audio_actions_mutex);

	if (actions_pending) {
		uint64_t duration =
			conv_frames_to_time(sample_rate, AUDIO_OUTPUT_FRAMES);

		if (action.timestamp < (source->audio_ts + duration)) {
			apply_audio_actions(source, channels, sample_rate);
			return;
		}
	}

	vol = get_source_volume(source, source->audio_ts);
	if (vol == 1.0f)
		return;

	if (vol == 0.0f || mixers == 0) {
		for (enum obs_audio_rendering_mode mode =
			     OBS_MAIN_AUDIO_RENDERING;
		     mode <= OBS_RECORDING_AUDIO_RENDERING; mode++) {
			memset(source->audio_output_buf[mode][0][0], 0,
			       AUDIO_OUTPUT_FRAMES * sizeof(float) *
				       MAX_AUDIO_CHANNELS * MAX_AUDIO_MIXES);
		}
		return;
	}

	for (int i = 0; i < NUM_RENDERING_MODES; i++) {
		for (size_t mix = 0; mix < MAX_AUDIO_MIXES; mix++) {
			uint32_t mix_and_val = (1 << mix);
			if ((source->audio_mixers & mix_and_val) != 0 &&
			    (mixers & mix_and_val) != 0)
				multiply_output_audio(source, mix, channels,
						      vol, i);
		}
	}
}

static void custom_audio_render(obs_source_t *source, uint32_t mixers,
				size_t channels, size_t sample_rate)
{
	struct obs_source_audio_mix main_audio_data;
	struct obs_source_audio_mix streaming_audio_data;
	struct obs_source_audio_mix recording_audio_data;
	bool success;
	uint64_t ts;

	for (size_t mix = 0; mix < MAX_AUDIO_MIXES; mix++) {
		for (size_t ch = 0; ch < channels; ch++) {
			main_audio_data.output[mix].data[ch] =
				source->audio_output_buf[OBS_MAIN_AUDIO_RENDERING]
							[mix][ch];
			streaming_audio_data.output[mix].data[ch] =
				source->audio_output_buf
					[OBS_STREAMING_AUDIO_RENDERING][mix][ch];
			recording_audio_data.output[mix].data[ch] =
				source->audio_output_buf
					[OBS_RECORDING_AUDIO_RENDERING][mix][ch];
		}

		if ((source->audio_mixers & mixers & (1 << mix)) != 0) {
			memset(source->audio_output_buf[OBS_MAIN_AUDIO_RENDERING]
						       [mix][0],
			       0,
			       sizeof(float) * AUDIO_OUTPUT_FRAMES * channels);
			memset(source->audio_output_buf
				       [OBS_STREAMING_AUDIO_RENDERING][mix][0],
			       0,
			       sizeof(float) * AUDIO_OUTPUT_FRAMES * channels);
			memset(source->audio_output_buf
				       [OBS_RECORDING_AUDIO_RENDERING][mix][0],
			       0,
			       sizeof(float) * AUDIO_OUTPUT_FRAMES * channels);
		}
	}

	if (!obs_get_multiple_rendering()) {
		obs_set_audio_rendering_mode(OBS_MAIN_AUDIO_RENDERING);
		success = source->info.audio_render(source->context.data, &ts,
						    &main_audio_data, mixers,
						    channels, sample_rate);
	} else {
		obs_set_audio_rendering_mode(OBS_STREAMING_AUDIO_RENDERING);
		success = source->info.audio_render(source->context.data, &ts,
						    &streaming_audio_data,
						    mixers, channels,
						    sample_rate);

		obs_set_audio_rendering_mode(OBS_RECORDING_AUDIO_RENDERING);
		success |= source->info.audio_render(source->context.data, &ts,
					  &recording_audio_data, mixers,
					  channels, sample_rate);
	}

	source->audio_ts = success ? ts : 0;
	source->audio_pending = !success;

	if (!success || !source->audio_ts || !mixers)
		return;

	for (size_t mix = 0; mix < MAX_AUDIO_MIXES; mix++) {
		uint32_t mix_bit = 1 << mix;

		if ((mixers & mix_bit) == 0)
			continue;

		for (enum obs_audio_rendering_mode mode =
			     OBS_MAIN_AUDIO_RENDERING;
		     mode <= OBS_RECORDING_AUDIO_RENDERING; mode++) {
			if ((source->audio_mixers & mix_bit) == 0) {
				memset(source->audio_output_buf[mode][mix][0],
				       0,
				       sizeof(float) * AUDIO_OUTPUT_FRAMES *
					       channels);
			}
		}
	}

	apply_audio_volume(source, mixers, channels, sample_rate);
}

static void audio_submix(obs_source_t *source, size_t channels,
			 size_t sample_rate)
{
	struct audio_output_data audio_data;
	struct obs_source_audio audio = {0};
	bool success;
	uint64_t ts;

	for (size_t ch = 0; ch < channels; ch++) {
		audio_data.data[ch] = source->audio_mix_buf[ch];
	}

	memset(source->audio_mix_buf[0], 0,
	       sizeof(float) * AUDIO_OUTPUT_FRAMES * channels);

	success = source->info.audio_mix(source->context.data, &ts, &audio_data,
					 channels, sample_rate);

	if (!success)
		return;

	for (size_t i = 0; i < channels; i++)
		audio.data[i] = (const uint8_t *)audio_data.data[i];

	audio.samples_per_sec = (uint32_t)sample_rate;
	audio.frames = AUDIO_OUTPUT_FRAMES;
	audio.format = AUDIO_FORMAT_FLOAT_PLANAR;
	audio.speakers = (enum speaker_layout)channels;
	audio.timestamp = ts;

	obs_source_output_audio(source, &audio);
}

static inline void process_audio_source_tick(obs_source_t *source,
					     uint32_t mixers, size_t channels,
					     size_t sample_rate, size_t size)
{
	bool audio_submix = !!(source->info.output_flags & OBS_SOURCE_SUBMIX);
	enum obs_video_rendering_mode start =
		obs_get_multiple_rendering() ? OBS_STREAMING_AUDIO_RENDERING
					     : OBS_MAIN_AUDIO_RENDERING;
	enum obs_video_rendering_mode end =
		obs_get_multiple_rendering() ? OBS_RECORDING_AUDIO_RENDERING
					     : OBS_MAIN_AUDIO_RENDERING;
	// Main audio
	pthread_mutex_lock(&source->audio_buf_mutex);

	for (enum obs_video_rendering_mode mode = start; mode <= end; mode++) {
		if (source->audio_input_buf[mode][0].size < size) {
			source->audio_pending = true;
			pthread_mutex_unlock(&source->audio_buf_mutex);
			return;
		}

		for (size_t ch = 0; ch < channels; ch++)
			circlebuf_peek_front(
				&source->audio_input_buf[mode][ch],
				source->audio_output_buf[mode][0][ch], size);
	}

	pthread_mutex_unlock(&source->audio_buf_mutex);

	for (size_t mix = 1; mix < MAX_AUDIO_MIXES; mix++) {
		uint32_t mix_and_val = (1 << mix);

		if (audio_submix) {
			if (mix > 1)
				break;

			mixers = 1;
			mix_and_val = 1;
		}

		if ((source->audio_mixers & mix_and_val) == 0 ||
		    (mixers & mix_and_val) == 0) {
			for (enum obs_video_rendering_mode mode = start;
			     mode <= end; mode++)
				memset(source->audio_output_buf[mode][mix][0],
				       0, size * channels);
			continue;
		}

		for (size_t ch = 0; ch < channels; ch++) {
			for (enum obs_video_rendering_mode mode = start;
			     mode <= end; mode++)
				memcpy(source->audio_output_buf[mode][mix][ch],
				       source->audio_output_buf[mode][0][ch],
				       size);
		}
	}

	if (audio_submix) {
		source->audio_pending = false;
		return;
	}

	if ((source->audio_mixers & 1) == 0 || (mixers & 1) == 0) {
		for (enum obs_video_rendering_mode mode = start; mode <= end;
		     mode++)
			memset(source->audio_output_buf[mode][0][0], 0,
			       size * channels);
	}

	apply_audio_volume(source, mixers, channels, sample_rate);
	source->audio_pending = false;
}

void obs_source_audio_render(obs_source_t *source, uint32_t mixers,
			     size_t channels, size_t sample_rate, size_t size)
{
	enum obs_video_rendering_mode mode =
		obs_get_multiple_rendering() ? OBS_STREAMING_AUDIO_RENDERING
					     : OBS_MAIN_AUDIO_RENDERING;
	if (!source->audio_output_buf[mode][0][0]) {
		source->audio_pending = true;
		return;
	}

	if (source->info.audio_render) {
		if (!source->context.data) {
			source->audio_pending = true;
			return;
		}
		custom_audio_render(source, mixers, channels, sample_rate);
		return;
	}

	if (source->info.audio_mix) {
		audio_submix(source, channels, sample_rate);
	}

	if (!source->audio_ts) {
		source->audio_pending = true;
		return;
	}

	process_audio_source_tick(source, mixers, channels, sample_rate, size);
}

bool obs_source_audio_pending(const obs_source_t *source)
{
	if (!obs_source_valid(source, "obs_source_audio_pending"))
		return true;

	return (is_composite_source(source) || is_audio_source(source))
		       ? source->audio_pending
		       : true;
}

uint64_t obs_source_get_audio_timestamp(const obs_source_t *source)
{
	return obs_source_valid(source, "obs_source_get_audio_timestamp")
		       ? source->audio_ts
		       : 0;
}

void obs_source_get_audio_mix(const obs_source_t *source,
			      struct obs_source_audio_mix *audio)
{
	if (!obs_source_valid(source, "obs_source_get_audio_mix"))
		return;
	if (!obs_ptr_valid(audio, "audio"))
		return;

	for (size_t mix = 0; mix < MAX_AUDIO_MIXES; mix++) {
		for (size_t ch = 0; ch < MAX_AUDIO_CHANNELS; ch++) {
			enum obs_audio_rendering_mode mode =
				obs_get_audio_rendering_mode();

			audio->output[mix].data[ch] =
				source->audio_output_buf[mode][mix][ch];
		}
	}
}

void obs_source_add_audio_capture_callback(obs_source_t *source,
					   obs_source_audio_capture_t callback,
					   void *param)
{
	struct audio_cb_info info = {callback, param};

	if (!obs_source_valid(source, "obs_source_add_audio_capture_callback"))
		return;

	pthread_mutex_lock(&source->audio_cb_mutex);
	da_push_back(source->audio_cb_list, &info);
	pthread_mutex_unlock(&source->audio_cb_mutex);
}

void obs_source_remove_audio_capture_callback(
	obs_source_t *source, obs_source_audio_capture_t callback, void *param)
{
	struct audio_cb_info info = {callback, param};

	if (!obs_source_valid(source,
			      "obs_source_remove_audio_capture_callback"))
		return;

	pthread_mutex_lock(&source->audio_cb_mutex);
	da_erase_item(source->audio_cb_list, &info);
	pthread_mutex_unlock(&source->audio_cb_mutex);
}

void obs_source_set_monitoring_type(obs_source_t *source,
				    enum obs_monitoring_type type)
{
	struct calldata data;
	uint8_t stack[128];
	bool was_on;
	bool now_on;

	if (!obs_source_valid(source, "obs_source_set_monitoring_type"))
		return;
	if (source->monitoring_type == type)
		return;

	calldata_init_fixed(&data, stack, sizeof(stack));
	calldata_set_ptr(&data, "source", source);
	calldata_set_int(&data, "type", type);

	signal_handler_signal(source->context.signals, "audio_monitoring",
			      &data);

	was_on = source->monitoring_type != OBS_MONITORING_TYPE_NONE;
	now_on = type != OBS_MONITORING_TYPE_NONE;

	if (was_on != now_on) {
		if (!was_on) {
			source->monitor = audio_monitor_create(source);
		} else {
			audio_monitor_destroy(source->monitor);
			source->monitor = NULL;
		}
	}

	source->monitoring_type = type;
}

enum obs_monitoring_type
obs_source_get_monitoring_type(const obs_source_t *source)
{
	return obs_source_valid(source, "obs_source_get_monitoring_type")
		       ? source->monitoring_type
		       : OBS_MONITORING_TYPE_NONE;
}

void obs_source_set_async_unbuffered(obs_source_t *source, bool unbuffered)
{
	if (!obs_source_valid(source, "obs_source_set_async_unbuffered"))
		return;

	source->async_unbuffered = unbuffered;
}

bool obs_source_async_unbuffered(const obs_source_t *source)
{
	return obs_source_valid(source, "obs_source_async_unbuffered")
		       ? source->async_unbuffered
		       : false;
}

obs_data_t *obs_source_get_private_settings(obs_source_t *source)
{
	if (!obs_ptr_valid(source, "obs_source_get_private_settings"))
		return NULL;

	obs_data_addref(source->private_settings);
	return source->private_settings;
}

void obs_source_set_async_decoupled(obs_source_t *source, bool decouple)
{
	if (!obs_ptr_valid(source, "obs_source_set_async_decoupled"))
		return;

	source->async_decoupled = decouple;
	if (decouple) {
		pthread_mutex_lock(&source->audio_buf_mutex);
		source->timing_set = false;
		reset_audio_data(source, 0);
		pthread_mutex_unlock(&source->audio_buf_mutex);
	}
}

bool obs_source_async_decoupled(const obs_source_t *source)
{
	return obs_source_valid(source, "obs_source_async_decoupled")
		       ? source->async_decoupled
		       : false;
}

/* hidden/undocumented export to allow source type redefinition for scripts */
EXPORT void obs_enable_source_type(const char *name, bool enable)
{
	struct obs_source_info *info = get_source_info(name);
	if (!info)
		return;

	if (enable)
		info->output_flags &= ~OBS_SOURCE_CAP_DISABLED;
	else
		info->output_flags |= OBS_SOURCE_CAP_DISABLED;
}

enum speaker_layout obs_source_get_speaker_layout(obs_source_t *source)
{
	if (!obs_source_valid(source, "obs_source_get_audio_channels"))
		return SPEAKERS_UNKNOWN;

	return source->sample_info.speakers;
}

void obs_source_set_balance_value(obs_source_t *source, float balance)
{
	if (obs_source_valid(source, "obs_source_set_balance_value")) {
		struct calldata data;
		uint8_t stack[128];

		calldata_init_fixed(&data, stack, sizeof(stack));
		calldata_set_ptr(&data, "source", source);
		calldata_set_float(&data, "balance", balance);

		signal_handler_signal(source->context.signals, "audio_balance",
				      &data);

		source->balance = (float)calldata_float(&data, "balance");
	}
}

float obs_source_get_balance_value(const obs_source_t *source)
{
	return obs_source_valid(source, "obs_source_get_balance_value")
		       ? source->balance
		       : 0.5f;
}

void obs_source_set_audio_active(obs_source_t *source, bool active)
{
	if (!obs_source_valid(source, "obs_source_set_audio_active"))
		return;

	if (os_atomic_set_bool(&source->audio_active, active) == active)
		return;

	if (active)
		obs_source_dosignal(source, "source_audio_activate",
				    "audio_activate");
	else
		obs_source_dosignal(source, "source_audio_deactivate",
				    "audio_deactivate");
}

bool obs_source_audio_active(const obs_source_t *source)
{
	return obs_source_valid(source, "obs_source_audio_active")
		       ? os_atomic_load_bool(&source->audio_active)
		       : false;
}

uint32_t obs_source_get_last_obs_version(const obs_source_t *source)
{
	return obs_source_valid(source, "obs_source_get_last_obs_version")
		       ? source->last_obs_ver
		       : 0;
}

enum obs_icon_type obs_source_get_icon_type(const char *id)
{
	const struct obs_source_info *info = get_source_info(id);
	return (info) ? info->icon_type : OBS_ICON_TYPE_UNKNOWN;
}

void obs_source_media_play_pause(obs_source_t *source, bool pause)
{
	if (!data_valid(source, "obs_source_media_play_pause"))
		return;

	if (!source->info.media_play_pause)
		return;

	source->info.media_play_pause(source->context.data, pause);

	if (pause)
		obs_source_dosignal(source, NULL, "media_pause");
	else
		obs_source_dosignal(source, NULL, "media_play");
}

void obs_source_media_restart(obs_source_t *source)
{
	if (!data_valid(source, "obs_source_media_restart"))
		return;

	if (!source->info.media_restart)
		return;

	source->info.media_restart(source->context.data);

	obs_source_dosignal(source, NULL, "media_restart");
}

void obs_source_media_stop(obs_source_t *source)
{
	if (!data_valid(source, "obs_source_media_stop"))
		return;

	if (!source->info.media_stop)
		return;

	source->info.media_stop(source->context.data);

	obs_source_dosignal(source, NULL, "media_stopped");
}

void obs_source_media_next(obs_source_t *source)
{
	if (!data_valid(source, "obs_source_media_next"))
		return;

	if (!source->info.media_next)
		return;

	source->info.media_next(source->context.data);

	obs_source_dosignal(source, NULL, "media_next");
}

void obs_source_media_previous(obs_source_t *source)
{
	if (!data_valid(source, "obs_source_media_previous"))
		return;

	if (!source->info.media_previous)
		return;

	source->info.media_previous(source->context.data);

	obs_source_dosignal(source, NULL, "media_previous");
}

int64_t obs_source_media_get_duration(obs_source_t *source)
{
	if (!data_valid(source, "obs_source_media_get_duration"))
		return 0;

	if (source->info.media_get_duration)
		return source->info.media_get_duration(source->context.data);
	else
		return 0;
}

int64_t obs_source_media_get_time(obs_source_t *source)
{
	if (!data_valid(source, "obs_source_media_get_time"))
		return 0;

	if (source->info.media_get_time)
		return source->info.media_get_time(source->context.data);
	else
		return 0;
}

void obs_source_media_set_time(obs_source_t *source, int64_t ms)
{
	if (!data_valid(source, "obs_source_media_set_time"))
		return;

	if (source->info.media_set_time)
		source->info.media_set_time(source->context.data, ms);
}

enum obs_media_state obs_source_media_get_state(obs_source_t *source)
{
	if (!data_valid(source, "obs_source_media_get_state"))
		return OBS_MEDIA_STATE_NONE;

	if (source->info.media_get_state)
		return source->info.media_get_state(source->context.data);
	else
		return OBS_MEDIA_STATE_NONE;
}

void obs_source_media_started(obs_source_t *source)
{
	if (!obs_source_valid(source, "obs_source_media_started"))
		return;

	obs_source_dosignal(source, NULL, "media_started");
}

void obs_source_media_ended(obs_source_t *source)
{
	if (!obs_source_valid(source, "obs_source_media_ended"))
		return;

	obs_source_dosignal(source, NULL, "media_ended");
}

obs_data_array_t *obs_source_backup_filters(obs_source_t *source)
{
	if (!obs_source_valid(source, "obs_source_backup_filters"))
		return NULL;

	obs_data_array_t *array = obs_data_array_create();

	pthread_mutex_lock(&source->filter_mutex);
	for (size_t i = 0; i < source->filters.num; i++) {
		struct obs_source *filter = source->filters.array[i];
		obs_data_t *data = obs_save_source(filter);
		obs_data_array_push_back(array, data);
		obs_data_release(data);
	}
	pthread_mutex_unlock(&source->filter_mutex);

	return array;
}

void obs_source_restore_filters(obs_source_t *source, obs_data_array_t *array)
{
	if (!obs_source_valid(source, "obs_source_restore_filters"))
		return;
	if (!obs_ptr_valid(array, "obs_source_restore_filters"))
		return;

	DARRAY(obs_source_t *) cur_filters;
	DARRAY(obs_source_t *) new_filters;
	obs_source_t *prev = NULL;

	da_init(cur_filters);
	da_init(new_filters);

	pthread_mutex_lock(&source->filter_mutex);

	/* clear filter list */
	da_reserve(cur_filters, source->filters.num);
	da_reserve(new_filters, source->filters.num);
	for (size_t i = 0; i < source->filters.num; i++) {
		obs_source_t *filter = source->filters.array[i];
		da_push_back(cur_filters, &filter);
		filter->filter_parent = NULL;
		filter->filter_target = NULL;
	}

	da_free(source->filters);
	pthread_mutex_unlock(&source->filter_mutex);

	/* add backed up filters */
	size_t count = obs_data_array_count(array);
	for (size_t i = 0; i < count; i++) {
		obs_data_t *data = obs_data_array_item(array, i);
		const char *name = obs_data_get_string(data, "name");
		obs_source_t *filter = NULL;

		/* if backed up filter already exists, don't create */
		for (size_t j = 0; j < cur_filters.num; j++) {
			obs_source_t *cur = cur_filters.array[j];
			const char *cur_name = cur->context.name;
			if (cur_name && strcmp(cur_name, name) == 0) {
				filter = obs_source_get_ref(cur);
				break;
			}
		}

		if (!filter)
			filter = obs_load_source(data);

		/* add filter */
		if (prev)
			prev->filter_target = filter;
		prev = filter;
		filter->filter_parent = source;
		da_push_back(new_filters, &filter);

		obs_data_release(data);
	}

	if (prev)
		prev->filter_target = source;

	pthread_mutex_lock(&source->filter_mutex);
	da_move(source->filters, new_filters);
	pthread_mutex_unlock(&source->filter_mutex);

	/* release filters */
	for (size_t i = 0; i < cur_filters.num; i++) {
		obs_source_t *filter = cur_filters.array[i];
		obs_source_release(filter);
	}

	da_free(cur_filters);
}<|MERGE_RESOLUTION|>--- conflicted
+++ resolved
@@ -663,15 +663,6 @@
 
 	obs_context_data_remove(&source->context);
 
-<<<<<<< HEAD
-#ifdef WIN32
-	blog(LOG_DEBUG, "%ssource '%s' destroyed (0x%I64X) (Thread %d)",
-	     source->context.private ? "private " : "", source->context.name, (uintptr_t)source, pthread_getw32threadid_np(pthread_self()));
-#else
-	blog(LOG_DEBUG, "%ssource '%s' destroyed",
-	     source->context.private ? "private " : "", source->context.name);
-#endif
-=======
 	/* defer source destroy */
 	os_task_queue_queue_task(obs->destruction_task_thread,
 				 (os_task_t)obs_source_destroy_defer, source);
@@ -684,7 +675,6 @@
 	/* prevents the destruction of sources if destroy triggered inside of
 	 * a video tick call */
 	obs_context_wait(&source->context);
->>>>>>> e6a55e77
 
 	obs_source_dosignal(source, "source_destroy", "destroy");
 
