--- conflicted
+++ resolved
@@ -2962,20 +2962,6 @@
 	return NULL;
 }
 
-<<<<<<< HEAD
-#endif
-
-void gs_set_rebuild_device_callback(gs_rebuild_device_callback_t callback)
-{
-	graphics_t *graphics = thread_graphics;
-
-	if (!gs_valid("gs_set_rebuild_device_callback"))
-		return;
-
-	graphics->exports.device_set_rebuild_callback(graphics->device,
-						      callback);
-}
-=======
 void gs_register_loss_callbacks(const struct gs_device_loss *callbacks)
 {
 	graphics_t *graphics = thread_graphics;
@@ -3001,4 +2987,14 @@
 }
 
 #endif
->>>>>>> 4c0d4a1d
+
+void gs_set_rebuild_device_callback(gs_rebuild_device_callback_t callback)
+{
+	graphics_t *graphics = thread_graphics;
+
+	if (!gs_valid("gs_set_rebuild_device_callback"))
+		return;
+
+	graphics->exports.device_set_rebuild_callback(graphics->device,
+						      callback);
+}