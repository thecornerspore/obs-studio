--- conflicted
+++ resolved
@@ -2407,7 +2407,6 @@
 					uint32_t height);
 
 /**
-<<<<<<< HEAD
  * Set frame rate divisor for a video encoder. This allows recording at
  * a partial frame rate compared to the base frame rate, e.g. 60 FPS with
  * divisor = 2 will record at 30 FPS, with divisor = 3 at 20, etc.
@@ -2416,7 +2415,8 @@
  */
 EXPORT bool obs_encoder_set_frame_rate_divisor(obs_encoder_t *encoder,
 					       uint32_t divisor);
-=======
+
+/**
  * Enable/disable GPU based scaling for a video encoder.
  * OBS_SCALE_DISABLE disables GPU based scaling (default),
  * any other value enables GPU based scaling. If the encoder
@@ -2424,7 +2424,6 @@
  */
 EXPORT void obs_encoder_set_gpu_scale_type(obs_encoder_t *encoder,
 					   enum obs_scale_type gpu_scale_type);
->>>>>>> 081085e1
 
 /** For video encoders, returns true if pre-encode scaling is enabled */
 EXPORT bool obs_encoder_scaling_enabled(const obs_encoder_t *encoder);
@@ -2435,16 +2434,14 @@
 /** For video encoders, returns the height of the encoded image */
 EXPORT uint32_t obs_encoder_get_height(const obs_encoder_t *encoder);
 
-<<<<<<< HEAD
 /** For video encoders, returns the frame rate divisor (default is 1) */
 EXPORT uint32_t obs_encoder_get_frame_rate_divisor(const obs_encoder_t *encoder);
-=======
+
 /** For video encoders, returns whether GPU scaling is enabled */
 EXPORT bool obs_encoder_gpu_scaling_enabled(obs_encoder_t *encoder);
 
 /** For video encoders, returns GPU scaling type */
 EXPORT enum obs_scale_type obs_encoder_get_scale_type(obs_encoder_t *encoder);
->>>>>>> 081085e1
 
 /** For audio encoders, returns the sample rate of the audio */
 EXPORT uint32_t obs_encoder_get_sample_rate(const obs_encoder_t *encoder);
