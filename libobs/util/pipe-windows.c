/*
 * Copyright (c) 2014 Hugh Bailey <obs.jim@gmail.com>
 *
 * Permission to use, copy, modify, and distribute this software for any
 * purpose with or without fee is hereby granted, provided that the above
 * copyright notice and this permission notice appear in all copies.
 *
 * THE SOFTWARE IS PROVIDED "AS IS" AND THE AUTHOR DISCLAIMS ALL WARRANTIES
 * WITH REGARD TO THIS SOFTWARE INCLUDING ALL IMPLIED WARRANTIES OF
 * MERCHANTABILITY AND FITNESS. IN NO EVENT SHALL THE AUTHOR BE LIABLE FOR
 * ANY SPECIAL, DIRECT, INDIRECT, OR CONSEQUENTIAL DAMAGES OR ANY DAMAGES
 * WHATSOEVER RESULTING FROM LOSS OF USE, DATA OR PROFITS, WHETHER IN AN
 * ACTION OF CONTRACT, NEGLIGENCE OR OTHER TORTIOUS ACTION, ARISING OUT OF
 * OR IN CONNECTION WITH THE USE OR PERFORMANCE OF THIS SOFTWARE.
 */

#define WIN32_LEAN_AND_MEAN
#include <windows.h>

#include "platform.h"
#include "bmem.h"
#include "pipe.h"

struct os_process_pipe {
	bool read_pipe;
	HANDLE handle;
	HANDLE handle_err;
	HANDLE process;
};

static bool create_pipe(HANDLE *input, HANDLE *output)
{
	SECURITY_ATTRIBUTES sa = {0};

	sa.nLength = sizeof(sa);
	sa.bInheritHandle = true;

	if (!CreatePipe(input, output, &sa, 0)) {
		return false;
	}

	return true;
}

static inline bool create_process(const char *cmd_line, HANDLE stdin_handle,
				  HANDLE stdout_handle, HANDLE stderr_handle,
				  HANDLE *process)
{
	PROCESS_INFORMATION pi = {0};
	wchar_t *cmd_line_w = NULL;
	STARTUPINFOW si = {0};
	bool success = false;

	si.cb = sizeof(si);
	si.dwFlags = STARTF_USESTDHANDLES | STARTF_FORCEOFFFEEDBACK;
	si.hStdInput = stdin_handle;
	si.hStdOutput = stdout_handle;
	si.hStdError = stderr_handle;

<<<<<<< HEAD
	/* Don't assume the location of obs */
	LPCTSTR lpWorkingDirectory = NULL;
	HMODULE hObsModule = GetModuleHandle(TEXT("obs.dll"));
	DWORD dwError = ERROR_SUCCESS;
	TCHAR *szPathBuffer = NULL;
	DWORD nPathSize;
	DWORD nBufferSize;

	/* Spin until we get a buffer big enough for a path up to max path size for NTFS. */
	for (int i = 1; i < 127; ++i) {
		nBufferSize = MAX_PATH * i;
		szPathBuffer = brealloc(szPathBuffer, sizeof(TCHAR) * nBufferSize);
		nPathSize = GetModuleFileName(hObsModule, szPathBuffer, nBufferSize);
		dwError = GetLastError();

		/* Windows XP might return ERROR_SUCCESS on too short of a buffer. */
		if (nPathSize == nBufferSize || dwError == ERROR_INSUFFICIENT_BUFFER) {
			continue;
		}

		if (dwError == ERROR_SUCCESS)
			break;
	}

	if (dwError == ERROR_SUCCESS) {
		TCHAR *szPathEnd = wcsrchr(szPathBuffer, '\\');
		szPathEnd[0] = '\0';
		lpWorkingDirectory = &szPathBuffer[0];
	}
=======
	DWORD flags = 0;
#ifndef SHOW_SUBPROCESSES
	flags = CREATE_NO_WINDOW;
#endif
>>>>>>> 35c07bb7

	os_utf8_to_wcs_ptr(cmd_line, 0, &cmd_line_w);
	if (cmd_line_w) {
		success = !!CreateProcessW(NULL, cmd_line_w, NULL, NULL, true,
<<<<<<< HEAD
				CREATE_NO_WINDOW, NULL, szPathBuffer, &si, &pi);
=======
					   flags, NULL, NULL, &si, &pi);
>>>>>>> 35c07bb7

		if (success) {
			*process = pi.hProcess;
			CloseHandle(pi.hThread);
		}

		bfree(cmd_line_w);
	}

	bfree(szPathBuffer);

	return success;
}

os_process_pipe_t *os_process_pipe_create(const char *cmd_line,
					  const char *type)
{
	os_process_pipe_t *pp = NULL;
	bool read_pipe;
	HANDLE process;
	HANDLE output;
	HANDLE err_input, err_output;
	HANDLE input;
	bool success;

	if (!cmd_line || !type) {
		return NULL;
	}
	if (*type != 'r' && *type != 'w') {
		return NULL;
	}
	if (!create_pipe(&input, &output)) {
		return NULL;
	}

	if (!create_pipe(&err_input, &err_output)) {
		return NULL;
	}

	read_pipe = *type == 'r';

	success = !!SetHandleInformation(read_pipe ? input : output,
					 HANDLE_FLAG_INHERIT, false);
	if (!success) {
		goto error;
	}

	success = !!SetHandleInformation(err_input, HANDLE_FLAG_INHERIT, false);
	if (!success) {
		goto error;
	}

	success = create_process(cmd_line, read_pipe ? NULL : input,
				 read_pipe ? output : NULL, err_output,
				 &process);
	if (!success) {
		goto error;
	}

	pp = bmalloc(sizeof(*pp));

	pp->handle = read_pipe ? input : output;
	pp->read_pipe = read_pipe;
	pp->process = process;
	pp->handle_err = err_input;

	CloseHandle(read_pipe ? output : input);
	CloseHandle(err_output);
	return pp;

error:
	CloseHandle(output);
	CloseHandle(input);
	return NULL;
}

int os_process_pipe_destroy(os_process_pipe_t *pp)
{
	int ret = 0;

	if (pp) {
		DWORD code;

		CloseHandle(pp->handle);
		CloseHandle(pp->handle_err);

		WaitForSingleObject(pp->process, INFINITE);
		if (GetExitCodeProcess(pp->process, &code))
			ret = (int)code;

		CloseHandle(pp->process);
		bfree(pp);
	}

	return ret;
}

size_t os_process_pipe_read(os_process_pipe_t *pp, uint8_t *data, size_t len)
{
	DWORD bytes_read;
	bool success;

	if (!pp) {
		return 0;
	}
	if (!pp->read_pipe) {
		return 0;
	}

	success = !!ReadFile(pp->handle, data, (DWORD)len, &bytes_read, NULL);
	if (success && bytes_read) {
		return bytes_read;
	}

	return 0;
}

size_t os_process_pipe_read_err(os_process_pipe_t *pp, uint8_t *data,
				size_t len)
{
	DWORD bytes_read;
	bool success;

	if (!pp || !pp->handle_err) {
		return 0;
	}

	success =
		!!ReadFile(pp->handle_err, data, (DWORD)len, &bytes_read, NULL);
	if (success && bytes_read) {
		return bytes_read;
	} else
		bytes_read = GetLastError();

	return 0;
}

size_t os_process_pipe_write(os_process_pipe_t *pp, const uint8_t *data,
			     size_t len)
{
	DWORD bytes_written;
	bool success;

	if (!pp) {
		return 0;
	}
	if (pp->read_pipe) {
		return 0;
	}

	success =
		!!WriteFile(pp->handle, data, (DWORD)len, &bytes_written, NULL);
	if (success && bytes_written) {
		return bytes_written;
	}

	return 0;
}<|MERGE_RESOLUTION|>--- conflicted
+++ resolved
@@ -57,7 +57,6 @@
 	si.hStdOutput = stdout_handle;
 	si.hStdError = stderr_handle;
 
-<<<<<<< HEAD
 	/* Don't assume the location of obs */
 	LPCTSTR lpWorkingDirectory = NULL;
 	HMODULE hObsModule = GetModuleHandle(TEXT("obs.dll"));
@@ -87,21 +86,15 @@
 		szPathEnd[0] = '\0';
 		lpWorkingDirectory = &szPathBuffer[0];
 	}
-=======
 	DWORD flags = 0;
 #ifndef SHOW_SUBPROCESSES
 	flags = CREATE_NO_WINDOW;
 #endif
->>>>>>> 35c07bb7
 
 	os_utf8_to_wcs_ptr(cmd_line, 0, &cmd_line_w);
 	if (cmd_line_w) {
 		success = !!CreateProcessW(NULL, cmd_line_w, NULL, NULL, true,
-<<<<<<< HEAD
-				CREATE_NO_WINDOW, NULL, szPathBuffer, &si, &pi);
-=======
-					   flags, NULL, NULL, &si, &pi);
->>>>>>> 35c07bb7
+					   flags, NULL, szPathBuffer, &si, &pi);
 
 		if (success) {
 			*process = pi.hProcess;
