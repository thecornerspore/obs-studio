/*
 * Copyright (c) 2013 Hugh Bailey <obs.jim@gmail.com>
 *
 * Permission to use, copy, modify, and distribute this software for any
 * purpose with or without fee is hereby granted, provided that the above
 * copyright notice and this permission notice appear in all copies.
 *
 * THE SOFTWARE IS PROVIDED "AS IS" AND THE AUTHOR DISCLAIMS ALL WARRANTIES
 * WITH REGARD TO THIS SOFTWARE INCLUDING ALL IMPLIED WARRANTIES OF
 * MERCHANTABILITY AND FITNESS. IN NO EVENT SHALL THE AUTHOR BE LIABLE FOR
 * ANY SPECIAL, DIRECT, INDIRECT, OR CONSEQUENTIAL DAMAGES OR ANY DAMAGES
 * WHATSOEVER RESULTING FROM LOSS OF USE, DATA OR PROFITS, WHETHER IN AN
 * ACTION OF CONTRACT, NEGLIGENCE OR OTHER TORTIOUS ACTION, ARISING OUT OF
 * OR IN CONNECTION WITH THE USE OR PERFORMANCE OF THIS SOFTWARE.
 */

#include <stdlib.h>
#include <string.h>
#include "base.h"
#include "bmem.h"
#include "platform.h"
#include "threading.h"

/*
 * NOTE: totally jacked the mem alignment trick from ffmpeg, credit to them:
 *   http://www.ffmpeg.org/
 */

#define ALIGNMENT 32

/* TODO: use memalign for non-windows systems */
#if defined(_WIN32)
#define ALIGNED_MALLOC 1
#else
#define ALIGNMENT_HACK 1
#endif

static void *a_malloc(size_t size)
{
#ifdef ALIGNED_MALLOC
	return _aligned_malloc(size, ALIGNMENT);
#elif ALIGNMENT_HACK
	void *ptr = NULL;
	long diff;

	ptr = malloc(size + ALIGNMENT);
	if (ptr) {
		diff = ((~(long)ptr) & (ALIGNMENT - 1)) + 1;
		ptr = (char *)ptr + diff;
		((char *)ptr)[-1] = (char)diff;
	}

	return ptr;
#else
	return malloc(size);
#endif
}

static void *a_realloc(void *ptr, size_t size)
{
#ifdef ALIGNED_MALLOC
	return _aligned_realloc(ptr, size, ALIGNMENT);
#elif ALIGNMENT_HACK
	long diff;

	if (!ptr)
		return a_malloc(size);
	diff = ((char *)ptr)[-1];
	ptr = realloc((char *)ptr - diff, size + diff);
	if (ptr)
		ptr = (char *)ptr + diff;
	return ptr;
#else
	return realloc(ptr, size);
#endif
}

static void a_free(void *ptr)
{
#ifdef ALIGNED_MALLOC
	_aligned_free(ptr);
#elif ALIGNMENT_HACK
	if (ptr)
		free((char *)ptr - ((char *)ptr)[-1]);
#else
	free(ptr);
#endif
}

static long num_allocs = 0;
static bool alloc_has_failed = false;

<<<<<<< HEAD
void base_set_allocator(struct base_allocator *defs)
{
	memcpy(&alloc, defs, sizeof(struct base_allocator));
}

bool is_allocator_failed(void)
{
	return alloc_has_failed;
}

=======
>>>>>>> b4f7499b
void *bmalloc(size_t size)
{
	if (!size) {
		blog(LOG_ERROR,
		     "bmalloc: Allocating 0 bytes is broken behavior, please "
		     "fix your code! This will crash in future versions of "
		     "OBS.");
		size = 1;
	}

	void *ptr = a_malloc(size);

	if (!ptr) {
#ifdef ALIGNED_MALLOC
		blog(LOG_ERROR, "Failed while trying to allocate %lu bytes, errno %u", (unsigned long)size, errno);
#else
		blog(LOG_ERROR, "Out of memory while trying to allocate %lu bytes", (unsigned long)size);
#endif
		alloc_has_failed = true;
		os_breakpoint();
		bcrash("Out of memory while trying to allocate %lu bytes",
		       (unsigned long)size);
	}

	os_atomic_inc_long(&num_allocs);
	return ptr;
}

void *brealloc(void *ptr, size_t size)
{
	if (!ptr)
		os_atomic_inc_long(&num_allocs);

	if (!size) {
		blog(LOG_ERROR,
		     "brealloc: Allocating 0 bytes is broken behavior, please "
		     "fix your code! This will crash in future versions of "
		     "OBS.");
		size = 1;
	}

	ptr = a_realloc(ptr, size);

	if (!ptr) {
#ifdef ALIGNED_MALLOC
		blog(LOG_ERROR, "Failed while trying to reallocate %lu bytes, errno %u", (unsigned long)size, errno);
#else
		blog(LOG_ERROR, "Out of memory while trying to reallocate %lu bytes", (unsigned long)size);
#endif
		alloc_has_failed = true;
		os_breakpoint();
		bcrash("Out of memory while trying to allocate %lu bytes",
		       (unsigned long)size);
	}

	return ptr;
}

void bfree(void *ptr)
{
	if (ptr) {
		os_atomic_dec_long(&num_allocs);
		a_free(ptr);
	}
}

long bnum_allocs(void)
{
	return num_allocs;
}

int base_get_alignment(void)
{
	return ALIGNMENT;
}

void *bmemdup(const void *ptr, size_t size)
{
	void *out = bmalloc(size);
	if (size)
		memcpy(out, ptr, size);

	return out;
}

OBS_DEPRECATED void base_set_allocator(struct base_allocator *defs)
{
	UNUSED_PARAMETER(defs);
}<|MERGE_RESOLUTION|>--- conflicted
+++ resolved
@@ -90,19 +90,11 @@
 static long num_allocs = 0;
 static bool alloc_has_failed = false;
 
-<<<<<<< HEAD
-void base_set_allocator(struct base_allocator *defs)
-{
-	memcpy(&alloc, defs, sizeof(struct base_allocator));
-}
-
 bool is_allocator_failed(void)
 {
 	return alloc_has_failed;
 }
 
-=======
->>>>>>> b4f7499b
 void *bmalloc(size_t size)
 {
 	if (!size) {
