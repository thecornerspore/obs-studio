--- conflicted
+++ resolved
@@ -526,6 +526,7 @@
 		current_frame->width = f->width;
 		current_frame->height = f->height;
 		current_frame->flip = flip;
+		current_frame->flags |= m->is_linear_alpha ? OBS_SOURCE_FRAME_LINEAR_ALPHA : 0;
 
 		if (!m->is_local_file && !d->got_first_keyframe) {
 			if (!f->key_frame)
@@ -541,14 +542,7 @@
 			struct obs_source_frame *new_frame = obs_source_frame_create(
 				current_frame->format, current_frame->width, current_frame->height);
 
-<<<<<<< HEAD
 			obs_source_frame_copy(new_frame, current_frame);
-=======
-	frame->width = f->width;
-	frame->height = f->height;
-	frame->flip = flip;
-	frame->flags |= m->is_linear_alpha ? OBS_SOURCE_FRAME_LINEAR_ALPHA : 0;
->>>>>>> cd5873e9
 
 			if (m->video.index > 0 && m->video.refresh_rate_ns == 0) {
 				struct obs_source_frame *previous_frame = m->video.data.array[m->video.index - 1];
