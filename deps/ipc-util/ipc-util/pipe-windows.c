--- conflicted
+++ resolved
@@ -21,15 +21,7 @@
 
 static inline bool ipc_pipe_internal_create_events(ipc_pipe_server_t *pipe)
 {
-<<<<<<< HEAD
 	lastError = 0;
-	pipe->ready_event = CreateEvent(NULL, false, false, NULL);
-	if (!pipe->ready_event) {
-		lastError = GetLastError();
-		return false;
-	}
-	return !!pipe->ready_event;
-=======
 	HANDLE ready_event = CreateEvent(NULL, false, false, NULL);
 	HANDLE stop_event = CreateEvent(NULL, false, false, NULL);
 	const bool success = ready_event && stop_event;
@@ -42,11 +34,11 @@
 			CloseHandle(stop_event);
 			stop_event = NULL;
 		}
+		lastError = GetLastError();
 	}
 	pipe->ready_event = ready_event;
 	pipe->stop_event = stop_event;
 	return success;
->>>>>>> e6a55e77
 }
 
 static inline void *create_full_access_security_descriptor()
