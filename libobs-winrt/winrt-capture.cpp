extern "C" {
HRESULT __stdcall CreateDirect3D11DeviceFromDXGIDevice(
	::IDXGIDevice *dxgiDevice, ::IInspectable **graphicsDevice);

HRESULT __stdcall CreateDirect3D11SurfaceFromDXGISurface(
	::IDXGISurface *dgxiSurface, ::IInspectable **graphicsSurface);
}

struct __declspec(uuid("A9B3D012-3DF2-4EE3-B8D1-8695F457D3C1"))
	IDirect3DDxgiInterfaceAccess : ::IUnknown {
	virtual HRESULT __stdcall GetInterface(GUID const &id,
					       void **object) = 0;
};

extern "C" EXPORT BOOL winrt_capture_supported()
try {
	/* no contract for IGraphicsCaptureItemInterop, verify 10.0.18362.0 */
	return winrt::Windows::Foundation::Metadata::ApiInformation::
		IsApiContractPresent(L"Windows.Foundation.UniversalApiContract",
				     8);
} catch (const winrt::hresult_error &err) {
	blog(LOG_ERROR, "winrt_capture_supported (0x%08X): %ls", err.to_abi(),
	     err.message().c_str());
	return false;
} catch (...) {
	blog(LOG_ERROR, "winrt_capture_supported (0x%08X)",
	     winrt::to_hresult());
	return false;
}

extern "C" EXPORT BOOL winrt_capture_cursor_toggle_supported()
try {
	return winrt::Windows::Foundation::Metadata::ApiInformation::
		IsPropertyPresent(
			L"Windows.Graphics.Capture.GraphicsCaptureSession",
			L"IsCursorCaptureEnabled");
} catch (const winrt::hresult_error &err) {
	blog(LOG_ERROR, "winrt_capture_cursor_toggle_supported (0x%08X): %ls",
	     err.to_abi(), err.message().c_str());
	return false;
} catch (...) {
	blog(LOG_ERROR, "winrt_capture_cursor_toggle_supported (0x%08X)",
	     winrt::to_hresult());
	return false;
}

template<typename T>
static winrt::com_ptr<T> GetDXGIInterfaceFromObject(
	winrt::Windows::Foundation::IInspectable const &object)
{
	auto access = object.as<IDirect3DDxgiInterfaceAccess>();
	winrt::com_ptr<T> result;
	winrt::check_hresult(
		access->GetInterface(winrt::guid_of<T>(), result.put_void()));
	return result;
}

static bool get_client_box(HWND window, uint32_t width, uint32_t height,
			   D3D11_BOX *client_box)
{
	RECT client_rect{}, window_rect{};
	POINT upper_left{};

	/* check iconic (minimized) twice, ABA is very unlikely */
	bool client_box_available =
		!IsIconic(window) && GetClientRect(window, &client_rect) &&
		!IsIconic(window) && (client_rect.right > 0) &&
		(client_rect.bottom > 0) &&
		(DwmGetWindowAttribute(window, DWMWA_EXTENDED_FRAME_BOUNDS,
				       &window_rect,
				       sizeof(window_rect)) == S_OK) &&
		ClientToScreen(window, &upper_left);
	if (client_box_available) {
		const uint32_t left =
			(upper_left.x > window_rect.left)
				? (upper_left.x - window_rect.left)
				: 0;
		client_box->left = left;

		const uint32_t top = (upper_left.y > window_rect.top)
					     ? (upper_left.y - window_rect.top)
					     : 0;
		client_box->top = top;

		uint32_t texture_width = 1;
		if (width > left) {
			texture_width =
				min(width - left, (uint32_t)client_rect.right);
		}

		uint32_t texture_height = 1;
		if (height > top) {
			texture_height =
				min(height - top, (uint32_t)client_rect.bottom);
		}

		client_box->right = left + texture_width;
		client_box->bottom = top + texture_height;

		client_box->front = 0;
		client_box->back = 1;

		client_box_available = (client_box->right <= width) &&
				       (client_box->bottom <= height);
	}

	return client_box_available;
}

struct winrt_capture {
	HWND window;
	bool client_area;

	bool capture_cursor;
	bool cursor_visible;

	gs_texture_t *texture;
	bool texture_written;
	winrt::Windows::Graphics::Capture::GraphicsCaptureItem item{nullptr};
	winrt::Windows::Graphics::DirectX::Direct3D11::IDirect3DDevice device{
		nullptr};
	ComPtr<ID3D11DeviceContext> context;
	winrt::Windows::Graphics::Capture::Direct3D11CaptureFramePool frame_pool{
		nullptr};
	winrt::Windows::Graphics::Capture::GraphicsCaptureSession session{
		nullptr};
	winrt::Windows::Graphics::SizeInt32 last_size;
	winrt::Windows::Graphics::Capture::GraphicsCaptureItem::Closed_revoker
		closed;
	winrt::Windows::Graphics::Capture::Direct3D11CaptureFramePool::
		FrameArrived_revoker frame_arrived;

	uint32_t texture_width;
	uint32_t texture_height;
	D3D11_BOX client_box;

<<<<<<< HEAD
	BOOL active;
=======
	bool thread_changed;
>>>>>>> 8d87fa55
	struct winrt_capture *next;

	void on_closed(
		winrt::Windows::Graphics::Capture::GraphicsCaptureItem const &,
		winrt::Windows::Foundation::IInspectable const &)
	{
		active = FALSE;
	}

	void on_frame_arrived(winrt::Windows::Graphics::Capture::
				      Direct3D11CaptureFramePool const &sender,
			      winrt::Windows::Foundation::IInspectable const &)
	{
		obs_enter_graphics();

		const winrt::Windows::Graphics::Capture::Direct3D11CaptureFrame
			frame = sender.TryGetNextFrame();
		const winrt::Windows::Graphics::SizeInt32 frame_content_size =
			frame.ContentSize();

		winrt::com_ptr<ID3D11Texture2D> frame_surface =
			GetDXGIInterfaceFromObject<ID3D11Texture2D>(
				frame.Surface());

		/* need GetDesc because ContentSize is not reliable */
		D3D11_TEXTURE2D_DESC desc;
		frame_surface->GetDesc(&desc);

		if (!client_area || get_client_box(window, desc.Width,
						   desc.Height, &client_box)) {
			if (client_area) {
				texture_width =
					client_box.right - client_box.left;
				texture_height =
					client_box.bottom - client_box.top;
			} else {
				texture_width = desc.Width;
				texture_height = desc.Height;
			}

			if (texture) {
				if (texture_width !=
					    gs_texture_get_width(texture) ||
				    texture_height !=
					    gs_texture_get_height(texture)) {
					gs_texture_destroy(texture);
					texture = nullptr;
				}
			}

			if (!texture) {
				texture = gs_texture_create_gdi(texture_width,
								texture_height);
			}

			if (client_area) {
				context->CopySubresourceRegion(
					(ID3D11Texture2D *)gs_texture_get_obj(
						texture),
					0, 0, 0, 0, frame_surface.get(), 0,
					&client_box);
			} else {
				/* if they gave an SRV, we could avoid this copy */
				context->CopyResource(
					(ID3D11Texture2D *)gs_texture_get_obj(
						texture),
					frame_surface.get());
			}

			texture_written = true;
		}

		if (frame_content_size.Width != last_size.Width ||
		    frame_content_size.Height != last_size.Height) {
			frame_pool.Recreate(
				device,
				winrt::Windows::Graphics::DirectX::
					DirectXPixelFormat::B8G8R8A8UIntNormalized,
				2, frame_content_size);

			last_size = frame_content_size;
		}

		obs_leave_graphics();
	}
};

struct winrt_capture *capture_list;

static void winrt_capture_device_loss_release(void *data)
{
	winrt_capture *capture = static_cast<winrt_capture *>(data);
	capture->active = FALSE;

	capture->frame_arrived.revoke();
	capture->frame_pool.Close();
	capture->session.Close();

	capture->session = nullptr;
	capture->frame_pool = nullptr;
	capture->context = nullptr;
	capture->device = nullptr;
}

static void winrt_capture_device_loss_rebuild(void *device_void, void *data)
{
	winrt_capture *capture = static_cast<winrt_capture *>(data);

	ID3D11Device *const d3d_device = (ID3D11Device *)device_void;
	ComPtr<IDXGIDevice> dxgi_device;
	if (FAILED(d3d_device->QueryInterface(&dxgi_device)))
		blog(LOG_ERROR, "Failed to get DXGI device");

	winrt::com_ptr<IInspectable> inspectable;
	if (FAILED(CreateDirect3D11DeviceFromDXGIDevice(dxgi_device.Get(),
							inspectable.put())))
		blog(LOG_ERROR, "Failed to get WinRT device");

	const winrt::Windows::Graphics::DirectX::Direct3D11::IDirect3DDevice
		device = inspectable.as<winrt::Windows::Graphics::DirectX::
						Direct3D11::IDirect3DDevice>();
	const winrt::Windows::Graphics::Capture::Direct3D11CaptureFramePool
		frame_pool = winrt::Windows::Graphics::Capture::
			Direct3D11CaptureFramePool::Create(
				device,
				winrt::Windows::Graphics::DirectX::
					DirectXPixelFormat::B8G8R8A8UIntNormalized,
				2, capture->last_size);
	const winrt::Windows::Graphics::Capture::GraphicsCaptureSession session =
		frame_pool.CreateCaptureSession(capture->item);

	if (winrt_capture_cursor_toggle_supported())
		session.IsCursorCaptureEnabled(capture->capture_cursor &&
					       capture->cursor_visible);

	capture->device = device;
	d3d_device->GetImmediateContext(&capture->context);
	capture->frame_pool = frame_pool;
	capture->session = session;
	capture->frame_arrived = frame_pool.FrameArrived(
		winrt::auto_revoke,
		{capture, &winrt_capture::on_frame_arrived});

	try {
		session.StartCapture();
		capture->active = TRUE;
	} catch (winrt::hresult_error &err) {
		blog(LOG_ERROR, "StartCapture (0x%08X): %ls", err.to_abi(),
		     err.message().c_str());
	} catch (...) {
		blog(LOG_ERROR, "StartCapture (0x%08X)", winrt::to_hresult());
	}
}

thread_local bool initialized_tls;

extern "C" EXPORT struct winrt_capture *
winrt_capture_init(BOOL cursor, HWND window, BOOL client_area)
try {
	ID3D11Device *const d3d_device = (ID3D11Device *)gs_get_device_obj();
	ComPtr<IDXGIDevice> dxgi_device;

	HRESULT hr = d3d_device->QueryInterface(&dxgi_device);
	if (FAILED(hr)) {
		blog(LOG_ERROR, "Failed to get DXGI device");
		return nullptr;
	}

	winrt::com_ptr<IInspectable> inspectable;
	hr = CreateDirect3D11DeviceFromDXGIDevice(dxgi_device.Get(),
						  inspectable.put());
	if (FAILED(hr)) {
		blog(LOG_ERROR, "Failed to get WinRT device");
		return nullptr;
	}

	auto activation_factory = winrt::get_activation_factory<
		winrt::Windows::Graphics::Capture::GraphicsCaptureItem>();
	auto interop_factory =
		activation_factory.as<IGraphicsCaptureItemInterop>();
	winrt::Windows::Graphics::Capture::GraphicsCaptureItem item = {nullptr};
	try {
		interop_factory->CreateForWindow(
			window,
			winrt::guid_of<ABI::Windows::Graphics::Capture::
					       IGraphicsCaptureItem>(),
			reinterpret_cast<void **>(winrt::put_abi(item)));
	} catch (winrt::hresult_error &err) {
		blog(LOG_ERROR, "CreateForWindow (0x%08X): %ls", err.to_abi(),
		     err.message().c_str());
		return nullptr;
	} catch (...) {
		blog(LOG_ERROR, "CreateForWindow (0x%08X)",
		     winrt::to_hresult());
		return nullptr;
	}

	const winrt::Windows::Graphics::DirectX::Direct3D11::IDirect3DDevice
		device = inspectable.as<winrt::Windows::Graphics::DirectX::
						Direct3D11::IDirect3DDevice>();
	const winrt::Windows::Graphics::SizeInt32 size = item.Size();
	const winrt::Windows::Graphics::Capture::Direct3D11CaptureFramePool
		frame_pool = winrt::Windows::Graphics::Capture::
			Direct3D11CaptureFramePool::Create(
				device,
				winrt::Windows::Graphics::DirectX::
					DirectXPixelFormat::B8G8R8A8UIntNormalized,
				2, size);
	const winrt::Windows::Graphics::Capture::GraphicsCaptureSession session =
		frame_pool.CreateCaptureSession(item);

	/* disable cursor capture if possible since ours performs better */
	const BOOL cursor_toggle_supported =
		winrt_capture_cursor_toggle_supported();
	if (cursor_toggle_supported)
		session.IsCursorCaptureEnabled(cursor);

	if (capture_list == nullptr)
		initialized_tls = true;

	struct winrt_capture *capture = new winrt_capture{};
	capture->window = window;
	capture->client_area = client_area;
	capture->capture_cursor = cursor && cursor_toggle_supported;
	capture->cursor_visible = cursor;
	capture->item = item;
	capture->device = device;
	d3d_device->GetImmediateContext(&capture->context);
	capture->frame_pool = frame_pool;
	capture->session = session;
	capture->last_size = size;
	capture->closed = item.Closed(winrt::auto_revoke,
				      {capture, &winrt_capture::on_closed});
	capture->frame_arrived = frame_pool.FrameArrived(
		winrt::auto_revoke,
		{capture, &winrt_capture::on_frame_arrived});
	capture->next = capture_list;
	capture_list = capture;

	session.StartCapture();
	capture->active = TRUE;

	gs_device_loss callbacks;
	callbacks.device_loss_release = winrt_capture_device_loss_release;
	callbacks.device_loss_rebuild = winrt_capture_device_loss_rebuild;
	callbacks.data = capture;
	gs_register_loss_callbacks(&callbacks);

	return capture;

} catch (const winrt::hresult_error &err) {
	blog(LOG_ERROR, "winrt_capture_init (0x%08X): %ls", err.to_abi(),
	     err.message().c_str());
	return nullptr;
} catch (...) {
	blog(LOG_ERROR, "winrt_capture_init (0x%08X)", winrt::to_hresult());
	return nullptr;
}

extern "C" EXPORT void winrt_capture_free(struct winrt_capture *capture)
{
	if (capture) {
		struct winrt_capture *current = capture_list;
		if (current == capture) {
			capture_list = capture->next;
		} else {
			struct winrt_capture *previous;
			do {
				previous = current;
				current = current->next;
			} while (current != capture);

			previous->next = current->next;
		}

		obs_enter_graphics();
		gs_unregister_loss_callbacks(capture);
		gs_texture_destroy(capture->texture);
		obs_leave_graphics();

		capture->frame_arrived.revoke();
		capture->closed.revoke();
		capture->frame_pool.Close();
		//capture->session.Close();

		//delete capture;
	}
}

static void draw_texture(struct winrt_capture *capture, gs_effect_t *effect)
{
	gs_texture_t *const texture = capture->texture;
	gs_technique_t *tech = gs_effect_get_technique(effect, "Draw");
	gs_eparam_t *image = gs_effect_get_param_by_name(effect, "image");
	size_t passes;

	gs_effect_set_texture(image, texture);

	passes = gs_technique_begin(tech);
	for (size_t i = 0; i < passes; i++) {
		if (gs_technique_begin_pass(tech, i)) {
			gs_draw_sprite(texture, 0, 0, 0);

			gs_technique_end_pass(tech);
		}
	}
	gs_technique_end(tech);
}

extern "C" EXPORT BOOL winrt_capture_active(const struct winrt_capture *capture)
{
	return capture->active;
}

extern "C" EXPORT void winrt_capture_show_cursor(struct winrt_capture *capture,
						 BOOL visible)
{
	if (capture->capture_cursor) {
		if (capture->cursor_visible != visible) {
			capture->session.IsCursorCaptureEnabled(visible);
			capture->cursor_visible = visible;
		}
	}
}

extern "C" EXPORT void winrt_capture_render(struct winrt_capture *capture,
					    gs_effect_t *effect)
{
<<<<<<< HEAD
	if (capture->texture_written)
=======
	if (capture && capture->texture_written) {
		if (!initialized_tls) {
			struct winrt_capture *current = capture_list;
			while (current) {
				current->thread_changed = true;
				current = current->next;
			}

			initialized_tls = true;
		}

		if (capture->thread_changed) {
			/* new graphics thread. treat like device loss. */
			winrt_capture_device_loss_release(capture);
			winrt_capture_device_loss_rebuild(gs_get_device_obj(),
							  capture);

			capture->thread_changed = false;
		}

>>>>>>> 8d87fa55
		draw_texture(capture, effect);
	}
}

extern "C" EXPORT uint32_t
winrt_capture_width(const struct winrt_capture *capture)
{
	return capture ? capture->texture_width : 0;
}

extern "C" EXPORT uint32_t
winrt_capture_height(const struct winrt_capture *capture)
{
	return capture ? capture->texture_height : 0;
}

<<<<<<< HEAD
extern "C" EXPORT void winrt_capture_thread_start()
{
	struct winrt_capture *capture = capture_list;
	void *const device = gs_get_device_obj();
	while (capture) {
		winrt_capture_device_loss_rebuild(device, capture);
		capture = capture->next;
	}
}

extern "C" EXPORT void winrt_capture_thread_stop()
{
	struct winrt_capture *capture = capture_list;
	while (capture) {
		winrt_capture_device_loss_release(capture);
		capture = capture->next;
	}
=======
extern "C" EXPORT bool
winrt_capture_is_closed(const struct winrt_capture *capture)
{
	return capture->capture_closed;
>>>>>>> 8d87fa55
}<|MERGE_RESOLUTION|>--- conflicted
+++ resolved
@@ -134,11 +134,7 @@
 	uint32_t texture_height;
 	D3D11_BOX client_box;
 
-<<<<<<< HEAD
 	BOOL active;
-=======
-	bool thread_changed;
->>>>>>> 8d87fa55
 	struct winrt_capture *next;
 
 	void on_closed(
@@ -467,32 +463,8 @@
 extern "C" EXPORT void winrt_capture_render(struct winrt_capture *capture,
 					    gs_effect_t *effect)
 {
-<<<<<<< HEAD
 	if (capture->texture_written)
-=======
-	if (capture && capture->texture_written) {
-		if (!initialized_tls) {
-			struct winrt_capture *current = capture_list;
-			while (current) {
-				current->thread_changed = true;
-				current = current->next;
-			}
-
-			initialized_tls = true;
-		}
-
-		if (capture->thread_changed) {
-			/* new graphics thread. treat like device loss. */
-			winrt_capture_device_loss_release(capture);
-			winrt_capture_device_loss_rebuild(gs_get_device_obj(),
-							  capture);
-
-			capture->thread_changed = false;
-		}
-
->>>>>>> 8d87fa55
 		draw_texture(capture, effect);
-	}
 }
 
 extern "C" EXPORT uint32_t
@@ -507,7 +479,6 @@
 	return capture ? capture->texture_height : 0;
 }
 
-<<<<<<< HEAD
 extern "C" EXPORT void winrt_capture_thread_start()
 {
 	struct winrt_capture *capture = capture_list;
@@ -525,10 +496,4 @@
 		winrt_capture_device_loss_release(capture);
 		capture = capture->next;
 	}
-=======
-extern "C" EXPORT bool
-winrt_capture_is_closed(const struct winrt_capture *capture)
-{
-	return capture->capture_closed;
->>>>>>> 8d87fa55
 }