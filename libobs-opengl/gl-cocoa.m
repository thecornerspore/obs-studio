/******************************************************************************
    Copyright (C) 2013 by Ruwen Hahn <palana@stunned.de>

    This program is free software: you can redistribute it and/or modify
    it under the terms of the GNU General Public License as published by
    the Free Software Foundation, either version 2 of the License, or
    (at your option) any later version.

    This program is distributed in the hope that it will be useful,
    but WITHOUT ANY WARRANTY; without even the implied warranty of
    MERCHANTABILITY or FITNESS FOR A PARTICULAR PURPOSE.  See the
    GNU General Public License for more details.

    You should have received a copy of the GNU General Public License
    along with this program.  If not, see <http://www.gnu.org/licenses/>.
******************************************************************************/

#include "gl-subsystem.h"
#include <OpenGL/OpenGL.h>

#import <Cocoa/Cocoa.h>
#import <AppKit/AppKit.h>

//#include "util/darray.h"

struct gl_windowinfo {
	NSView *view;
	NSOpenGLContext *context;
	gs_texture_t *texture;
	GLuint fbo;
	uint32_t surfaceID;
};

struct gl_platform {
	NSOpenGLContext *context;
};

static NSOpenGLContext *gl_context_create(NSOpenGLContext *share)
{
	unsigned attrib_count = 0;

#define ADD_ATTR(x)                                                           \
	{                                                                     \
		attributes[attrib_count++] = (NSOpenGLPixelFormatAttribute)x; \
	}
#define ADD_ATTR2(x, y)      \
	{                    \
		ADD_ATTR(x); \
		ADD_ATTR(y); \
	}

	NSOpenGLPixelFormatAttribute attributes[40];

	ADD_ATTR(NSOpenGLPFADoubleBuffer);
	ADD_ATTR2(NSOpenGLPFAOpenGLProfile, NSOpenGLProfileVersion3_2Core);
	ADD_ATTR(0);

#undef ADD_ATTR2
#undef ADD_ATTR

	NSOpenGLPixelFormat *pf;
	pf = [[NSOpenGLPixelFormat alloc] initWithAttributes:attributes];
	if (!pf) {
		blog(LOG_ERROR, "Failed to create pixel format");
		return NULL;
	}

	NSOpenGLContext *context;
	context = [[NSOpenGLContext alloc] initWithFormat:pf
					     shareContext:share];
	[pf release];
	if (!context) {
		blog(LOG_ERROR, "Failed to create context");
		return NULL;
	}

	[context clearDrawable];

	return context;
}

struct gl_platform *gl_platform_create(gs_device_t *device, uint32_t adapter)
{
	UNUSED_PARAMETER(device);
	UNUSED_PARAMETER(adapter);

	NSOpenGLContext *context = gl_context_create(nil);
	if (!context) {
		blog(LOG_ERROR, "gl_context_create failed");
		return NULL;
	}

	[context makeCurrentContext];
	GLint interval = 0;
	[context setValues:&interval forParameter:NSOpenGLCPSwapInterval];
	const bool success = gladLoadGL() != 0;

	if (!success) {
		blog(LOG_ERROR, "gladLoadGL failed");
		[context release];
		return NULL;
	}

	struct gl_platform *plat = bzalloc(sizeof(struct gl_platform));
	plat->context = context;
	return plat;
}

void gl_platform_destroy(struct gl_platform *platform)
{
	if (!platform)
		return;

	[platform->context release];
	platform->context = nil;

	bfree(platform);
}

bool gl_platform_init_swapchain(struct gs_swap_chain *swap)
{
	NSOpenGLContext *parent = swap->device->plat->context;
	NSOpenGLContext *context = gl_context_create(parent);
	bool success = context != nil;
	if (success) {
		CGLContextObj parent_obj = [parent CGLContextObj];
		CGLLockContext(parent_obj);

		[parent makeCurrentContext];
		struct gs_init_data *init_data = &swap->info;
		swap->wi->texture = device_texture_create(
			swap->device, init_data->cx, init_data->cy,
			init_data->format, 1, NULL, GS_RENDER_TARGET);
		glFlush();
		[NSOpenGLContext clearCurrentContext];

		CGLContextObj context_obj = [context CGLContextObj];
		CGLLockContext(context_obj);

		[context makeCurrentContext];
		GLint interval = 0;
		[context setValues:&interval
			forParameter:NSOpenGLCPSwapInterval];
		gl_gen_framebuffers(1, &swap->wi->fbo);
		gl_bind_framebuffer(GL_FRAMEBUFFER, swap->wi->fbo);
		glFramebufferTexture2D(GL_FRAMEBUFFER, GL_COLOR_ATTACHMENT0,
				       GL_TEXTURE_2D,
				       swap->wi->texture->texture, 0);
		gl_success("glFrameBufferTexture2D");
		glFlush();
		[NSOpenGLContext clearCurrentContext];

		CGLUnlockContext(context_obj);

		CGLUnlockContext(parent_obj);

		swap->wi->context = context;
	}

	return success;
}

void gl_platform_cleanup_swapchain(struct gs_swap_chain *swap)
{
	NSOpenGLContext *parent = swap->device->plat->context;
	CGLContextObj parent_obj = [parent CGLContextObj];
	CGLLockContext(parent_obj);

	NSOpenGLContext *context = swap->wi->context;
	CGLContextObj context_obj = [context CGLContextObj];
	CGLLockContext(context_obj);

	[context makeCurrentContext];
	gl_delete_framebuffers(1, &swap->wi->fbo);
	glFlush();
	[NSOpenGLContext clearCurrentContext];

	CGLUnlockContext(context_obj);

	[parent makeCurrentContext];
	gs_texture_destroy(swap->wi->texture);
	glFlush();
	[NSOpenGLContext clearCurrentContext];
	swap->wi->context = nil;

	CGLUnlockContext(parent_obj);
}

struct gl_windowinfo *gl_windowinfo_create(const struct gs_init_data *info)
{
	if (!info)
		return NULL;

	struct gl_windowinfo *wi = bzalloc(sizeof(struct gl_windowinfo));

<<<<<<< HEAD
=======
	wi->view = info->window.view;
	wi->view.window.colorSpace = NSColorSpace.sRGBColorSpace;
	wi->view.wantsBestResolutionOpenGLSurface = YES;

>>>>>>> 2ca0e7cc
	return wi;
}

void gl_windowinfo_destroy(struct gl_windowinfo *wi)
{
	if (!wi)
		return;

	blog(LOG_INFO, "gl_windowinfo_destroy");
	wi->view = nil;
	bfree(wi);
}

void gl_update(gs_device_t *device)
{
	gs_swapchain_t *swap = device->cur_swap;
	NSOpenGLContext *parent = device->plat->context;
	NSOpenGLContext *context = swap->wi->context;
	dispatch_async(dispatch_get_main_queue(), ^() {
		CGLContextObj parent_obj = [parent CGLContextObj];
		CGLLockContext(parent_obj);

		CGLContextObj context_obj = [context CGLContextObj];
		CGLLockContext(context_obj);

		[context makeCurrentContext];
		[context update];
		struct gs_init_data *info = &swap->info;
		if (!info) {
			blog(LOG_ERROR, "gl-cocoa: Could not update, invalid data");
			return;
		}
		if (!swap) {
			blog(LOG_ERROR, "gl-cocoa: Could not update, invlid swap");
			return;
		}
		if (!swap->wi || !swap->wi->texture) {
			blog(LOG_ERROR, "gl-cocoa: Could not update, invalid window");
			return;
		}
		gs_texture_t *previous = swap->wi->texture;
		swap->wi->texture = device_texture_create(device, info->cx,
							  info->cy,
							  info->format, 1, NULL,
							  GS_RENDER_TARGET);
		gl_bind_framebuffer(GL_FRAMEBUFFER, swap->wi->fbo);
		glFramebufferTexture2D(GL_FRAMEBUFFER, GL_COLOR_ATTACHMENT0,
				       GL_TEXTURE_2D,
				       swap->wi->texture->texture, 0);
		gl_success("glFrameBufferTexture2D");
		gs_texture_destroy(previous);
		glFlush();
		[NSOpenGLContext clearCurrentContext];

		CGLUnlockContext(context_obj);

		CGLUnlockContext(parent_obj);
	});
}

void gl_clear_context(gs_device_t *device)
{
	UNUSED_PARAMETER(device);
	[NSOpenGLContext clearCurrentContext];
}

void device_enter_context(gs_device_t *device)
{
	CGLLockContext([device->plat->context CGLContextObj]);

	[device->plat->context makeCurrentContext];
}

void device_leave_context(gs_device_t *device)
{
	glFlush();
	[NSOpenGLContext clearCurrentContext];
	device->cur_render_target = NULL;
	device->cur_zstencil_buffer = NULL;
	device->cur_swap = NULL;
	device->cur_fbo = NULL;

	CGLUnlockContext([device->plat->context CGLContextObj]);
}

void *device_get_device_obj(gs_device_t *device)
{
	return device->plat->context;
}

void device_load_swapchain(gs_device_t *device, gs_swapchain_t *swap)
{
	if (device->cur_swap == swap)
		return;

	device->cur_swap = swap;
	if (swap) {
		device_set_render_target(device, swap->wi->texture, NULL);
	}
}

void write_iosurface(gs_device_t *device)
{
	gs_swapchain_t *swap = device->cur_swap;
	if (!swap->wi->surfaceID)
		return;

	IOSurfaceRef surface = IOSurfaceLookup((IOSurfaceID) swap->wi->surfaceID);
	if (!surface)
		return;

	IOSurfaceLock(surface, 0, NULL);
	void* data = IOSurfaceGetBaseAddress(surface);

	if (!data) {
		blog(LOG_ERROR, "gl-cocoa: failed to write in the IOSurface");
		return;
	}

	glReadPixels(0,
		0,
		IOSurfaceGetBytesPerRow(surface) / 4,
		IOSurfaceGetHeight(surface),
		GL_BGRA,
		GL_UNSIGNED_INT_8_8_8_8_REV,
		data);
	gl_success("glReadPixels");

	IOSurfaceUnlock(surface, 0, NULL);
}

bool device_is_present_ready(gs_device_t *device)
{
	UNUSED_PARAMETER(device);
	return true;
}

void device_present(gs_device_t *device)
{
	glFlush();
	[NSOpenGLContext clearCurrentContext];

	CGLLockContext([device->cur_swap->wi->context CGLContextObj]);

	[device->cur_swap->wi->context makeCurrentContext];
	write_iosurface(device);
	[device->cur_swap->wi->context flushBuffer];
	glFlush();
	[NSOpenGLContext clearCurrentContext];

	CGLUnlockContext([device->cur_swap->wi->context CGLContextObj]);

	[device->plat->context makeCurrentContext];
}

bool device_is_monitor_hdr(gs_device_t *device, void *monitor)
{
	UNUSED_PARAMETER(device);
	UNUSED_PARAMETER(monitor);

	return false;
}

void gl_getclientsize(const struct gs_swap_chain *swap, uint32_t *width,
		      uint32_t *height)
{
	if (width)
		*width = swap->info.cx;
	if (height)
		*height = swap->info.cy;
}

gs_texture_t *device_texture_create_from_iosurface(gs_device_t *device,
						   void *iosurf)
{
	IOSurfaceRef ref = (IOSurfaceRef)iosurf;
	struct gs_texture_2d *tex = bzalloc(sizeof(struct gs_texture_2d));

	OSType pf = IOSurfaceGetPixelFormat(ref);
	if (pf == 0)
		blog(LOG_ERROR, "Invalid IOSurface Buffer");
	else if (pf != 'BGRA')
		blog(LOG_ERROR, "Unexpected pixel format: %d (%c%c%c%c)", pf,
		     pf >> 24, pf >> 16, pf >> 8, pf);

	const enum gs_color_format color_format = GS_BGRA;

	tex->base.device = device;
	tex->base.type = GS_TEXTURE_2D;
	tex->base.format = GS_BGRA;
	tex->base.levels = 1;
	tex->base.gl_format = convert_gs_format(color_format);
	tex->base.gl_internal_format = convert_gs_internal_format(color_format);
	tex->base.gl_type = GL_UNSIGNED_INT_8_8_8_8_REV;
	tex->base.gl_target = GL_TEXTURE_RECTANGLE_ARB;
	tex->base.is_dynamic = false;
	tex->base.is_render_target = false;
	tex->base.gen_mipmaps = false;
	tex->width = IOSurfaceGetWidth(ref);
	tex->height = IOSurfaceGetHeight(ref);

	if (!gl_gen_textures(1, &tex->base.texture))
		goto fail;

	if (!gl_bind_texture(tex->base.gl_target, tex->base.texture))
		goto fail;

	CGLError err = CGLTexImageIOSurface2D(
		[[NSOpenGLContext currentContext] CGLContextObj],
		tex->base.gl_target, tex->base.gl_internal_format, tex->width,
		tex->height, tex->base.gl_format, tex->base.gl_type, ref, 0);

	if (err != kCGLNoError) {
		blog(LOG_ERROR,
		     "CGLTexImageIOSurface2D: %u, %s"
		     " (device_texture_create_from_iosurface)",
		     err, CGLErrorString(err));

		gl_success("CGLTexImageIOSurface2D");
		goto fail;
	}

	if (!gl_tex_param_i(tex->base.gl_target, GL_TEXTURE_MAX_LEVEL, 0))
		goto fail;

	if (!gl_bind_texture(tex->base.gl_target, 0))
		goto fail;

	return (gs_texture_t *)tex;

fail:
	gs_texture_destroy((gs_texture_t *)tex);
	blog(LOG_ERROR, "device_texture_create_from_iosurface (GL) failed");
	return NULL;
}

gs_texture_t *device_texture_open_shared(gs_device_t *device, uint32_t handle)
{
	gs_texture_t *texture = NULL;
	IOSurfaceRef ref = IOSurfaceLookupFromMachPort((mach_port_t)handle);
	texture = device_texture_create_from_iosurface(device, ref);
	CFRelease(ref);
	return texture;
}

bool device_shared_texture_available(void)
{
	return true;
}

bool gs_texture_rebind_iosurface(gs_texture_t *texture, void *iosurf)
{
	if (!texture)
		return false;

	if (!iosurf)
		return false;

	struct gs_texture_2d *tex = (struct gs_texture_2d *)texture;
	IOSurfaceRef ref = (IOSurfaceRef)iosurf;

	OSType pf = IOSurfaceGetPixelFormat(ref);
	if (pf == 0) {
		blog(LOG_ERROR, "Invalid IOSurface buffer");
	} else {
		if (pf != 'BGRA')
			blog(LOG_ERROR,
			     "Unexpected pixel format: %d (%c%c%c%c)", pf,
			     pf >> 24, pf >> 16, pf >> 8, pf);
	}

	tex->width = IOSurfaceGetWidth(ref);
	tex->height = IOSurfaceGetHeight(ref);

	if (!gl_bind_texture(tex->base.gl_target, tex->base.texture))
		return false;

	CGLError err = CGLTexImageIOSurface2D(
		[[NSOpenGLContext currentContext] CGLContextObj],
		tex->base.gl_target, tex->base.gl_internal_format, tex->width,
		tex->height, tex->base.gl_format, tex->base.gl_type, ref, 0);

	if (err != kCGLNoError) {
		blog(LOG_ERROR,
		     "CGLTexImageIOSurface2D: %u, %s"
		     " (gs_texture_rebind_iosurface)",
		     err, CGLErrorString(err));

		gl_success("CGLTexImageIOSurface2D");
		return false;
	}

	if (!gl_bind_texture(tex->base.gl_target, 0))
		return false;

	return true;
}

uint32_t create_iosurface(gs_device_t *device, uint32_t width, uint32_t height)
{
	gs_swapchain_t *swap = device->cur_swap;
	if (!swap)
		return 0;

	swap->wi->surfaceID = 0;
	NSDictionary* surfaceAttributes = [[NSDictionary alloc] initWithObjectsAndKeys:[NSNumber numberWithBool:YES], (NSString*)kIOSurfaceIsGlobal,
									   [NSNumber numberWithUnsignedInteger:(NSUInteger)width], (NSString*)kIOSurfaceWidth,
									   [NSNumber numberWithUnsignedInteger:(NSUInteger)height], (NSString*)kIOSurfaceHeight,
									   [NSNumber numberWithUnsignedInteger:4U], (NSString*)kIOSurfaceBytesPerElement, nil];



	IOSurfaceRef _surfaceRef =  IOSurfaceCreate((CFDictionaryRef) surfaceAttributes);

	if (_surfaceRef)
		swap->wi->surfaceID = IOSurfaceGetID(_surfaceRef);

	[surfaceAttributes release];

    return swap->wi->surfaceID;
}<|MERGE_RESOLUTION|>--- conflicted
+++ resolved
@@ -193,13 +193,10 @@
 
 	struct gl_windowinfo *wi = bzalloc(sizeof(struct gl_windowinfo));
 
-<<<<<<< HEAD
-=======
 	wi->view = info->window.view;
 	wi->view.window.colorSpace = NSColorSpace.sRGBColorSpace;
 	wi->view.wantsBestResolutionOpenGLSurface = YES;
 
->>>>>>> 2ca0e7cc
 	return wi;
 }
 
