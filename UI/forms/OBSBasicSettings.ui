--- conflicted
+++ resolved
@@ -4632,7 +4632,6 @@
                   </layout>
                  </widget>
                 </item>
-<<<<<<< HEAD
                 <item>
                  <widget class="QGroupBox" name="groupBox_18">
                   <property name="title">
@@ -4668,34 +4667,6 @@
                   </layout>
                  </widget>
                 </item>
-                <item>
-                 <widget class="QLabel" name="advancedMsg">
-                  <property name="styleSheet">
-                   <string notr="true">color: rgb(255, 0, 4);</string>
-                  </property>
-                  <property name="text">
-                   <string notr="true"/>
-                  </property>
-                  <property name="wordWrap">
-                   <bool>true</bool>
-                  </property>
-                 </widget>
-                </item>
-                <item>
-                 <widget class="QLabel" name="advancedMsg2">
-                  <property name="styleSheet">
-                   <string notr="true">color: rgb(255, 0, 4);</string>
-                  </property>
-                  <property name="text">
-                   <string notr="true"/>
-                  </property>
-                  <property name="wordWrap">
-                   <bool>true</bool>
-                  </property>
-                 </widget>
-                </item>
-=======
->>>>>>> a2bc0f2e
                </layout>
               </widget>
              </item>
