--- conflicted
+++ resolved
@@ -370,11 +370,9 @@
 	obs_data_array_t *SaveProjectors();
 	void LoadSavedProjectors(obs_data_array_t *savedProjectors);
 
-<<<<<<< HEAD
 	bool NoSourcesConfirmation();
-=======
+
 	void ReceivedIntroJson(const QString &text);
->>>>>>> 3fd33478
 
 public slots:
 	void DeferSaveBegin();
