--- conflicted
+++ resolved
@@ -1213,15 +1213,9 @@
 
 void OBSBasicSettings::LoadRendererList()
 {
-<<<<<<< HEAD
 #ifdef HAVE_SELECTABLE_RENDERERS
 	const char *renderer = config_get_string(GetGlobalConfig(), "Video",
 			"Renderer");
-=======
-#ifdef _WIN32
-	const char *renderer =
-		config_get_string(GetGlobalConfig(), "Video", "Renderer");
->>>>>>> 0845844e
 
 #ifdef _WIN32
 	ui->renderer->addItem(QT_UTF8("Direct3D 11"));
@@ -2946,18 +2940,14 @@
 
 void OBSBasicSettings::SaveAdvancedSettings()
 {
-	QString lastMonitoringDevice = config_get_string(
-		main->Config(), "Audio", "MonitoringDeviceId");
+	QString lastMonitoringDevice = config_get_string(main->Config(),
+			"Audio", "MonitoringDeviceId");
 
 #ifdef HAVE_SELECTABLE_RENDERERS
 	if (WidgetChanged(ui->renderer))
 		config_set_string(App()->GlobalConfig(), "Video", "Renderer",
-<<<<<<< HEAD
 				QT_TO_UTF8(ui->renderer->currentText()));
 #endif
-=======
-				  QT_TO_UTF8(ui->renderer->currentText()));
->>>>>>> 0845844e
 
 #ifdef _WIN32
 	std::string priority =
