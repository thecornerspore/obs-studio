--- conflicted
+++ resolved
@@ -1160,8 +1160,7 @@
 	obs_source_info si = { 0 };
 	si.id = "text_gdiplus";
 	si.type = OBS_SOURCE_TYPE_INPUT;
-<<<<<<< HEAD
-	si.output_flags = OBS_SOURCE_VIDEO | OBS_SOURCE_CUSTOM_DRAW;
+	si.output_flags = OBS_SOURCE_VIDEO | OBS_SOURCE_CUSTOM_DRAW | OBS_SOURCE_SRGB;
 	si.create = text_create;
 	si.destroy = text_destroy;
 	si.get_name = text_get_name;
@@ -1172,62 +1171,6 @@
 	si.update = text_update;
 	si.video_tick = text_tick;
 	si.video_render = text_render;
-=======
-	si.output_flags = OBS_SOURCE_VIDEO | OBS_SOURCE_CUSTOM_DRAW |
-			  OBS_SOURCE_CAP_OBSOLETE | OBS_SOURCE_SRGB;
-	si.get_properties = get_properties;
-	si.icon_type = OBS_ICON_TYPE_TEXT;
-
-	si.get_name = [](void *) { return obs_module_text("TextGDIPlus"); };
-	si.create = [](obs_data_t *settings, obs_source_t *source) {
-		return (void *)new TextSource(source, settings);
-	};
-	si.destroy = [](void *data) {
-		delete reinterpret_cast<TextSource *>(data);
-	};
-	si.get_width = [](void *data) {
-		return reinterpret_cast<TextSource *>(data)->cx;
-	};
-	si.get_height = [](void *data) {
-		return reinterpret_cast<TextSource *>(data)->cy;
-	};
-	si.get_defaults = [](obs_data_t *settings) { defaults(settings, 1); };
-	si.update = [](void *data, obs_data_t *settings) {
-		reinterpret_cast<TextSource *>(data)->Update(settings);
-	};
-	si.video_tick = [](void *data, float seconds) {
-		reinterpret_cast<TextSource *>(data)->Tick(seconds);
-	};
-	si.video_render = [](void *data, gs_effect_t *) {
-		reinterpret_cast<TextSource *>(data)->Render();
-	};
-	si.missing_files = [](void *data) {
-		TextSource *s = reinterpret_cast<TextSource *>(data);
-		obs_missing_files_t *files = obs_missing_files_create();
-
-		obs_source_t *source = s->source;
-		obs_data_t *settings = obs_source_get_settings(source);
-
-		bool read = obs_data_get_bool(settings, S_USE_FILE);
-		const char *path = obs_data_get_string(settings, S_FILE);
-
-		if (read && strcmp(path, "") != 0) {
-			if (!os_file_exists(path)) {
-				obs_missing_file_t *file =
-					obs_missing_file_create(
-						path, missing_file_callback,
-						OBS_MISSING_FILE_SOURCE,
-						s->source, NULL);
-
-				obs_missing_files_add_file(files, file);
-			}
-		}
-
-		obs_data_release(settings);
-
-		return files;
-	};
->>>>>>> 35c07bb7
 
 	obs_source_info si_v2 = si;
 	si_v2.version = 2;
