/*
 *      Copyright (C) 2005-2008 Team XBMC
 *      http://www.xbmc.org
 *      Copyright (C) 2008-2009 Andrej Stepanchuk
 *      Copyright (C) 2009-2010 Howard Chu
 *
 *  This file is part of librtmp.
 *
 *  librtmp is free software; you can redistribute it and/or modify
 *  it under the terms of the GNU Lesser General Public License as
 *  published by the Free Software Foundation; either version 2.1,
 *  or (at your option) any later version.
 *
 *  librtmp is distributed in the hope that it will be useful,
 *  but WITHOUT ANY WARRANTY; without even the implied warranty of
 *  MERCHANTABILITY or FITNESS FOR A PARTICULAR PURPOSE. See the
 *  GNU General Public License for more details.
 *
 *  You should have received a copy of the GNU Lesser General Public License
 *  along with librtmp see the file COPYING.  If not, write to
 *  the Free Software Foundation, Inc., 51 Franklin Street, Fifth Floor,
 *  Boston, MA  02110-1301, USA.
 *  http://www.gnu.org/copyleft/lgpl.html
 */

#ifndef NO_AUTH
#ifndef CRYPTO
#define USE_ONLY_MD5
#endif
#endif

#include "rtmp_sys.h"
#include "log.h"

#include <util/platform.h>

#if !defined(MSG_NOSIGNAL)
#define MSG_NOSIGNAL 0
#endif

#ifdef CRYPTO

#ifdef __APPLE__
#pragma GCC diagnostic ignored "-Wdeprecated-declarations"
#endif

#if defined(USE_MBEDTLS)
#if defined(_WIN32)
#include <windows.h>
#include <wincrypt.h>
#elif defined(__APPLE__)
#include <Security/Security.h>
#endif

#include <mbedtls/ctr_drbg.h>
#include <mbedtls/md5.h>
#include <mbedtls/base64.h>
#define MD5_DIGEST_LENGTH 16

#elif defined(USE_POLARSSL)
#include <polarssl/havege.h>
#include <polarssl/md5.h>
#include <polarssl/base64.h>
#define MD5_DIGEST_LENGTH 16

static const char *my_dhm_P =
    "E4004C1F94182000103D883A448B3F80" \
    "2CE4B44A83301270002C20D0321CFD00" \
    "11CCEF784C26A400F43DFB901BCA7538" \
    "F2C6B176001CF5A0FD16D2C48B1D0C1C" \
    "F6AC8E1DA6BCC3B4E1F96B0564965300" \
    "FFA1D0B601EB2800F489AA512C4B248C" \
    "01F76949A60BB7F00A40B1EAB64BDD48" \
    "E8A700D60B7F1200FA8E77B0A979DABF";

static const char *my_dhm_G = "4";
#elif defined(USE_GNUTLS)
#include <gnutls/gnutls.h>
#define MD5_DIGEST_LENGTH 16
#include <nettle/base64.h>
#include <nettle/md5.h>
#else	/* USE_OPENSSL */
#include <openssl/ssl.h>
#include <openssl/md5.h>
#include <openssl/bio.h>
#include <openssl/buffer.h>
#endif
#endif

#if defined(TCP_USER_TIMEOUT)
#define SOCKET_LEVEL IPPROTO_TCP
#define SOCKET_TIMEOUT_OPT TCP_USER_TIMEOUT
#define SOCKET_TIMEOUT_VAR(tv, s) int tv = s*1000
#else
#define SOCKET_LEVEL SOL_SOCKET
#define SOCKET_TIMEOUT_OPT SO_SNDTIMEO
#define SOCKET_TIMEOUT_VAR(tv, s) SET_RCVTIMEO(tv, s)
#endif

#define RTMP_SIG_SIZE 1536
#define RTMP_LARGE_HEADER_SIZE 12

static const int packetSize[] = { 12, 8, 4, 1 };

int RTMP_ctrlC;

const char RTMPProtocolStrings[][7] =
{
    "RTMP",
    "RTMPT",
    "RTMPE",
    "RTMPTE",
    "RTMPS",
    "RTMPTS",
    "",
    "",
    "RTMFP"
};

const char RTMPProtocolStringsLower[][7] =
{
    "rtmp",
    "rtmpt",
    "rtmpe",
    "rtmpte",
    "rtmps",
    "rtmpts",
    "",
    "",
    "rtmfp"
};

static const char *RTMPT_cmds[] =
{
    "open",
    "send",
    "idle",
    "close"
};

typedef enum
{
    RTMPT_OPEN=0, RTMPT_SEND, RTMPT_IDLE, RTMPT_CLOSE
} RTMPTCmd;

static int DumpMetaData(AMFObject *obj);
static int HandShake(RTMP *r, int FP9HandShake);
static int SocksNegotiate(RTMP *r);

static int SendConnectPacket(RTMP *r, RTMPPacket *cp);
static int SendCheckBW(RTMP *r);
static int SendCheckBWResult(RTMP *r, double txn);
static int SendDeleteStream(RTMP *r, double dStreamId);
static int SendFCSubscribe(RTMP *r, AVal *subscribepath);
static int SendPlay(RTMP *r, int streamIdx);
static int SendBytesReceived(RTMP *r);
static int SendUsherToken(RTMP *r, AVal *usherToken);
static int SendFCUnpublish(RTMP *r, int streamIdx);

#if 0				/* unused */
static int SendBGHasStream(RTMP *r, double dId, AVal *playpath);
#endif

static int HandleInvoke(RTMP *r, const char *body, unsigned int nBodySize);
static int HandleMetadata(RTMP *r, char *body, unsigned int len);
static void HandleChangeChunkSize(RTMP *r, const RTMPPacket *packet);
static void HandleAudio(RTMP *r, const RTMPPacket *packet);
static void HandleVideo(RTMP *r, const RTMPPacket *packet);
static void HandleCtrl(RTMP *r, const RTMPPacket *packet);
static void HandleServerBW(RTMP *r, const RTMPPacket *packet);
static void HandleClientBW(RTMP *r, const RTMPPacket *packet);

static int ReadN(RTMP *r, char *buffer, int n);
static int WriteN(RTMP *r, const char *buffer, int n);

static void DecodeTEA(AVal *key, AVal *text);

static int HTTP_Post(RTMP *r, RTMPTCmd cmd, const char *buf, int len);
static int HTTP_read(RTMP *r, int fill);

#if !defined(_WIN32) && !defined(_DEBUG)
static int clk_tck;
#endif

#ifdef CRYPTO
#include "handshake.h"
#endif

uint32_t
RTMP_GetTime()
{
#ifdef _DEBUG
    return 0;
#elif defined(_WIN32)
    return timeGetTime();
#else
    struct tms t;
    if (!clk_tck) clk_tck = sysconf(_SC_CLK_TCK);
    return times(&t) * 1000 / clk_tck;
#endif
}

const char *
socketerror(int err)
{
    static char buff[1024];

#ifdef _WIN32
    if (FormatMessageA (FORMAT_MESSAGE_FROM_SYSTEM, NULL, err, 0, buff, sizeof(buff), NULL))
    {
        int i, len;
        buff[sizeof(buff)-1] = '\0';
        len = (int)strlen (buff);
        for (i = 0; i < len; i++)
        {
            if (buff[i] == '\r' || buff[i] == '\n')
            {
                memmove (buff + i, buff + i + 1, len - i);
                i--;
                len--;
            }
        }
        return buff;
    }
#else
    (void)err;
#endif

    strcpy (buff, "unknown error");
    return buff;
}

void
RTMP_UserInterrupt()
{
    RTMP_ctrlC = TRUE;
}

void
RTMPPacket_Reset(RTMPPacket *p)
{
    p->m_headerType = 0;
    p->m_packetType = 0;
    p->m_nChannel = 0;
    p->m_nTimeStamp = 0;
    p->m_nInfoField2 = 0;
    p->m_hasAbsTimestamp = FALSE;
    p->m_nBodySize = 0;
    p->m_nBytesRead = 0;
}

int
RTMPPacket_Alloc(RTMPPacket *p, uint32_t nSize)
{
    char *ptr;
#if ARCH_BITS == 32
    if (nSize > SIZE_MAX - RTMP_MAX_HEADER_SIZE)
        return FALSE;
#endif

    ptr = calloc(1, nSize + RTMP_MAX_HEADER_SIZE);
    if (!ptr)
        return FALSE;
    p->m_body = ptr + RTMP_MAX_HEADER_SIZE;
    p->m_nBytesRead = 0;
    return TRUE;
}

void
RTMPPacket_Free(RTMPPacket *p)
{
    if (p->m_body)
    {
        free(p->m_body - RTMP_MAX_HEADER_SIZE);
        p->m_body = NULL;
    }
}

void
RTMPPacket_Dump(RTMPPacket *p)
{
    RTMP_Log(RTMP_LOGDEBUG,
             "RTMP PACKET: packet type: 0x%02x. channel: 0x%02x. info 1: %d info 2: %d. Body size: %u. body: 0x%02x",
             p->m_packetType, p->m_nChannel, p->m_nTimeStamp, p->m_nInfoField2,
             p->m_nBodySize, p->m_body ? (unsigned char)p->m_body[0] : 0);
}

int
RTMP_LibVersion()
{
    return RTMP_LIB_VERSION;
}

void
RTMP_TLS_LoadCerts(RTMP *r) {
#ifdef USE_MBEDTLS
    mbedtls_x509_crt *chain = r->RTMP_TLS_ctx->cacert = calloc(1, sizeof(struct mbedtls_x509_crt));
    mbedtls_x509_crt_init(chain);

#if defined(_WIN32)
    HCERTSTORE hCertStore;
    PCCERT_CONTEXT pCertContext = NULL;

    if (!(hCertStore = CertOpenSystemStore((HCRYPTPROV)NULL, L"ROOT"))) {
        goto error;
    }

    while (pCertContext = CertEnumCertificatesInStore(hCertStore, pCertContext)) {
        mbedtls_x509_crt_parse_der(chain,
                                   (unsigned char *)pCertContext->pbCertEncoded,
                                   pCertContext->cbCertEncoded);
    }

    CertFreeCertificateContext(pCertContext);
    CertCloseStore(hCertStore, 0);
#elif defined(__APPLE__)
    SecKeychainRef keychain_ref;
    CFMutableDictionaryRef search_settings_ref;
    CFArrayRef result_ref;

    if (SecKeychainOpen("/System/Library/Keychains/SystemRootCertificates.keychain",
                        &keychain_ref)
        != errSecSuccess) {
      goto error;
    }

    search_settings_ref = CFDictionaryCreateMutable(NULL, 0, NULL, NULL);
    CFDictionarySetValue(search_settings_ref, kSecClass, kSecClassCertificate);
    CFDictionarySetValue(search_settings_ref, kSecMatchLimit, kSecMatchLimitAll);
    CFDictionarySetValue(search_settings_ref, kSecReturnRef, kCFBooleanTrue);
    CFDictionarySetValue(search_settings_ref, kSecMatchSearchList,
                         CFArrayCreate(NULL, (const void **)&keychain_ref, 1, NULL));

    if (SecItemCopyMatching(search_settings_ref, (CFTypeRef *)&result_ref)
        != errSecSuccess) {
      goto error;
    }

    for (CFIndex i = 0; i < CFArrayGetCount(result_ref); i++) {
      SecCertificateRef item_ref = (SecCertificateRef)
                                   CFArrayGetValueAtIndex(result_ref, i);
      CFDataRef data_ref;

      if ((data_ref = SecCertificateCopyData(item_ref))) {
        mbedtls_x509_crt_parse_der(chain,
                                   (unsigned char *)CFDataGetBytePtr(data_ref),
                                   CFDataGetLength(data_ref));
        CFRelease(data_ref);
      }
    }

    CFRelease(keychain_ref);
#elif defined(__linux__)
    if (mbedtls_x509_crt_parse_path(chain, "/etc/ssl/certs/") < 0) {
        RTMP_Log(RTMP_LOGERROR, "mbedtls_x509_crt_parse_path: Couldn't parse "
            "/etc/ssl/certs");
        goto error;
    }
#elif defined(__OpenBSD__)
    if (mbedtls_x509_crt_parse_file(chain, "/etc/ssl/cert.pem") < 0) {
        RTMP_Log(RTMP_LOGERROR, "mbedtls_x509_crt_parse_file: Couldn't parse "
            "/etc/ssl/cert.pem");
        goto error;
    }
#endif

    mbedtls_ssl_conf_ca_chain(&r->RTMP_TLS_ctx->conf, chain, NULL);
    return;

error:
    RTMP_Log(RTMP_LOGERROR, "RTMP_TLS_LoadCerts: Failed to load "
        "root certificate chains, RTMPS connections will likely "
        "fail");
    mbedtls_x509_crt_free(chain);
    free(chain);
    r->RTMP_TLS_ctx->cacert = NULL;
#else /* USE_MBEDTLS */
	UNUSED_PARAMETER(r);
#endif /* USE_MBEDTLS */
}

void
RTMP_TLS_Init(RTMP *r)
{
#ifdef CRYPTO
#if defined(USE_MBEDTLS)
    const char * pers = "RTMP_TLS";
    r->RTMP_TLS_ctx = calloc(1,sizeof(struct tls_ctx));

    mbedtls_ssl_config_init(&r->RTMP_TLS_ctx->conf);
    mbedtls_ctr_drbg_init(&r->RTMP_TLS_ctx->ctr_drbg);
    mbedtls_entropy_init(&r->RTMP_TLS_ctx->entropy);

    mbedtls_ctr_drbg_seed(&r->RTMP_TLS_ctx->ctr_drbg,
                          mbedtls_entropy_func,
                          &r->RTMP_TLS_ctx->entropy,
                          (const unsigned char *)pers,
                          strlen(pers));

    RTMP_TLS_LoadCerts(r);
#elif defined(USE_POLARSSL)
    /* Do this regardless of NO_SSL, we use havege for rtmpe too */
    RTMP_TLS_ctx = calloc(1,sizeof(struct tls_ctx));
    havege_init(&RTMP_TLS_ctx->hs);
#elif defined(USE_GNUTLS) && !defined(NO_SSL)
    /* Technically we need to initialize libgcrypt ourselves if
     * we're not going to call gnutls_global_init(). Ignoring this
     * for now.
     */
    gnutls_global_init();
    RTMP_TLS_ctx = malloc(sizeof(struct tls_ctx));
    gnutls_certificate_allocate_credentials(&RTMP_TLS_ctx->cred);
    gnutls_priority_init(&RTMP_TLS_ctx->prios, "NORMAL", NULL);
    gnutls_certificate_set_x509_trust_file(RTMP_TLS_ctx->cred,
                                           "ca.pem", GNUTLS_X509_FMT_PEM);
#elif !defined(NO_SSL) /* USE_OPENSSL */
    /* libcrypto doesn't need anything special */
    SSL_load_error_strings();
    SSL_library_init();
    OpenSSL_add_all_digests();
    RTMP_TLS_ctx = SSL_CTX_new(SSLv23_method());
    SSL_CTX_set_options(RTMP_TLS_ctx, SSL_OP_ALL);
    SSL_CTX_set_default_verify_paths(RTMP_TLS_ctx);
#endif
#else
	UNUSED_PARAMETER(r);
#endif
}

void
RTMP_TLS_Free(RTMP *r) {
<<<<<<< HEAD
#ifdef USE_MBEDTLS
=======
#if defined(CRYPTO) && defined(USE_MBEDTLS)

>>>>>>> b4f7499b
    if (!r->RTMP_TLS_ctx)
        return;
    mbedtls_ssl_config_free(&r->RTMP_TLS_ctx->conf);
    mbedtls_ctr_drbg_free(&r->RTMP_TLS_ctx->ctr_drbg);
    mbedtls_entropy_free(&r->RTMP_TLS_ctx->entropy);

    if (r->RTMP_TLS_ctx->cacert) {
        mbedtls_x509_crt_free(r->RTMP_TLS_ctx->cacert);
        free(r->RTMP_TLS_ctx->cacert);
        r->RTMP_TLS_ctx->cacert = NULL;
    }

    // NO mbedtls_net_free() BECAUSE WE SET IT UP BY HAND!
    free(r->RTMP_TLS_ctx);
    r->RTMP_TLS_ctx = NULL;
#else
	UNUSED_PARAMETER(r);
#endif
}

RTMP *
RTMP_Alloc()
{
    return calloc(1, sizeof(RTMP));
}

void
RTMP_Free(RTMP *r)
{
    RTMP_TLS_Free(r);
    free(r);
    r = NULL;
}

void
RTMP_Init(RTMP *r)
{
    memset(r, 0, sizeof(RTMP));
    r->m_sb.sb_socket = -1;
    RTMP_Reset(r);
    RTMP_TLS_Init(r);
}

void
RTMP_Reset(RTMP *r)
{
    r->m_inChunkSize = RTMP_DEFAULT_CHUNKSIZE;
    r->m_outChunkSize = RTMP_DEFAULT_CHUNKSIZE;
    r->m_bSendChunkSizeInfo = 1;
    r->m_nBufferMS = 30000;
    r->m_nClientBW = 2500000;
    r->m_nClientBW2 = 2;
    r->m_nServerBW = 2500000;
    r->m_fAudioCodecs = 3191.0;
    r->m_fVideoCodecs = 252.0;
    r->Link.curStreamIdx = 0;
    r->Link.nStreams = 0;
    r->Link.receiveTimeout = 30;
    r->Link.sendTimeout = 6;
    r->Link.swfAge = 30;
}

void
RTMP_EnableWrite(RTMP *r)
{
    r->Link.protocol |= RTMP_FEATURE_WRITE;
}

double
RTMP_GetDuration(RTMP *r)
{
    return r->m_fDuration;
}

int
RTMP_IsConnected(RTMP *r)
{
    return r->m_sb.sb_socket != INVALID_SOCKET;
}

SOCKET
RTMP_Socket(RTMP *r)
{
    return r->m_sb.sb_socket;
}

int
RTMP_IsTimedout(RTMP *r)
{
    return r->m_sb.sb_timedout;
}

void
RTMP_SetBufferMS(RTMP *r, int size)
{
    r->m_nBufferMS = size;
}

void
RTMP_UpdateBufferMS(RTMP *r)
{
    RTMP_SendCtrl(r, 3, r->m_stream_id, r->m_nBufferMS);
}

#undef OSS
#ifdef _WIN32
#define OSS	"WIN"
#elif defined(__sun__)
#define OSS	"SOL"
#elif defined(__APPLE__)
#define OSS	"MAC"
#elif defined(__linux__)
#define OSS	"LNX"
#else
#define OSS	"GNU"
#endif
#define DEF_VERSTR	OSS " 10,0,32,18"
static const char DEFAULT_FLASH_VER[] = DEF_VERSTR;
const AVal RTMP_DefaultFlashVer =
{ (char *)DEFAULT_FLASH_VER, sizeof(DEFAULT_FLASH_VER) - 1 };

static void
SocksSetup(RTMP *r, AVal *sockshost)
{
    if (sockshost->av_len)
    {
        const char *socksport = strchr(sockshost->av_val, ':');
        char *hostname = strdup(sockshost->av_val);

        if (socksport)
            hostname[socksport - sockshost->av_val] = '\0';
        r->Link.sockshost.av_val = hostname;
        r->Link.sockshost.av_len = (int)strlen(hostname);

        r->Link.socksport = socksport ? atoi(socksport + 1) : 1080;
        RTMP_Log(RTMP_LOGDEBUG, "Connecting via SOCKS proxy: %s:%d", r->Link.sockshost.av_val,
                 r->Link.socksport);
    }
    else
    {
        r->Link.sockshost.av_val = NULL;
        r->Link.sockshost.av_len = 0;
        r->Link.socksport = 0;
    }
}

static int
parseAMF(AMFObject *obj, AVal *av, int *depth)
{
    AMFObjectProperty prop = {{0,0}};
    int i;
    char *p, *arg = av->av_val;

    if (arg[1] == ':')
    {
        p = (char *)arg+2;
        switch(arg[0])
        {
        case 'B':
            prop.p_type = AMF_BOOLEAN;
            prop.p_vu.p_number = atoi(p);
            break;
        case 'S':
            prop.p_type = AMF_STRING;
            prop.p_vu.p_aval.av_val = p;
            prop.p_vu.p_aval.av_len = av->av_len - (p-arg);
            break;
        case 'N':
            prop.p_type = AMF_NUMBER;
            prop.p_vu.p_number = strtod(p, NULL);
            break;
        case 'Z':
            prop.p_type = AMF_NULL;
            break;
        case 'O':
            i = atoi(p);
            if (i)
            {
                prop.p_type = AMF_OBJECT;
            }
            else
            {
                (*depth)--;
                return 0;
            }
            break;
        default:
            return -1;
        }
    }
    else if (arg[2] == ':' && arg[0] == 'N')
    {
        p = strchr(arg+3, ':');
        if (!p || !*depth)
            return -1;
        prop.p_name.av_val = (char *)arg+3;
        prop.p_name.av_len = p - (arg+3);

        p++;
        switch(arg[1])
        {
        case 'B':
            prop.p_type = AMF_BOOLEAN;
            prop.p_vu.p_number = atoi(p);
            break;
        case 'S':
            prop.p_type = AMF_STRING;
            prop.p_vu.p_aval.av_val = p;
            prop.p_vu.p_aval.av_len = av->av_len - (p-arg);
            break;
        case 'N':
            prop.p_type = AMF_NUMBER;
            prop.p_vu.p_number = strtod(p, NULL);
            break;
        case 'O':
            prop.p_type = AMF_OBJECT;
            break;
        default:
            return -1;
        }
    }
    else
        return -1;

    if (*depth)
    {
        AMFObject *o2;
        for (i=0; i<*depth; i++)
        {
            o2 = &obj->o_props[obj->o_num-1].p_vu.p_object;
            obj = o2;
        }
    }
    AMF_AddProp(obj, &prop);
    if (prop.p_type == AMF_OBJECT)
        (*depth)++;
    return 0;
}

int RTMP_SetupURL(RTMP *r, char *url)
{
    int ret, len;
    unsigned int port = 0;
    if (!url) {
        return FALSE;
    }

    len = (int)strlen(url);
    ret = RTMP_ParseURL(url, &r->Link.protocol, &r->Link.hostname,
        &port, &r->Link.app);
    if (!ret)
        return ret;
    r->Link.port = port;

    if (!r->Link.tcUrl.av_len)
    {
        r->Link.tcUrl.av_val = url;
        if (r->Link.app.av_len)
        {
            if (r->Link.app.av_val < url + len)
            {
                /* if app is part of original url, just use it */
                r->Link.tcUrl.av_len = r->Link.app.av_len + (r->Link.app.av_val - url);
            }
            else
            {
                len = r->Link.hostname.av_len + r->Link.app.av_len +
                    sizeof("rtmpte://:65535/");
                r->Link.tcUrl.av_val = malloc(len);
                r->Link.tcUrl.av_len = snprintf(r->Link.tcUrl.av_val, len,
                    "%s://%.*s:%d/%.*s",
                    RTMPProtocolStringsLower[r->Link.protocol],
                    r->Link.hostname.av_len, r->Link.hostname.av_val,
                    r->Link.port,
                    r->Link.app.av_len, r->Link.app.av_val);
                r->Link.lFlags |= RTMP_LF_FTCU;
            }
        }
        else
        {
            r->Link.tcUrl.av_len = (int)strlen(url);
        }
    }

#ifdef CRYPTO
    if ((r->Link.lFlags & RTMP_LF_SWFV) && r->Link.swfUrl.av_len)
#ifdef USE_HASHSWF
        RTMP_HashSWF(r->Link.swfUrl.av_val, &r->Link.SWFSize,
        (unsigned char *)r->Link.SWFHash, r->Link.swfAge);
#else
        return FALSE;
#endif
#endif

    SocksSetup(r, &r->Link.sockshost);

    if (r->Link.port == 0)
    {
        if (r->Link.protocol & RTMP_FEATURE_SSL)
            r->Link.port = 443;
        else if (r->Link.protocol & RTMP_FEATURE_HTTP)
            r->Link.port = 80;
        else
            r->Link.port = 1935;
    }
    return TRUE;
}

int RTMP_AddStream(RTMP *r, const char *playpath)
{
    int idx = -1;
    AVal pp = { (char*)playpath, playpath?(int)strlen(playpath):0 };

    RTMP_ParsePlaypath(&pp, &r->Link.streams[r->Link.nStreams].playpath);
    r->Link.streams[r->Link.nStreams].id = -1;

    idx = r->Link.nStreams;
    r->Link.nStreams++;

    return idx;
}

static int
add_addr_info(struct sockaddr_storage *service, socklen_t *addrlen, AVal *host, int port, socklen_t addrlen_hint, int *socket_error)
{
    char *hostname;
    int ret = TRUE;
    if (host->av_val[host->av_len] || host->av_val[0] == '[')
    {
        int v6 = host->av_val[0] == '[';
        hostname = malloc(host->av_len+1 - v6 * 2);
        memcpy(hostname, host->av_val + v6, host->av_len - v6 * 2);
        hostname[host->av_len - v6 * 2] = '\0';
    }
    else
    {
        hostname = host->av_val;
    }

    struct addrinfo hints;
    struct addrinfo *result = NULL;
    struct addrinfo *ptr = NULL;

    memset(&hints, 0, sizeof(hints));

    hints.ai_family = AF_UNSPEC;
    hints.ai_socktype = SOCK_STREAM;
    hints.ai_protocol = IPPROTO_TCP;

    service->ss_family = AF_UNSPEC;
    *addrlen = 0;

    char portStr[8];

    sprintf(portStr, "%d", port);

    int err = getaddrinfo(hostname, portStr, &hints, &result);

    if (err)
    {
#ifndef _WIN32
#define gai_strerrorA gai_strerror
#endif
        RTMP_Log(RTMP_LOGERROR, "Could not resolve %s: %s (%d)", hostname, gai_strerrorA(GetSockError()), GetSockError());
        *socket_error = GetSockError();
        ret = FALSE;
        goto finish;
    }

    // prefer ipv4 results, since lots of ISPs have broken ipv6 connectivity
    for (ptr = result; ptr != NULL; ptr = ptr->ai_next)
    {
        if (ptr->ai_family == AF_INET && (!addrlen_hint || ptr->ai_addrlen == addrlen_hint))
        {
            memcpy(service, ptr->ai_addr, ptr->ai_addrlen);
            *addrlen = (socklen_t)ptr->ai_addrlen;
            break;
        }
    }

    if (!*addrlen)
    {
        for (ptr = result; ptr != NULL; ptr = ptr->ai_next)
        {
            if (ptr->ai_family == AF_INET6 && (!addrlen_hint || ptr->ai_addrlen == addrlen_hint))
            {
                memcpy(service, ptr->ai_addr, ptr->ai_addrlen);
                *addrlen = (socklen_t)ptr->ai_addrlen;
                break;
            }
        }
    }

    freeaddrinfo(result);

    if (service->ss_family == AF_UNSPEC || *addrlen == 0)
    {
        // since we're handling multiple addresses internally, fake the correct error response
#ifdef _WIN32
        *socket_error = WSANO_DATA;
#elif __FreeBSD__
        *socket_error = ENOATTR;
#elif defined(ENODATA)
        *socket_error = ENODATA;
#else
        *socket_error = EAFNOSUPPORT;
#endif

        RTMP_Log(RTMP_LOGERROR, "Could not resolve server '%s': no valid address found", hostname);
        ret = FALSE;
        goto finish;
    }

finish:
    if (hostname != host->av_val)
        free(hostname);
    return ret;
}

#ifdef _WIN32
#define E_TIMEDOUT     WSAETIMEDOUT
#define E_CONNREFUSED  WSAECONNREFUSED
#define E_ACCES        WSAEACCES
#else
#define E_TIMEDOUT     ETIMEDOUT
#define E_CONNREFUSED  ECONNREFUSED
#define E_ACCES        EACCES
#endif

int
RTMP_Connect0(RTMP *r, struct sockaddr * service, socklen_t addrlen)
{
    int on = 1;
    r->m_sb.sb_timedout = FALSE;
    r->m_pausing = 0;
    r->m_fDuration = 0.0;

    //best to be explicit, we need overlapped socket
#ifdef _WIN32
    r->m_sb.sb_socket = WSASocket(service->sa_family, SOCK_STREAM, IPPROTO_TCP, NULL, 0, WSA_FLAG_OVERLAPPED);
#else
    r->m_sb.sb_socket = socket(service->sa_family, SOCK_STREAM, IPPROTO_TCP);
#endif

    if (r->m_sb.sb_socket != INVALID_SOCKET)
    {
#ifndef _WIN32
#ifdef SO_NOSIGPIPE
        setsockopt(r->m_sb.sb_socket, SOL_SOCKET, SO_NOSIGPIPE, &(int){ 1 }, sizeof(int));
#endif
#endif
        if(r->m_bindIP.addrLen)
        {
            if (bind(r->m_sb.sb_socket, (const struct sockaddr *)&r->m_bindIP.addr, r->m_bindIP.addrLen) < 0)
            {
                int err = GetSockError();
                RTMP_Log(RTMP_LOGERROR, "%s, failed to bind socket: %s (%d)",
                         __FUNCTION__, socketerror(err), err);
                r->last_error_code = err;
                RTMP_Close(r);
                return FALSE;
            }
        }

        uint64_t connect_start = os_gettime_ns();

        if (connect(r->m_sb.sb_socket, service, addrlen) < 0)
        {
            int err = GetSockError();
            if (err == E_CONNREFUSED)
                RTMP_Log(RTMP_LOGERROR, "%s is offline. Try a different server (ECONNREFUSED).", r->Link.hostname.av_val);
            else if (err == E_ACCES)
                RTMP_Log(RTMP_LOGERROR, "The connection is being blocked by a firewall or other security software (EACCES).");
            else if (err == E_TIMEDOUT)
                RTMP_Log(RTMP_LOGERROR, "The connection timed out. Try a different server, or check that the connection is not being blocked by a firewall or other security software (ETIMEDOUT).");
            else
                RTMP_Log(RTMP_LOGERROR, "%s, failed to connect socket: %s (%d)",
                     __FUNCTION__, socketerror(err), err);
            r->last_error_code = err;
            RTMP_Close(r);
            return FALSE;
        }

        r->connect_time_ms = (int)((os_gettime_ns() - connect_start) / 1000000);

        if (r->Link.socksport)
        {
            RTMP_Log(RTMP_LOGDEBUG, "%s ... SOCKS negotiation", __FUNCTION__);
            if (!SocksNegotiate(r))
            {
                RTMP_Log(RTMP_LOGERROR, "%s, SOCKS negotiation failed.", __FUNCTION__);
                RTMP_Close(r);
                return FALSE;
            }
        }
    }
    else
    {
        RTMP_Log(RTMP_LOGERROR, "%s, failed to create socket. Error: %d", __FUNCTION__,
                 GetSockError());
        return FALSE;
    }

    /* set timeout */
    {
        SET_RCVTIMEO(tvr, r->Link.receiveTimeout);
        if (setsockopt
                (r->m_sb.sb_socket, SOL_SOCKET, SO_RCVTIMEO, (char *)&tvr, sizeof(tvr)))
        {
            RTMP_Log(RTMP_LOGERROR, "%s, Setting socket receive timeout to %ds failed!",
                     __FUNCTION__, r->Link.receiveTimeout);
        }

#if defined(SOCKET_TIMEOUT_OPT)
		SOCKET_TIMEOUT_VAR(to, r->Link.sendTimeout);
		if (setsockopt(r->m_sb.sb_socket, SOCKET_LEVEL, SOCKET_TIMEOUT_OPT, &to, sizeof(to)))
        {
                RTMP_Log(RTMP_LOGERROR, "%s, Setting socket SOCKET_TIMEOUT_OPT to %ds failed!",
                     __FUNCTION__, r->Link.sendTimeout);
        }
#endif
    }

    if(!r->m_bUseNagle)
        setsockopt(r->m_sb.sb_socket, IPPROTO_TCP, TCP_NODELAY, (char *) &on, sizeof(on));

    return TRUE;
}

int
RTMP_Connect1(RTMP *r, RTMPPacket *cp)
{
    if (r->Link.protocol & RTMP_FEATURE_SSL)
    {
#if defined(CRYPTO) && !defined(NO_SSL)
        TLS_client(r->RTMP_TLS_ctx, r->m_sb.sb_ssl);

#if defined(USE_MBEDTLS)
        mbedtls_net_context *server_fd = &r->RTMP_TLS_ctx->net;
#if MBEDTLS_VERSION_NUMBER == 0x03000000
        server_fd->MBEDTLS_PRIVATE(fd) = r->m_sb.sb_socket;
#else
        server_fd->fd = r->m_sb.sb_socket;
#endif
        TLS_setfd(r->m_sb.sb_ssl, server_fd);

        // make sure we verify the certificate hostname
        char hostname[MBEDTLS_SSL_MAX_HOST_NAME_LEN + 1];

        if (r->Link.hostname.av_len >= MBEDTLS_SSL_MAX_HOST_NAME_LEN)
            return FALSE;

        memcpy(hostname, r->Link.hostname.av_val, r->Link.hostname.av_len);
        hostname[r->Link.hostname.av_len] = 0;

        if (mbedtls_ssl_set_hostname(r->m_sb.sb_ssl, hostname))
            return FALSE;
#else
        TLS_setfd(r->m_sb.sb_ssl, r->m_sb.sb_socket);
#endif

        int connect_return = TLS_connect(r->m_sb.sb_ssl);
        if (connect_return < 0)
        {
#if defined(USE_MBEDTLS)
            r->last_error_code = connect_return;
            if (connect_return == MBEDTLS_ERR_X509_CERT_VERIFY_FAILED)
            {
                // show a more detailed error in the log if possible
                int verify_result = mbedtls_ssl_get_verify_result(r->m_sb.sb_ssl);
                if (verify_result)
                {
                    char err[256], *e;
                    if (mbedtls_x509_crt_verify_info(err, sizeof(err), "", verify_result) > 0)
                    {
                        e = strchr(err, '\n');
                        if (e)
                            *e = '\0';
                    }
                    else
                    {
                        strcpy(err, "unknown error");
                    }
                    RTMP_Log(RTMP_LOGERROR, "%s, Cert verify failed: %d (%s)", __FUNCTION__, verify_result, err);
                    RTMP_Close(r);
                    return FALSE;
                }
            }
#endif
            // output the error in a format that matches mbedTLS
            connect_return = abs(connect_return);
            RTMP_Log(RTMP_LOGERROR, "%s, TLS_Connect failed: -0x%x", __FUNCTION__, connect_return);
            RTMP_Close(r);
            return FALSE;
        }
#else
        RTMP_Log(RTMP_LOGERROR, "%s, no SSL/TLS support", __FUNCTION__);
        RTMP_Close(r);
        return FALSE;
#endif
    }
    if (r->Link.protocol & RTMP_FEATURE_HTTP)
    {
        r->m_msgCounter = 1;
        r->m_clientID.av_val = NULL;
        r->m_clientID.av_len = 0;
        HTTP_Post(r, RTMPT_OPEN, "", 1);
        if (HTTP_read(r, 1) != 0)
        {
            r->m_msgCounter = 0;
            RTMP_Log(RTMP_LOGDEBUG, "%s, Could not connect for handshake", __FUNCTION__);
            RTMP_Close(r);
            return 0;
        }
        r->m_msgCounter = 0;
    }
    RTMP_Log(RTMP_LOGDEBUG, "%s, ... connected, handshaking", __FUNCTION__);
    if (!HandShake(r, TRUE))
    {
        RTMP_Log(RTMP_LOGERROR, "%s, handshake failed.", __FUNCTION__);
        RTMP_Close(r);
        return FALSE;
    }
    RTMP_Log(RTMP_LOGDEBUG, "%s, handshaked", __FUNCTION__);

    if (!SendConnectPacket(r, cp))
    {
        RTMP_Log(RTMP_LOGERROR, "%s, RTMP connect failed.", __FUNCTION__);
        RTMP_Close(r);
        return FALSE;
    }
    return TRUE;
}

int
RTMP_Connect(RTMP *r, RTMPPacket *cp)
{
#ifdef _WIN32
    HOSTENT *h;
#endif
    struct sockaddr_storage service;
    socklen_t addrlen = 0;
    socklen_t addrlen_hint = 0;
    int socket_error = 0;

    if (!r->Link.hostname.av_len)
        return FALSE;

#ifdef _WIN32
    //COMODO security software sandbox blocks all DNS by returning "host not found"
    h = gethostbyname("localhost");
    if (!h && GetLastError() == WSAHOST_NOT_FOUND)
    {
        r->last_error_code = WSAHOST_NOT_FOUND;
        RTMP_Log(RTMP_LOGERROR, "RTMP_Connect: Connection test failed. This error is likely caused by Comodo Internet Security running OBS in sandbox mode. Please add OBS to the Comodo automatic sandbox exclusion list, restart OBS and try again (11001).");
        return FALSE;
    }
#endif

    memset(&service, 0, sizeof(service));

    if (r->m_bindIP.addrLen)
        addrlen_hint = r->m_bindIP.addrLen;

    if (r->Link.socksport)
    {
        /* Connect via SOCKS */
        if (!add_addr_info(&service, &addrlen, &r->Link.sockshost, r->Link.socksport, addrlen_hint, &socket_error))
        {
            r->last_error_code = socket_error;
            return FALSE;
        }
    }
    else
    {
        /* Connect directly */
        if (!add_addr_info(&service, &addrlen, &r->Link.hostname, r->Link.port, addrlen_hint, &socket_error))
        {
            r->last_error_code = socket_error;
            return FALSE;
        }
    }

    if (!RTMP_Connect0(r, (struct sockaddr *)&service, addrlen))
        return FALSE;

    r->m_bSendCounter = TRUE;

    return RTMP_Connect1(r, cp);
}

static int
SocksNegotiate(RTMP *r)
{
    unsigned long addr;
    struct sockaddr_storage service;
    socklen_t addrlen = 0;
    int socket_error = 0;
    memset(&service, 0, sizeof(service));

    add_addr_info(&service, &addrlen, &r->Link.hostname, r->Link.port, 0, &socket_error);

    // not doing IPv6 socks
    if (service.ss_family == AF_INET6)
        return FALSE;

    addr = htonl((*(struct sockaddr_in *)&service).sin_addr.s_addr);

    {
        char packet[] =
        {
            4, 1,			/* SOCKS 4, connect */
            (r->Link.port >> 8) & 0xFF,
            (r->Link.port) & 0xFF,
            (char)(addr >> 24) & 0xFF, (char)(addr >> 16) & 0xFF,
            (char)(addr >> 8) & 0xFF, (char)addr & 0xFF,
            0
        };				/* NULL terminate */

        WriteN(r, packet, sizeof packet);

        if (ReadN(r, packet, 8) != 8)
            return FALSE;

        if (packet[0] == 0 && packet[1] == 90)
        {
            return TRUE;
        }
        else
        {
            RTMP_Log(RTMP_LOGERROR, "%s, SOCKS returned error code %d", __FUNCTION__, packet[1]);
            return FALSE;
        }
    }
}

int
RTMP_ConnectStream(RTMP *r, int seekTime)
{
    RTMPPacket packet = { 0 };

    /* seekTime was already set by SetupStream / SetupURL.
     * This is only needed by ReconnectStream.
     */
    if (seekTime > 0)
        r->Link.seekTime = seekTime;

    r->m_mediaChannel = 0;

    while (!r->m_bPlaying && RTMP_IsConnected(r) && RTMP_ReadPacket(r, &packet))
    {
        if (RTMPPacket_IsReady(&packet))
        {
            if (!packet.m_nBodySize)
                continue;
            if ((packet.m_packetType == RTMP_PACKET_TYPE_AUDIO) ||
                    (packet.m_packetType == RTMP_PACKET_TYPE_VIDEO) ||
                    (packet.m_packetType == RTMP_PACKET_TYPE_INFO))
            {
                RTMP_Log(RTMP_LOGWARNING, "Received FLV packet before play()! Ignoring.");
                RTMPPacket_Free(&packet);
                continue;
            }

            RTMP_ClientPacket(r, &packet);
            RTMPPacket_Free(&packet);
        }
    }

    return r->m_bPlaying;
}

int
RTMP_ReconnectStream(RTMP *r, int seekTime, int streamIdx)
{
    RTMP_DeleteStream(r, streamIdx);

    RTMP_SendCreateStream(r);

    return RTMP_ConnectStream(r, seekTime);
}

int
RTMP_ToggleStream(RTMP *r)
{
    int res;

    if (!r->m_pausing)
    {
        if (RTMP_IsTimedout(r) && r->m_read.status == RTMP_READ_EOF)
            r->m_read.status = 0;

        res = RTMP_SendPause(r, TRUE, r->m_pauseStamp);
        if (!res)
            return res;

        r->m_pausing = 1;
        sleep(1);
    }
    res = RTMP_SendPause(r, FALSE, r->m_pauseStamp);
    r->m_pausing = 3;
    return res;
}

void
RTMP_DeleteStream(RTMP *r, int streamIdx)
{
    if (r->m_stream_id < 0)
        return;

    r->m_bPlaying = FALSE;

    if ((r->Link.protocol & RTMP_FEATURE_WRITE))
        SendFCUnpublish(r, streamIdx);

    SendDeleteStream(r, r->m_stream_id);
    r->m_stream_id = -1;
}

int
RTMP_GetNextMediaPacket(RTMP *r, RTMPPacket *packet)
{
    int bHasMediaPacket = 0;

    while (!bHasMediaPacket && RTMP_IsConnected(r)
            && RTMP_ReadPacket(r, packet))
    {
        if (!RTMPPacket_IsReady(packet) || !packet->m_nBodySize)
        {
            continue;
        }

        bHasMediaPacket = RTMP_ClientPacket(r, packet);

        if (!bHasMediaPacket)
        {
            RTMPPacket_Free(packet);
        }
        else if (r->m_pausing == 3)
        {
            if (packet->m_nTimeStamp <= r->m_mediaStamp)
            {
                bHasMediaPacket = 0;
#ifdef _DEBUG
                RTMP_Log(RTMP_LOGDEBUG,
                         "Skipped type: %02X, size: %d, TS: %d ms, abs TS: %d, pause: %d ms",
                         packet->m_packetType, packet->m_nBodySize,
                         packet->m_nTimeStamp, packet->m_hasAbsTimestamp,
                         r->m_mediaStamp);
#endif
                RTMPPacket_Free(packet);
                continue;
            }
            r->m_pausing = 0;
        }
    }

    if (bHasMediaPacket)
        r->m_bPlaying = TRUE;
    else if (r->m_sb.sb_timedout && !r->m_pausing)
        r->m_pauseStamp = r->m_mediaChannel < r->m_channelsAllocatedIn ?
                          r->m_channelTimestamp[r->m_mediaChannel] : 0;

    return bHasMediaPacket;
}

int
RTMP_ClientPacket(RTMP *r, RTMPPacket *packet)
{
    int bHasMediaPacket = 0;
    switch (packet->m_packetType)
    {
    case RTMP_PACKET_TYPE_CHUNK_SIZE:
        /* chunk size */
        HandleChangeChunkSize(r, packet);
        break;

    case RTMP_PACKET_TYPE_BYTES_READ_REPORT:
        /* bytes read report */
        RTMP_Log(RTMP_LOGDEBUG, "%s, received: bytes read report", __FUNCTION__);
        break;

    case RTMP_PACKET_TYPE_CONTROL:
        /* ctrl */
        HandleCtrl(r, packet);
        break;

    case RTMP_PACKET_TYPE_SERVER_BW:
        /* server bw */
        HandleServerBW(r, packet);
        break;

    case RTMP_PACKET_TYPE_CLIENT_BW:
        /* client bw */
        HandleClientBW(r, packet);
        break;

    case RTMP_PACKET_TYPE_AUDIO:
        /* audio data */
        /*RTMP_Log(RTMP_LOGDEBUG, "%s, received: audio %lu bytes", __FUNCTION__, packet.m_nBodySize); */
        HandleAudio(r, packet);
        bHasMediaPacket = 1;
        if (!r->m_mediaChannel)
            r->m_mediaChannel = packet->m_nChannel;
        if (!r->m_pausing)
            r->m_mediaStamp = packet->m_nTimeStamp;
        break;

    case RTMP_PACKET_TYPE_VIDEO:
        /* video data */
        /*RTMP_Log(RTMP_LOGDEBUG, "%s, received: video %lu bytes", __FUNCTION__, packet.m_nBodySize); */
        HandleVideo(r, packet);
        bHasMediaPacket = 1;
        if (!r->m_mediaChannel)
            r->m_mediaChannel = packet->m_nChannel;
        if (!r->m_pausing)
            r->m_mediaStamp = packet->m_nTimeStamp;
        break;

    case RTMP_PACKET_TYPE_FLEX_STREAM_SEND:
        /* flex stream send */
        RTMP_Log(RTMP_LOGDEBUG,
                 "%s, flex stream send, size %u bytes, not supported, ignoring",
                 __FUNCTION__, packet->m_nBodySize);
        break;

    case RTMP_PACKET_TYPE_FLEX_SHARED_OBJECT:
        /* flex shared object */
        RTMP_Log(RTMP_LOGDEBUG,
                 "%s, flex shared object, size %u bytes, not supported, ignoring",
                 __FUNCTION__, packet->m_nBodySize);
        break;

    case RTMP_PACKET_TYPE_FLEX_MESSAGE:
        /* flex message */
    {
        RTMP_Log(RTMP_LOGDEBUG,
                 "%s, flex message, size %u bytes, not fully supported",
                 __FUNCTION__, packet->m_nBodySize);
        /*RTMP_LogHex(packet.m_body, packet.m_nBodySize); */

        /* some DEBUG code */
#if 0
        RTMP_LIB_AMFObject obj;
        int nRes = obj.Decode(packet.m_body+1, packet.m_nBodySize-1);
        if(nRes < 0)
        {
            RTMP_Log(RTMP_LOGERROR, "%s, error decoding AMF3 packet", __FUNCTION__);
            /*return; */
        }

        obj.Dump();
#endif

        if (HandleInvoke(r, packet->m_body + 1, packet->m_nBodySize - 1) == 1)
            bHasMediaPacket = 2;
        break;
    }
    case RTMP_PACKET_TYPE_INFO:
        /* metadata (notify) */
        RTMP_Log(RTMP_LOGDEBUG, "%s, received: notify %u bytes", __FUNCTION__,
                 packet->m_nBodySize);
        if (HandleMetadata(r, packet->m_body, packet->m_nBodySize))
            bHasMediaPacket = 1;
        break;

    case RTMP_PACKET_TYPE_SHARED_OBJECT:
        RTMP_Log(RTMP_LOGDEBUG, "%s, shared object, not supported, ignoring",
                 __FUNCTION__);
        break;

    case RTMP_PACKET_TYPE_INVOKE:
        /* invoke */
        RTMP_Log(RTMP_LOGDEBUG, "%s, received: invoke %u bytes", __FUNCTION__,
                 packet->m_nBodySize);
        /*RTMP_LogHex(packet.m_body, packet.m_nBodySize); */

        if (HandleInvoke(r, packet->m_body, packet->m_nBodySize) == 1)
            bHasMediaPacket = 2;
        break;

    case RTMP_PACKET_TYPE_FLASH_VIDEO:
    {
        /* go through FLV packets and handle metadata packets */
        unsigned int pos = 0;
        uint32_t nTimeStamp = packet->m_nTimeStamp;

        while (pos + 11 < packet->m_nBodySize)
        {
            uint32_t dataSize = AMF_DecodeInt24(packet->m_body + pos + 1);	/* size without header (11) and prevTagSize (4) */

            if (pos + 11 + dataSize + 4 > packet->m_nBodySize)
            {
                RTMP_Log(RTMP_LOGWARNING, "Stream corrupt?!");
                break;
            }
            if (packet->m_body[pos] == 0x12)
            {
                HandleMetadata(r, packet->m_body + pos + 11, dataSize);
            }
            else if (packet->m_body[pos] == 8 || packet->m_body[pos] == 9)
            {
                nTimeStamp = AMF_DecodeInt24(packet->m_body + pos + 4);
                nTimeStamp |= (packet->m_body[pos + 7] << 24);
            }
            pos += (11 + dataSize + 4);
        }
        if (!r->m_pausing)
            r->m_mediaStamp = nTimeStamp;

        /* FLV tag(s) */
        /*RTMP_Log(RTMP_LOGDEBUG, "%s, received: FLV tag(s) %lu bytes", __FUNCTION__, packet.m_nBodySize); */
        bHasMediaPacket = 1;
        break;
    }
    default:
        RTMP_Log(RTMP_LOGDEBUG, "%s, unknown packet type received: 0x%02x", __FUNCTION__,
                 packet->m_packetType);
#ifdef _DEBUG
        RTMP_LogHex(RTMP_LOGDEBUG, (const uint8_t*)packet->m_body, packet->m_nBodySize);
#endif
    }

    return bHasMediaPacket;
}

#if defined(RTMP_NETSTACK_DUMP)
extern FILE *netstackdump;
extern FILE *netstackdump_read;
#endif

static int
ReadN(RTMP *r, char *buffer, int n)
{
    int nOriginalSize = n;
    int avail;
    char *ptr;

    r->m_sb.sb_timedout = FALSE;

#ifdef _DEBUG
    memset(buffer, 0, n);
#endif

    ptr = buffer;
    while (n > 0)
    {
        int nBytes = 0, nRead;
        if (r->Link.protocol & RTMP_FEATURE_HTTP)
        {
            int refill = 0;
            while (!r->m_resplen)
            {
                int ret;
                if (r->m_sb.sb_size < 13 || refill)
                {
                    if (!r->m_unackd)
                        HTTP_Post(r, RTMPT_IDLE, "", 1);
                    if (RTMPSockBuf_Fill(&r->m_sb) < 1)
                    {
                        if (!r->m_sb.sb_timedout)
                            RTMP_Close(r);
                        return 0;
                    }
                }
                if ((ret = HTTP_read(r, 0)) == -1)
                {
                    RTMP_Log(RTMP_LOGDEBUG, "%s, No valid HTTP response found", __FUNCTION__);
                    RTMP_Close(r);
                    return 0;
                }
                else if (ret == -2)
                {
                    refill = 1;
                }
                else
                {
                    refill = 0;
                }
            }
            if (r->m_resplen && !r->m_sb.sb_size)
                RTMPSockBuf_Fill(&r->m_sb);
            avail = r->m_sb.sb_size;
            if (avail > r->m_resplen)
                avail = r->m_resplen;
        }
        else
        {
            avail = r->m_sb.sb_size;
            if (avail == 0)
            {
                if (RTMPSockBuf_Fill(&r->m_sb) < 1)
                {
                    if (!r->m_sb.sb_timedout)
                        RTMP_Close(r);
                    return 0;
                }
                avail = r->m_sb.sb_size;
            }
        }
        nRead = ((n < avail) ? n : avail);
        if (nRead > 0)
        {
            memcpy(ptr, r->m_sb.sb_start, nRead);
            r->m_sb.sb_start += nRead;
            r->m_sb.sb_size -= nRead;
            nBytes = nRead;
            r->m_nBytesIn += nRead;
            if (r->m_bSendCounter
                    && r->m_nBytesIn > ( r->m_nBytesInSent + r->m_nClientBW / 10))
                if (!SendBytesReceived(r))
                    return FALSE;
        }
        /*RTMP_Log(RTMP_LOGDEBUG, "%s: %d bytes\n", __FUNCTION__, nBytes); */
#if defined(RTMP_NETSTACK_DUMP)
        fwrite(ptr, 1, nBytes, netstackdump_read);
#endif

        if (nBytes == 0)
        {
            RTMP_Log(RTMP_LOGDEBUG, "%s, RTMP socket closed by peer", __FUNCTION__);
            /*goto again; */
            RTMP_Close(r);
            break;
        }

        if (r->Link.protocol & RTMP_FEATURE_HTTP)
            r->m_resplen -= nBytes;

        n -= nBytes;
        ptr += nBytes;
    }

    return nOriginalSize - n;
}

static int
WriteN(RTMP *r, const char *buffer, int n)
{
    const char *ptr = buffer;

    while (n > 0)
    {
        int nBytes;

        if (r->Link.protocol & RTMP_FEATURE_HTTP)
            nBytes = HTTP_Post(r, RTMPT_SEND, ptr, n);
        else if(r->m_bCustomSend && r->m_customSendFunc)
            nBytes = r->m_customSendFunc(&r->m_sb, ptr, n, r->m_customSendParam);
        else
            nBytes = RTMPSockBuf_Send(&r->m_sb, ptr, n);
        /*RTMP_Log(RTMP_LOGDEBUG, "%s: %d\n", __FUNCTION__, nBytes); */

        if (nBytes < 0)
        {
            int sockerr = GetSockError();
            RTMP_Log(RTMP_LOGERROR, "%s, RTMP send error %d (%d bytes)", __FUNCTION__,
                     sockerr, n);

            if (sockerr == EINTR && !RTMP_ctrlC)
                continue;

            r->last_error_code = sockerr;

            RTMP_Close(r);
            n = 1;
            break;
        }

        if (nBytes == 0)
            break;

        n -= nBytes;
        ptr += nBytes;
    }

    return n == 0;
}

#define SAVC(x)	static const AVal av_##x = AVC(#x)

SAVC(app);
SAVC(connect);
SAVC(flashVer);
SAVC(swfUrl);
SAVC(pageUrl);
SAVC(tcUrl);
SAVC(fpad);
SAVC(capabilities);
SAVC(audioCodecs);
SAVC(videoCodecs);
SAVC(videoFunction);
SAVC(objectEncoding);
SAVC(secureToken);
SAVC(secureTokenResponse);
SAVC(type);
SAVC(nonprivate);

static int
SendConnectPacket(RTMP *r, RTMPPacket *cp)
{
    RTMPPacket packet;
    char pbuf[4096], *pend = pbuf + sizeof(pbuf);
    char *enc;

    if (cp)
        return RTMP_SendPacket(r, cp, TRUE);

    if((r->Link.protocol & RTMP_FEATURE_WRITE) && r->m_bSendChunkSizeInfo)
    {
        packet.m_nChannel = 0x02;
        packet.m_headerType = RTMP_PACKET_SIZE_LARGE;
        packet.m_packetType = RTMP_PACKET_TYPE_CHUNK_SIZE;
        packet.m_nTimeStamp = 0;
        packet.m_nInfoField2 = 0;
        packet.m_hasAbsTimestamp = 0;
        packet.m_body = pbuf + RTMP_MAX_HEADER_SIZE;
        packet.m_nBodySize = 4;

        enc = packet.m_body;
        AMF_EncodeInt32(enc, pend, r->m_outChunkSize);

        if(!RTMP_SendPacket(r, &packet, FALSE))
            return 0;
    }

    packet.m_nChannel = 0x03;	/* control channel (invoke) */
    packet.m_headerType = RTMP_PACKET_SIZE_LARGE;
    packet.m_packetType = RTMP_PACKET_TYPE_INVOKE;
    packet.m_nTimeStamp = 0;
    packet.m_nInfoField2 = 0;
    packet.m_hasAbsTimestamp = 0;
    packet.m_body = pbuf + RTMP_MAX_HEADER_SIZE;

    enc = packet.m_body;
    enc = AMF_EncodeString(enc, pend, &av_connect);
    enc = AMF_EncodeNumber(enc, pend, ++r->m_numInvokes);
    *enc++ = AMF_OBJECT;

    enc = AMF_EncodeNamedString(enc, pend, &av_app, &r->Link.app);
    if (!enc)
        return FALSE;
    if (r->Link.protocol & RTMP_FEATURE_WRITE)
    {
        enc = AMF_EncodeNamedString(enc, pend, &av_type, &av_nonprivate);
        if (!enc)
            return FALSE;

        if (r->Link.customConnectEncode)
        {
            r->Link.customConnectEncode(&enc, pend);
        }
    }
    if (r->Link.flashVer.av_len)
    {
        enc = AMF_EncodeNamedString(enc, pend, &av_flashVer, &r->Link.flashVer);
        if (!enc)
            return FALSE;
    }
    if (r->Link.swfUrl.av_len)
    {
        enc = AMF_EncodeNamedString(enc, pend, &av_swfUrl, &r->Link.swfUrl);
        if (!enc)
            return FALSE;
    }
    if (r->Link.tcUrl.av_len)
    {
        enc = AMF_EncodeNamedString(enc, pend, &av_tcUrl, &r->Link.tcUrl);
        if (!enc)
            return FALSE;
    }
    if (!(r->Link.protocol & RTMP_FEATURE_WRITE))
    {
        enc = AMF_EncodeNamedBoolean(enc, pend, &av_fpad, FALSE);
        if (!enc)
            return FALSE;
        enc = AMF_EncodeNamedNumber(enc, pend, &av_capabilities, 15.0);
        if (!enc)
            return FALSE;
        enc = AMF_EncodeNamedNumber(enc, pend, &av_audioCodecs, r->m_fAudioCodecs);
        if (!enc)
            return FALSE;
        enc = AMF_EncodeNamedNumber(enc, pend, &av_videoCodecs, r->m_fVideoCodecs);
        if (!enc)
            return FALSE;
        enc = AMF_EncodeNamedNumber(enc, pend, &av_videoFunction, 1.0);
        if (!enc)
            return FALSE;
        if (r->Link.pageUrl.av_len)
        {
            enc = AMF_EncodeNamedString(enc, pend, &av_pageUrl, &r->Link.pageUrl);
            if (!enc)
                return FALSE;
        }
    }
    if (r->m_fEncoding != 0.0 || r->m_bSendEncoding)
    {
        /* AMF0, AMF3 not fully supported yet */
        enc = AMF_EncodeNamedNumber(enc, pend, &av_objectEncoding, r->m_fEncoding);
        if (!enc)
            return FALSE;
    }
    if (enc + 3 >= pend)
        return FALSE;
    *enc++ = 0;
    *enc++ = 0;			/* end of object - 0x00 0x00 0x09 */
    *enc++ = AMF_OBJECT_END;

    /* add auth string */
    if (r->Link.auth.av_len)
    {
        enc = AMF_EncodeBoolean(enc, pend, r->Link.lFlags & RTMP_LF_AUTH);
        if (!enc)
            return FALSE;
        enc = AMF_EncodeString(enc, pend, &r->Link.auth);
        if (!enc)
            return FALSE;
    }
    if (r->Link.extras.o_num)
    {
        int i;
        for (i = 0; i < r->Link.extras.o_num; i++)
        {
            enc = AMFProp_Encode(&r->Link.extras.o_props[i], enc, pend);
            if (!enc)
                return FALSE;
        }
    }
    packet.m_nBodySize = enc - packet.m_body;

    return RTMP_SendPacket(r, &packet, TRUE);
}

#if 0				/* unused */
SAVC(bgHasStream);

static int
SendBGHasStream(RTMP *r, double dId, AVal *playpath)
{
    RTMPPacket packet;
    char pbuf[1024], *pend = pbuf + sizeof(pbuf);
    char *enc;

    packet.m_forceChannel = FALSE;
    packet.m_nChannel = 0x03;	/* control channel (invoke) */
    packet.m_headerType = RTMP_PACKET_SIZE_MEDIUM;
    packet.m_packetType = RTMP_PACKET_TYPE_INVOKE;
    packet.m_nTimeStamp = 0;
    packet.m_nInfoField2 = 0;
    packet.m_hasAbsTimestamp = 0;
    packet.m_body = pbuf + RTMP_MAX_HEADER_SIZE;

    enc = packet.m_body;
    enc = AMF_EncodeString(enc, pend, &av_bgHasStream);
    enc = AMF_EncodeNumber(enc, pend, dId);
    *enc++ = AMF_NULL;

    enc = AMF_EncodeString(enc, pend, playpath);
    if (enc == NULL)
        return FALSE;

    packet.m_nBodySize = enc - packet.m_body;

    return RTMP_SendPacket(r, &packet, TRUE);
}
#endif

SAVC(createStream);

int
RTMP_SendCreateStream(RTMP *r)
{
    RTMPPacket packet;
    char pbuf[256], *pend = pbuf + sizeof(pbuf);
    char *enc;

    packet.m_nChannel = 0x03;	/* control channel (invoke) */
    packet.m_headerType = RTMP_PACKET_SIZE_MEDIUM;
    packet.m_packetType = RTMP_PACKET_TYPE_INVOKE;
    packet.m_nTimeStamp = 0;
    packet.m_nInfoField2 = 0;
    packet.m_hasAbsTimestamp = 0;
    packet.m_body = pbuf + RTMP_MAX_HEADER_SIZE;

    enc = packet.m_body;
    enc = AMF_EncodeString(enc, pend, &av_createStream);
    enc = AMF_EncodeNumber(enc, pend, ++r->m_numInvokes);
    *enc++ = AMF_NULL;		/* NULL */

    packet.m_nBodySize = enc - packet.m_body;

    return RTMP_SendPacket(r, &packet, TRUE);
}

SAVC(FCSubscribe);

static int
SendFCSubscribe(RTMP *r, AVal *subscribepath)
{
    RTMPPacket packet;
    char pbuf[512], *pend = pbuf + sizeof(pbuf);
    char *enc;
    packet.m_nChannel = 0x03;	/* control channel (invoke) */
    packet.m_headerType = RTMP_PACKET_SIZE_MEDIUM;
    packet.m_packetType = RTMP_PACKET_TYPE_INVOKE;
    packet.m_nTimeStamp = 0;
    packet.m_nInfoField2 = 0;
    packet.m_hasAbsTimestamp = 0;
    packet.m_body = pbuf + RTMP_MAX_HEADER_SIZE;

    RTMP_Log(RTMP_LOGDEBUG, "FCSubscribe: %s", subscribepath->av_val);
    enc = packet.m_body;
    enc = AMF_EncodeString(enc, pend, &av_FCSubscribe);
    enc = AMF_EncodeNumber(enc, pend, ++r->m_numInvokes);
    *enc++ = AMF_NULL;
    enc = AMF_EncodeString(enc, pend, subscribepath);

    if (!enc)
        return FALSE;

    packet.m_nBodySize = enc - packet.m_body;

    return RTMP_SendPacket(r, &packet, TRUE);
}

/* Justin.tv specific authentication */
static const AVal av_NetStream_Authenticate_UsherToken = AVC("NetStream.Authenticate.UsherToken");

static int
SendUsherToken(RTMP *r, AVal *usherToken)
{
    RTMPPacket packet;
    char pbuf[1024], *pend = pbuf + sizeof(pbuf);
    char *enc;
    packet.m_nChannel = 0x03;	/* control channel (invoke) */
    packet.m_headerType = RTMP_PACKET_SIZE_MEDIUM;
    packet.m_packetType = RTMP_PACKET_TYPE_INVOKE;
    packet.m_nTimeStamp = 0;
    packet.m_nInfoField2 = 0;
    packet.m_hasAbsTimestamp = 0;
    packet.m_body = pbuf + RTMP_MAX_HEADER_SIZE;

    RTMP_Log(RTMP_LOGDEBUG, "UsherToken: %s", usherToken->av_val);
    enc = packet.m_body;
    enc = AMF_EncodeString(enc, pend, &av_NetStream_Authenticate_UsherToken);
    enc = AMF_EncodeNumber(enc, pend, ++r->m_numInvokes);
    *enc++ = AMF_NULL;
    enc = AMF_EncodeString(enc, pend, usherToken);

    if (!enc)
        return FALSE;

    packet.m_nBodySize = enc - packet.m_body;

    return RTMP_SendPacket(r, &packet, FALSE);
}
/******************************************/

SAVC(releaseStream);

static int
SendReleaseStream(RTMP *r, int streamIdx)
{
    RTMPPacket packet;
    char pbuf[1024], *pend = pbuf + sizeof(pbuf);
    char *enc;

    packet.m_nChannel = 0x03;	/* control channel (invoke) */
    packet.m_headerType = RTMP_PACKET_SIZE_MEDIUM;
    packet.m_packetType = RTMP_PACKET_TYPE_INVOKE;
    packet.m_nTimeStamp = 0;
    packet.m_nInfoField2 = 0;
    packet.m_hasAbsTimestamp = 0;
    packet.m_body = pbuf + RTMP_MAX_HEADER_SIZE;

    enc = packet.m_body;
    enc = AMF_EncodeString(enc, pend, &av_releaseStream);
    enc = AMF_EncodeNumber(enc, pend, ++r->m_numInvokes);
    *enc++ = AMF_NULL;
    enc = AMF_EncodeString(enc, pend, &r->Link.streams[streamIdx].playpath);
    if (!enc)
        return FALSE;

    packet.m_nBodySize = enc - packet.m_body;

    return RTMP_SendPacket(r, &packet, FALSE);
}

SAVC(FCPublish);

static int
SendFCPublish(RTMP *r, int streamIdx)
{
    RTMPPacket packet;
    char pbuf[1024], *pend = pbuf + sizeof(pbuf);
    char *enc;

    packet.m_nChannel = 0x03;	/* control channel (invoke) */
    packet.m_headerType = RTMP_PACKET_SIZE_MEDIUM;
    packet.m_packetType = RTMP_PACKET_TYPE_INVOKE;
    packet.m_nTimeStamp = 0;
    packet.m_nInfoField2 = 0;
    packet.m_hasAbsTimestamp = 0;
    packet.m_body = pbuf + RTMP_MAX_HEADER_SIZE;

    enc = packet.m_body;
    enc = AMF_EncodeString(enc, pend, &av_FCPublish);
    enc = AMF_EncodeNumber(enc, pend, ++r->m_numInvokes);
    *enc++ = AMF_NULL;
    enc = AMF_EncodeString(enc, pend, &r->Link.streams[streamIdx].playpath);
    if (!enc)
        return FALSE;

    packet.m_nBodySize = enc - packet.m_body;

    return RTMP_SendPacket(r, &packet, FALSE);
}

SAVC(FCUnpublish);

static int
SendFCUnpublish(RTMP *r, int streamIdx)
{
    RTMPPacket packet;
    char pbuf[1024], *pend = pbuf + sizeof(pbuf);
    char *enc;

    packet.m_nChannel = 0x03;	/* control channel (invoke) */
    packet.m_headerType = RTMP_PACKET_SIZE_MEDIUM;
    packet.m_packetType = RTMP_PACKET_TYPE_INVOKE;
    packet.m_nTimeStamp = 0;
    packet.m_nInfoField2 = 0;
    packet.m_hasAbsTimestamp = 0;
    packet.m_body = pbuf + RTMP_MAX_HEADER_SIZE;

    enc = packet.m_body;
    enc = AMF_EncodeString(enc, pend, &av_FCUnpublish);
    enc = AMF_EncodeNumber(enc, pend, ++r->m_numInvokes);
    *enc++ = AMF_NULL;
    enc = AMF_EncodeString(enc, pend, &r->Link.streams[streamIdx].playpath);
    if (!enc)
        return FALSE;

    packet.m_nBodySize = enc - packet.m_body;

    return RTMP_SendPacket(r, &packet, FALSE);
}

SAVC(publish);
SAVC(live);

static int
SendPublish(RTMP *r, int streamIdx)
{
    RTMPPacket packet;
    char pbuf[1024], *pend = pbuf + sizeof(pbuf);
    char *enc;

    packet.m_nChannel = 0x04;	/* source channel (invoke) */
    packet.m_headerType = RTMP_PACKET_SIZE_LARGE;
    packet.m_packetType = RTMP_PACKET_TYPE_INVOKE;
    packet.m_nTimeStamp = 0;
    packet.m_nInfoField2 = r->Link.streams[streamIdx].id;
    packet.m_hasAbsTimestamp = 0;
    packet.m_body = pbuf + RTMP_MAX_HEADER_SIZE;

    enc = packet.m_body;
    enc = AMF_EncodeString(enc, pend, &av_publish);
    enc = AMF_EncodeNumber(enc, pend, ++r->m_numInvokes);
    *enc++ = AMF_NULL;
    enc = AMF_EncodeString(enc, pend, &r->Link.streams[streamIdx].playpath);
    if (!enc)
        return FALSE;

    /* FIXME: should we choose live based on Link.lFlags & RTMP_LF_LIVE? */
    enc = AMF_EncodeString(enc, pend, &av_live);
    if (!enc)
        return FALSE;

    packet.m_nBodySize = enc - packet.m_body;

    return RTMP_SendPacket(r, &packet, TRUE);
}

SAVC(deleteStream);

static int
SendDeleteStream(RTMP *r, double dStreamId)
{
    RTMPPacket packet;
    char pbuf[256], *pend = pbuf + sizeof(pbuf);
    char *enc;

    packet.m_nChannel = 0x03;	/* control channel (invoke) */
    packet.m_headerType = RTMP_PACKET_SIZE_MEDIUM;
    packet.m_packetType = RTMP_PACKET_TYPE_INVOKE;
    packet.m_nTimeStamp = 0;
    packet.m_nInfoField2 = 0;
    packet.m_hasAbsTimestamp = 0;
    packet.m_body = pbuf + RTMP_MAX_HEADER_SIZE;

    enc = packet.m_body;
    enc = AMF_EncodeString(enc, pend, &av_deleteStream);
    enc = AMF_EncodeNumber(enc, pend, ++r->m_numInvokes);
    *enc++ = AMF_NULL;
    enc = AMF_EncodeNumber(enc, pend, dStreamId);

    packet.m_nBodySize = enc - packet.m_body;

    /* no response expected */
    return RTMP_SendPacket(r, &packet, FALSE);
}

SAVC(pause);

int
RTMP_SendPause(RTMP *r, int DoPause, int iTime)
{
    RTMPPacket packet;
    char pbuf[256], *pend = pbuf + sizeof(pbuf);
    char *enc;

    packet.m_nChannel = 0x08;	/* video channel */
    packet.m_headerType = RTMP_PACKET_SIZE_MEDIUM;
    packet.m_packetType = RTMP_PACKET_TYPE_INVOKE;
    packet.m_nTimeStamp = 0;
    packet.m_nInfoField2 = 0;
    packet.m_hasAbsTimestamp = 0;
    packet.m_body = pbuf + RTMP_MAX_HEADER_SIZE;

    enc = packet.m_body;
    enc = AMF_EncodeString(enc, pend, &av_pause);
    enc = AMF_EncodeNumber(enc, pend, ++r->m_numInvokes);
    *enc++ = AMF_NULL;
    enc = AMF_EncodeBoolean(enc, pend, DoPause);
    enc = AMF_EncodeNumber(enc, pend, (double)iTime);

    packet.m_nBodySize = enc - packet.m_body;

    RTMP_Log(RTMP_LOGDEBUG, "%s, %d, pauseTime=%d", __FUNCTION__, DoPause, iTime);
    return RTMP_SendPacket(r, &packet, TRUE);
}

int RTMP_Pause(RTMP *r, int DoPause)
{
    if (DoPause)
        r->m_pauseStamp = r->m_mediaChannel < r->m_channelsAllocatedIn ?
                          r->m_channelTimestamp[r->m_mediaChannel] : 0;
    return RTMP_SendPause(r, DoPause, r->m_pauseStamp);
}

SAVC(seek);

int
RTMP_SendSeek(RTMP *r, int iTime)
{
    RTMPPacket packet;
    char pbuf[256], *pend = pbuf + sizeof(pbuf);
    char *enc;

    packet.m_nChannel = 0x08;	/* video channel */
    packet.m_headerType = RTMP_PACKET_SIZE_MEDIUM;
    packet.m_packetType = RTMP_PACKET_TYPE_INVOKE;
    packet.m_nTimeStamp = 0;
    packet.m_nInfoField2 = 0;
    packet.m_hasAbsTimestamp = 0;
    packet.m_body = pbuf + RTMP_MAX_HEADER_SIZE;

    enc = packet.m_body;
    enc = AMF_EncodeString(enc, pend, &av_seek);
    enc = AMF_EncodeNumber(enc, pend, ++r->m_numInvokes);
    *enc++ = AMF_NULL;
    enc = AMF_EncodeNumber(enc, pend, (double)iTime);

    packet.m_nBodySize = enc - packet.m_body;

    r->m_read.flags |= RTMP_READ_SEEKING;
    r->m_read.nResumeTS = 0;

    return RTMP_SendPacket(r, &packet, TRUE);
}

int
RTMP_SendServerBW(RTMP *r)
{
    RTMPPacket packet;
    char pbuf[256], *pend = pbuf + sizeof(pbuf);

    packet.m_nChannel = 0x02;	/* control channel (invoke) */
    packet.m_headerType = RTMP_PACKET_SIZE_LARGE;
    packet.m_packetType = RTMP_PACKET_TYPE_SERVER_BW;
    packet.m_nTimeStamp = 0;
    packet.m_nInfoField2 = 0;
    packet.m_hasAbsTimestamp = 0;
    packet.m_body = pbuf + RTMP_MAX_HEADER_SIZE;

    packet.m_nBodySize = 4;

    AMF_EncodeInt32(packet.m_body, pend, r->m_nServerBW);
    return RTMP_SendPacket(r, &packet, FALSE);
}

int
RTMP_SendClientBW(RTMP *r)
{
    RTMPPacket packet;
    char pbuf[256], *pend = pbuf + sizeof(pbuf);

    packet.m_nChannel = 0x02;	/* control channel (invoke) */
    packet.m_headerType = RTMP_PACKET_SIZE_LARGE;
    packet.m_packetType = RTMP_PACKET_TYPE_CLIENT_BW;
    packet.m_nTimeStamp = 0;
    packet.m_nInfoField2 = 0;
    packet.m_hasAbsTimestamp = 0;
    packet.m_body = pbuf + RTMP_MAX_HEADER_SIZE;

    packet.m_nBodySize = 5;

    AMF_EncodeInt32(packet.m_body, pend, r->m_nClientBW);
    packet.m_body[4] = r->m_nClientBW2;
    return RTMP_SendPacket(r, &packet, FALSE);
}

static int
SendBytesReceived(RTMP *r)
{
    RTMPPacket packet;
    char pbuf[256], *pend = pbuf + sizeof(pbuf);

    packet.m_nChannel = 0x02;	/* control channel (invoke) */
    packet.m_headerType = RTMP_PACKET_SIZE_MEDIUM;
    packet.m_packetType = RTMP_PACKET_TYPE_BYTES_READ_REPORT;
    packet.m_nTimeStamp = 0;
    packet.m_nInfoField2 = 0;
    packet.m_hasAbsTimestamp = 0;
    packet.m_body = pbuf + RTMP_MAX_HEADER_SIZE;

    packet.m_nBodySize = 4;

    AMF_EncodeInt32(packet.m_body, pend, r->m_nBytesIn);	/* hard coded for now */
    r->m_nBytesInSent = r->m_nBytesIn;

    /*RTMP_Log(RTMP_LOGDEBUG, "Send bytes report. 0x%x (%d bytes)", (unsigned int)m_nBytesIn, m_nBytesIn); */
    return RTMP_SendPacket(r, &packet, FALSE);
}

SAVC(_checkbw);

static int
SendCheckBW(RTMP *r)
{
    RTMPPacket packet;
    char pbuf[256], *pend = pbuf + sizeof(pbuf);
    char *enc;

    packet.m_nChannel = 0x03;	/* control channel (invoke) */
    packet.m_headerType = RTMP_PACKET_SIZE_LARGE;
    packet.m_packetType = RTMP_PACKET_TYPE_INVOKE;
    packet.m_nTimeStamp = 0;	/* RTMP_GetTime(); */
    packet.m_nInfoField2 = 0;
    packet.m_hasAbsTimestamp = 0;
    packet.m_body = pbuf + RTMP_MAX_HEADER_SIZE;

    enc = packet.m_body;
    enc = AMF_EncodeString(enc, pend, &av__checkbw);
    enc = AMF_EncodeNumber(enc, pend, ++r->m_numInvokes);
    *enc++ = AMF_NULL;

    packet.m_nBodySize = enc - packet.m_body;

    /* triggers _onbwcheck and eventually results in _onbwdone */
    return RTMP_SendPacket(r, &packet, FALSE);
}

SAVC(_result);

static int
SendCheckBWResult(RTMP *r, double txn)
{
    RTMPPacket packet;
    char pbuf[256], *pend = pbuf + sizeof(pbuf);
    char *enc;

    packet.m_nChannel = 0x03;	/* control channel (invoke) */
    packet.m_headerType = RTMP_PACKET_SIZE_MEDIUM;
    packet.m_packetType = RTMP_PACKET_TYPE_INVOKE;
    packet.m_nTimeStamp = 0x16 * r->m_nBWCheckCounter;	/* temp inc value. till we figure it out. */
    packet.m_nInfoField2 = 0;
    packet.m_hasAbsTimestamp = 0;
    packet.m_body = pbuf + RTMP_MAX_HEADER_SIZE;

    enc = packet.m_body;
    enc = AMF_EncodeString(enc, pend, &av__result);
    enc = AMF_EncodeNumber(enc, pend, txn);
    *enc++ = AMF_NULL;
    enc = AMF_EncodeNumber(enc, pend, (double)r->m_nBWCheckCounter++);

    packet.m_nBodySize = enc - packet.m_body;

    return RTMP_SendPacket(r, &packet, FALSE);
}

SAVC(ping);
SAVC(pong);

static int
SendPong(RTMP *r, double txn)
{
    RTMPPacket packet;
    char pbuf[256], *pend = pbuf + sizeof(pbuf);
    char *enc;

    packet.m_nChannel = 0x03;	/* control channel (invoke) */
    packet.m_headerType = RTMP_PACKET_SIZE_MEDIUM;
    packet.m_packetType = RTMP_PACKET_TYPE_INVOKE;
    packet.m_nTimeStamp = 0x16 * r->m_nBWCheckCounter;	/* temp inc value. till we figure it out. */
    packet.m_nInfoField2 = 0;
    packet.m_hasAbsTimestamp = 0;
    packet.m_body = pbuf + RTMP_MAX_HEADER_SIZE;

    enc = packet.m_body;
    enc = AMF_EncodeString(enc, pend, &av_pong);
    enc = AMF_EncodeNumber(enc, pend, txn);
    *enc++ = AMF_NULL;

    packet.m_nBodySize = enc - packet.m_body;

    return RTMP_SendPacket(r, &packet, FALSE);
}

SAVC(play);

static int
SendPlay(RTMP *r, int streamIdx)
{
    RTMPPacket packet;
    char pbuf[1024], *pend = pbuf + sizeof(pbuf);
    char *enc;

    packet.m_nChannel = 0x08;	/* we make 8 our stream channel */
    packet.m_headerType = RTMP_PACKET_SIZE_LARGE;
    packet.m_packetType = RTMP_PACKET_TYPE_INVOKE;
    packet.m_nTimeStamp = 0;
    packet.m_nInfoField2 = r->Link.streams[streamIdx].id; /*0x01000000; */
    packet.m_hasAbsTimestamp = 0;
    packet.m_body = pbuf + RTMP_MAX_HEADER_SIZE;

    enc = packet.m_body;
    enc = AMF_EncodeString(enc, pend, &av_play);
    enc = AMF_EncodeNumber(enc, pend, ++r->m_numInvokes);
    *enc++ = AMF_NULL;

    RTMP_Log(RTMP_LOGDEBUG, "%s, seekTime=%d, stopTime=%d, sending play: %s",
             __FUNCTION__, r->Link.seekTime, r->Link.stopTime,
             r->Link.streams[streamIdx].playpath.av_val);
    enc = AMF_EncodeString(enc, pend, &r->Link.streams[streamIdx].playpath);
    if (!enc)
        return FALSE;

    /* Optional parameters start and len.
     *
     * start: -2, -1, 0, positive number
     *  -2: looks for a live stream, then a recorded stream,
     *      if not found any open a live stream
     *  -1: plays a live stream
     * >=0: plays a recorded streams from 'start' milliseconds
     */
    if (r->Link.lFlags & RTMP_LF_LIVE)
        enc = AMF_EncodeNumber(enc, pend, -1000.0);
    else
    {
        if (r->Link.seekTime > 0.0)
            enc = AMF_EncodeNumber(enc, pend, r->Link.seekTime);	/* resume from here */
        else
            enc = AMF_EncodeNumber(enc, pend, 0.0);	/*-2000.0);*/ /* recorded as default, -2000.0 is not reliable since that freezes the player if the stream is not found */
    }
    if (!enc)
        return FALSE;

    /* len: -1, 0, positive number
     *  -1: plays live or recorded stream to the end (default)
     *   0: plays a frame 'start' ms away from the beginning
     *  >0: plays a live or recoded stream for 'len' milliseconds
     */
    /*enc += EncodeNumber(enc, -1.0); */ /* len */
    if (r->Link.stopTime)
    {
        enc = AMF_EncodeNumber(enc, pend, r->Link.stopTime - r->Link.seekTime);
        if (!enc)
            return FALSE;
    }

    packet.m_nBodySize = enc - packet.m_body;

    return RTMP_SendPacket(r, &packet, TRUE);
}

SAVC(set_playlist);
SAVC(0);

static int
SendPlaylist(RTMP *r, int streamIdx)
{
    RTMPPacket packet;
    char pbuf[1024], *pend = pbuf + sizeof(pbuf);
    char *enc;

    packet.m_nChannel = 0x08;	/* we make 8 our stream channel */
    packet.m_headerType = RTMP_PACKET_SIZE_LARGE;
    packet.m_packetType = RTMP_PACKET_TYPE_INVOKE;
    packet.m_nTimeStamp = 0;
    packet.m_nInfoField2 = r->Link.streams[streamIdx].id; /*0x01000000; */
    packet.m_hasAbsTimestamp = 0;
    packet.m_body = pbuf + RTMP_MAX_HEADER_SIZE;

    enc = packet.m_body;
    enc = AMF_EncodeString(enc, pend, &av_set_playlist);
    enc = AMF_EncodeNumber(enc, pend, 0);
    *enc++ = AMF_NULL;
    *enc++ = AMF_ECMA_ARRAY;
    *enc++ = 0;
    *enc++ = 0;
    *enc++ = 0;
    *enc++ = AMF_OBJECT;
    enc = AMF_EncodeNamedString(enc, pend, &av_0, &r->Link.streams[streamIdx].playpath);
    if (!enc)
        return FALSE;
    if (enc + 3 >= pend)
        return FALSE;
    *enc++ = 0;
    *enc++ = 0;
    *enc++ = AMF_OBJECT_END;

    packet.m_nBodySize = enc - packet.m_body;

    return RTMP_SendPacket(r, &packet, TRUE);
}

static int
SendSecureTokenResponse(RTMP *r, AVal *resp)
{
    RTMPPacket packet;
    char pbuf[1024], *pend = pbuf + sizeof(pbuf);
    char *enc;

    packet.m_nChannel = 0x03;	/* control channel (invoke) */
    packet.m_headerType = RTMP_PACKET_SIZE_MEDIUM;
    packet.m_packetType = RTMP_PACKET_TYPE_INVOKE;
    packet.m_nTimeStamp = 0;
    packet.m_nInfoField2 = 0;
    packet.m_hasAbsTimestamp = 0;
    packet.m_body = pbuf + RTMP_MAX_HEADER_SIZE;

    enc = packet.m_body;
    enc = AMF_EncodeString(enc, pend, &av_secureTokenResponse);
    enc = AMF_EncodeNumber(enc, pend, 0.0);
    *enc++ = AMF_NULL;
    enc = AMF_EncodeString(enc, pend, resp);
    if (!enc)
        return FALSE;

    packet.m_nBodySize = enc - packet.m_body;

    return RTMP_SendPacket(r, &packet, FALSE);
}

/*
from http://jira.red5.org/confluence/display/docs/Ping:

Ping is the most mysterious message in RTMP and till now we haven't fully interpreted it yet. In summary, Ping message is used as a special command that are exchanged between client and server. This page aims to document all known Ping messages. Expect the list to grow.

The type of Ping packet is 0x4 and contains two mandatory parameters and two optional parameters. The first parameter is the type of Ping and in short integer. The second parameter is the target of the ping. As Ping is always sent in Channel 2 (control channel) and the target object in RTMP header is always 0 which means the Connection object, it's necessary to put an extra parameter to indicate the exact target object the Ping is sent to. The second parameter takes this responsibility. The value has the same meaning as the target object field in RTMP header. (The second value could also be used as other purposes, like RTT Ping/Pong. It is used as the timestamp.) The third and fourth parameters are optional and could be looked upon as the parameter of the Ping packet. Below is an unexhausted list of Ping messages.

    * type 0: Clear the stream. No third and fourth parameters. The second parameter could be 0. After the connection is established, a Ping 0,0 will be sent from server to client. The message will also be sent to client on the start of Play and in response of a Seek or Pause/Resume request. This Ping tells client to re-calibrate the clock with the timestamp of the next packet server sends.
    * type 1: Tell the stream to clear the playing buffer.
    * type 3: Buffer time of the client. The third parameter is the buffer time in millisecond.
    * type 4: Reset a stream. Used together with type 0 in the case of VOD. Often sent before type 0.
    * type 6: Ping the client from server. The second parameter is the current time.
    * type 7: Pong reply from client. The second parameter is the time the server sent with his ping request.
    * type 26: SWFVerification request
    * type 27: SWFVerification response
*/
int
RTMP_SendCtrl(RTMP *r, short nType, unsigned int nObject, unsigned int nTime)
{
    RTMPPacket packet;
    char pbuf[256], *pend = pbuf + sizeof(pbuf);
    int nSize;
    char *buf;

    RTMP_Log(RTMP_LOGDEBUG, "sending ctrl. type: 0x%04x", (unsigned short)nType);

    packet.m_nChannel = 0x02;	/* control channel (ping) */
    packet.m_headerType = RTMP_PACKET_SIZE_MEDIUM;
    packet.m_packetType = RTMP_PACKET_TYPE_CONTROL;
    packet.m_nTimeStamp = 0;	/* RTMP_GetTime(); */
    packet.m_nInfoField2 = 0;
    packet.m_hasAbsTimestamp = 0;
    packet.m_body = pbuf + RTMP_MAX_HEADER_SIZE;

    switch(nType)
    {
    case 0x03:
        nSize = 10;
        break;	/* buffer time */
    case 0x1A:
        nSize = 3;
        break;	/* SWF verify request */
    case 0x1B:
        nSize = 44;
        break;	/* SWF verify response */
    default:
        nSize = 6;
        break;
    }

    packet.m_nBodySize = nSize;

    buf = packet.m_body;
    buf = AMF_EncodeInt16(buf, pend, nType);

    if (nType == 0x1B)
    {
#ifdef CRYPTO
        memcpy(buf, r->Link.SWFVerificationResponse, 42);
        RTMP_Log(RTMP_LOGDEBUG, "Sending SWFVerification response: ");
        RTMP_LogHex(RTMP_LOGDEBUG, (uint8_t *)packet.m_body, packet.m_nBodySize);
#endif
    }
    else if (nType == 0x1A)
    {
        *buf = nObject & 0xff;
    }
    else
    {
        if (nSize > 2)
            buf = AMF_EncodeInt32(buf, pend, nObject);

        if (nSize > 6)
            buf = AMF_EncodeInt32(buf, pend, nTime);
    }

    return RTMP_SendPacket(r, &packet, FALSE);
}

static void
AV_erase(RTMP_METHOD *vals, int *num, int i, int freeit)
{
    if (freeit)
        free(vals[i].name.av_val);
    (*num)--;
    for (; i < *num; i++)
    {
        vals[i] = vals[i + 1];
    }
    vals[i].name.av_val = NULL;
    vals[i].name.av_len = 0;
    vals[i].num = 0;
}

void
RTMP_DropRequest(RTMP *r, int i, int freeit)
{
    AV_erase(r->m_methodCalls, &r->m_numCalls, i, freeit);
}

static void
AV_queue(RTMP_METHOD **vals, int *num, AVal *av, int txn)
{
    char *tmp;
    if (!(*num & 0x0f))
        *vals = realloc(*vals, (*num + 16) * sizeof(RTMP_METHOD));
    tmp = malloc(av->av_len + 1);
    memcpy(tmp, av->av_val, av->av_len);
    tmp[av->av_len] = '\0';
    (*vals)[*num].num = txn;
    (*vals)[*num].name.av_len = av->av_len;
    (*vals)[(*num)++].name.av_val = tmp;
}

static void
AV_clear(RTMP_METHOD *vals, int num)
{
    int i;
    for (i = 0; i < num; i++)
        free(vals[i].name.av_val);
    free(vals);
}


#if defined(CRYPTO) || defined(USE_ONLY_MD5)
static int
b64enc(const unsigned char *input, int length, char *output, int maxsize)
{
    (void)maxsize;

#if defined(USE_MBEDTLS)
    size_t osize;
    if(mbedtls_base64_encode((unsigned char *) output, maxsize, &osize, input, length) == 0)
    {
        output[osize] = '\0';
        return 1;
    }
    else
    {
        RTMP_Log(RTMP_LOGDEBUG, "%s, error", __FUNCTION__);
        return 0;
    }
#elif defined(USE_POLARSSL)
    size_t buf_size = maxsize;
    if(base64_encode((unsigned char *) output, &buf_size, input, length) == 0)
    {
        output[buf_size] = '\0';
        return 1;
    }
    else
    {
        RTMP_Log(RTMP_LOGDEBUG, "%s, error", __FUNCTION__);
        return 0;
    }
#elif defined(USE_GNUTLS)
    if (BASE64_ENCODE_RAW_LENGTH(length) <= maxsize)
        base64_encode_raw((uint8_t*) output, length, input);
    else
    {
        RTMP_Log(RTMP_LOGDEBUG, "%s, error", __FUNCTION__);
        return 0;
    }
#elif defined(USE_ONLY_MD5)
    if ((((length + 2) / 3) * 4) <= maxsize)
    {
        base64_encodestate state;

        base64_init_encodestate(&state);
        output += base64_encode_block((const char *)input, length, output, &state);
        base64_encode_blockend(output, &state);
    }
    else
    {
        RTMP_Log(RTMP_LOGDEBUG, "%s, error", __FUNCTION__);
        return 0;
    }

#else   /* USE_OPENSSL */
    BIO *bmem, *b64;
    BUF_MEM *bptr;

    b64 = BIO_new(BIO_f_base64());
    bmem = BIO_new(BIO_s_mem());
    b64 = BIO_push(b64, bmem);
    BIO_write(b64, input, length);
    if (BIO_flush(b64) == 1)
    {
        BIO_get_mem_ptr(b64, &bptr);
        memcpy(output, bptr->data, bptr->length-1);
        output[bptr->length-1] = '\0';
    }
    else
    {
        RTMP_Log(RTMP_LOGDEBUG, "%s, error", __FUNCTION__);
        return 0;
    }
    BIO_free_all(b64);
#endif
    return 1;
}

#if defined(USE_MBEDTLS)
typedef	mbedtls_md5_context MD5_CTX;

#if MBEDTLS_VERSION_NUMBER >= 0x02070000 && MBEDTLS_VERSION_MAJOR < 3
#define MD5_Init(ctx)	mbedtls_md5_init(ctx); mbedtls_md5_starts_ret(ctx)
#define MD5_Update(ctx,data,len)	mbedtls_md5_update_ret(ctx,(unsigned char *)data,len)
#define MD5_Final(dig,ctx)	mbedtls_md5_finish_ret(ctx,dig); mbedtls_md5_free(ctx)
#else
#define MD5_Init(ctx)	mbedtls_md5_init(ctx); mbedtls_md5_starts(ctx)
#define MD5_Update(ctx,data,len)	mbedtls_md5_update(ctx,(unsigned char *)data,len)
#define MD5_Final(dig,ctx)	mbedtls_md5_finish(ctx,dig); mbedtls_md5_free(ctx)
#endif

#elif defined(USE_POLARSSL)
#define MD5_CTX	md5_context
#define MD5_Init(ctx)	md5_starts(ctx)
#define MD5_Update(ctx,data,len)	md5_update(ctx,(unsigned char *)data,len)
#define MD5_Final(dig,ctx)	md5_finish(ctx,dig)
#elif defined(USE_GNUTLS)
typedef struct md5_ctx	MD5_CTX;
#define MD5_Init(ctx)	md5_init(ctx)
#define MD5_Update(ctx,data,len)	md5_update(ctx,len,data)
#define MD5_Final(dig,ctx)	md5_digest(ctx,MD5_DIGEST_LENGTH,dig)
#else
#endif

static const AVal av_authmod_adobe = AVC("authmod=adobe");
static const AVal av_authmod_llnw  = AVC("authmod=llnw");

static void hexenc(unsigned char *inbuf, int len, char *dst)
{
    char *ptr = dst;
    while(len--)
    {
        sprintf(ptr, "%02x", *inbuf++);
        ptr += 2;
    }
    *ptr = '\0';
}

static char *AValChr(AVal *av, char c)
{
    int i;
    for (i = 0; i < av->av_len; i++)
    {
        if (av->av_val[i] == c)
            return &av->av_val[i];
    }
    return NULL;
}

static int
PublisherAuth(RTMP *r, AVal *description)
{
    char *token_in = NULL;
    char *ptr;
    unsigned char md5sum_val[MD5_DIGEST_LENGTH+1];
    MD5_CTX md5ctx;
    int challenge2_data;
#define RESPONSE_LEN 32
#define CHALLENGE2_LEN 16
#define SALTED2_LEN (32+8+8+8)
#define B64DIGEST_LEN	24	/* 16 byte digest => 22 b64 chars + 2 chars padding */
#define B64INT_LEN	8	/* 4 byte int => 6 b64 chars + 2 chars padding */
#define HEXHASH_LEN	(2*MD5_DIGEST_LENGTH)
    char response[RESPONSE_LEN];
    char challenge2[CHALLENGE2_LEN];
    char salted2[SALTED2_LEN];
    AVal pubToken;

    if (strstr(description->av_val, av_authmod_adobe.av_val) != NULL)
    {
        if(strstr(description->av_val, "code=403 need auth") != NULL)
        {
            if (strstr(r->Link.app.av_val, av_authmod_adobe.av_val) != NULL)
            {
                RTMP_Log(RTMP_LOGERROR, "%s, wrong pubUser & pubPasswd for publisher auth", __FUNCTION__);
                r->Link.pFlags |= RTMP_PUB_CLEAN;
                return 0;
            }
            else if(r->Link.pubUser.av_len && r->Link.pubPasswd.av_len)
            {
                pubToken.av_val = malloc(r->Link.pubUser.av_len + av_authmod_adobe.av_len + 8);
                pubToken.av_len = sprintf(pubToken.av_val, "?%s&user=%s",
                                          av_authmod_adobe.av_val,
                                          r->Link.pubUser.av_val);
                RTMP_Log(RTMP_LOGDEBUG, "%s, pubToken1: %s", __FUNCTION__, pubToken.av_val);
                r->Link.pFlags |= RTMP_PUB_NAME;
            }
            else
            {
                RTMP_Log(RTMP_LOGERROR, "%s, need to set pubUser & pubPasswd for publisher auth", __FUNCTION__);
                r->Link.pFlags |= RTMP_PUB_CLEAN;
                return 0;
            }
        }
        else if((token_in = strstr(description->av_val, "?reason=needauth")) != NULL)
        {
            char *par, *val = NULL, *orig_ptr;
            AVal user, salt, opaque, challenge, *aptr = NULL;

            opaque.av_len = challenge.av_len = salt.av_len = user.av_len = 0;
            opaque.av_val = challenge.av_val = salt.av_val = user.av_val = NULL;

            ptr = orig_ptr = strdup(token_in);
            while (ptr)
            {
                par = ptr;
                ptr = strchr(par, '&');
                if(ptr)
                    *ptr++ = '\0';

                val =  strchr(par, '=');
                if(val)
                    *val++ = '\0';

                if (aptr)
                {
                    aptr->av_len = par - aptr->av_val - 1;
                    aptr = NULL;
                }
                if (strcmp(par, "user") == 0)
                {
                    user.av_val = val;
                    aptr = &user;
                }
                else if (strcmp(par, "salt") == 0)
                {
                    salt.av_val = val;
                    aptr = &salt;
                }
                else if (strcmp(par, "opaque") == 0)
                {
                    opaque.av_val = val;
                    aptr = &opaque;
                }
                else if (strcmp(par, "challenge") == 0)
                {
                    challenge.av_val = val;
                    aptr = &challenge;
                }

                RTMP_Log(RTMP_LOGDEBUG, "%s, par:\"%s\" = val:\"%s\"", __FUNCTION__, par, val);
            }
            if (aptr)
                aptr->av_len = (int)strlen(aptr->av_val);

            /* hash1 = base64enc(md5(user + _aodbeAuthSalt + password)) */
            MD5_Init(&md5ctx);
            MD5_Update(&md5ctx, user.av_val, user.av_len);
            MD5_Update(&md5ctx, salt.av_val, salt.av_len);
            MD5_Update(&md5ctx, r->Link.pubPasswd.av_val, r->Link.pubPasswd.av_len);
            MD5_Final(md5sum_val, &md5ctx);
            RTMP_Log(RTMP_LOGDEBUG, "%s, md5(%s%s%s) =>", __FUNCTION__,
                     user.av_val, salt.av_val, r->Link.pubPasswd.av_val);
            RTMP_LogHexString(RTMP_LOGDEBUG, md5sum_val, MD5_DIGEST_LENGTH);

            b64enc(md5sum_val, MD5_DIGEST_LENGTH, salted2, SALTED2_LEN);
            RTMP_Log(RTMP_LOGDEBUG, "%s, b64(md5_1) = %s", __FUNCTION__, salted2);

            challenge2_data = rand();

            b64enc((unsigned char *) &challenge2_data, sizeof(int), challenge2, CHALLENGE2_LEN);
            RTMP_Log(RTMP_LOGDEBUG, "%s, b64(%d) = %s", __FUNCTION__, challenge2_data, challenge2);

            MD5_Init(&md5ctx);
            MD5_Update(&md5ctx, salted2, B64DIGEST_LEN);
            /* response = base64enc(md5(hash1 + opaque + challenge2)) */
            if (opaque.av_len)
                MD5_Update(&md5ctx, opaque.av_val, opaque.av_len);
            else if (challenge.av_len)
                MD5_Update(&md5ctx, challenge.av_val, challenge.av_len);
            MD5_Update(&md5ctx, challenge2, B64INT_LEN);
            MD5_Final(md5sum_val, &md5ctx);

            RTMP_Log(RTMP_LOGDEBUG, "%s, md5(%s%s%s) =>", __FUNCTION__,
                     salted2, opaque.av_len ? opaque.av_val : "", challenge2);
            RTMP_LogHexString(RTMP_LOGDEBUG, md5sum_val, MD5_DIGEST_LENGTH);

            b64enc(md5sum_val, MD5_DIGEST_LENGTH, response, RESPONSE_LEN);
            RTMP_Log(RTMP_LOGDEBUG, "%s, b64(md5_2) = %s", __FUNCTION__, response);

            /* have all hashes, create auth token for the end of app */
            pubToken.av_val = malloc(32 + B64INT_LEN + B64DIGEST_LEN + opaque.av_len);
            pubToken.av_len = sprintf(pubToken.av_val,
                                      "&challenge=%s&response=%s&opaque=%s",
                                      challenge2,
                                      response,
                                      opaque.av_len ? opaque.av_val : "");
            RTMP_Log(RTMP_LOGDEBUG, "%s, pubToken2: %s", __FUNCTION__, pubToken.av_val);
            free(orig_ptr);
            r->Link.pFlags |= RTMP_PUB_RESP|RTMP_PUB_CLATE;
        }
        else if(strstr(description->av_val, "?reason=authfailed") != NULL)
        {
            RTMP_Log(RTMP_LOGERROR, "%s, Authentication failed: wrong password", __FUNCTION__);
            r->Link.pFlags |= RTMP_PUB_CLEAN;
            return 0;
        }
        else if(strstr(description->av_val, "?reason=nosuchuser") != NULL)
        {
            RTMP_Log(RTMP_LOGERROR, "%s, Authentication failed: no such user", __FUNCTION__);
            r->Link.pFlags |= RTMP_PUB_CLEAN;
            return 0;
        }
        else
        {
            RTMP_Log(RTMP_LOGERROR, "%s, Authentication failed: unknown auth mode: %s",
                     __FUNCTION__, description->av_val);
            r->Link.pFlags |= RTMP_PUB_CLEAN;
            return 0;
        }

        ptr = malloc(r->Link.app.av_len + pubToken.av_len);
        strncpy(ptr, r->Link.app.av_val, r->Link.app.av_len);
        strncpy(ptr + r->Link.app.av_len, pubToken.av_val, pubToken.av_len);
        r->Link.app.av_len += pubToken.av_len;
        if(r->Link.pFlags & RTMP_PUB_ALLOC)
            free(r->Link.app.av_val);
        r->Link.app.av_val = ptr;

        ptr = malloc(r->Link.tcUrl.av_len + pubToken.av_len);
        strncpy(ptr, r->Link.tcUrl.av_val, r->Link.tcUrl.av_len);
        strncpy(ptr + r->Link.tcUrl.av_len, pubToken.av_val, pubToken.av_len);
        r->Link.tcUrl.av_len += pubToken.av_len;
        if(r->Link.pFlags & RTMP_PUB_ALLOC)
            free(r->Link.tcUrl.av_val);
        r->Link.tcUrl.av_val = ptr;

        free(pubToken.av_val);
        r->Link.pFlags |= RTMP_PUB_ALLOC;

        RTMP_Log(RTMP_LOGDEBUG, "%s, new app: %.*s tcUrl: %.*s playpath: %s", __FUNCTION__,
                 r->Link.app.av_len, r->Link.app.av_val,
                 r->Link.tcUrl.av_len, r->Link.tcUrl.av_val,
                 r->Link.streams[r->Link.curStreamIdx].playpath.av_val);
    }
    else if (strstr(description->av_val, av_authmod_llnw.av_val) != NULL)
    {
        if(strstr(description->av_val, "code=403 need auth") != NULL)
        {
            /* This part seems to be the same for llnw and adobe */

            if (strstr(r->Link.app.av_val, av_authmod_llnw.av_val) != NULL)
            {
                RTMP_Log(RTMP_LOGERROR, "%s, wrong pubUser & pubPasswd for publisher auth", __FUNCTION__);
                r->Link.pFlags |= RTMP_PUB_CLEAN;
                return 0;
            }
            else if(r->Link.pubUser.av_len && r->Link.pubPasswd.av_len)
            {
                pubToken.av_val = malloc(r->Link.pubUser.av_len + av_authmod_llnw.av_len + 8);
                pubToken.av_len = sprintf(pubToken.av_val, "?%s&user=%s",
                                          av_authmod_llnw.av_val,
                                          r->Link.pubUser.av_val);
                RTMP_Log(RTMP_LOGDEBUG, "%s, pubToken1: %s", __FUNCTION__, pubToken.av_val);
                r->Link.pFlags |= RTMP_PUB_NAME;
            }
            else
            {
                RTMP_Log(RTMP_LOGERROR, "%s, need to set pubUser & pubPasswd for publisher auth", __FUNCTION__);
                r->Link.pFlags |= RTMP_PUB_CLEAN;
                return 0;
            }
        }
        else if((token_in = strstr(description->av_val, "?reason=needauth")) != NULL)
        {
            char *orig_ptr;
            char *par, *val = NULL;
            char hash1[HEXHASH_LEN+1], hash2[HEXHASH_LEN+1], hash3[HEXHASH_LEN+1];
            AVal user, nonce, *aptr = NULL;
            AVal apptmp;

            /* llnw auth method
             * Seems to be closely based on HTTP Digest Auth:
             *    http://tools.ietf.org/html/rfc2617
             *    http://en.wikipedia.org/wiki/Digest_access_authentication
             */

            const char authmod[] = "llnw";
            const char realm[] = "live";
            const char method[] = "publish";
            const char qop[] = "auth";
            /* nc = 1..connection count (or rather, number of times cnonce has been reused) */
            int nc = 1;
            /* nchex = hexenc(nc) (8 hex digits according to RFC 2617) */
            char nchex[9];
            /* cnonce = hexenc(4 random bytes) (initialized on first connection) */
            char cnonce[9];

            nonce.av_len = user.av_len = 0;
            nonce.av_val = user.av_val = NULL;

            ptr = orig_ptr = strdup(token_in);
            /* Extract parameters (we need user and nonce) */
            while (ptr)
            {
                par = ptr;
                ptr = strchr(par, '&');
                if(ptr)
                    *ptr++ = '\0';

                val =  strchr(par, '=');
                if(val)
                    *val++ = '\0';

                if (aptr)
                {
                    aptr->av_len = par - aptr->av_val - 1;
                    aptr = NULL;
                }
                if (strcmp(par, "user") == 0)
                {
                    user.av_val = val;
                    aptr = &user;
                }
                else if (strcmp(par, "nonce") == 0)
                {
                    nonce.av_val = val;
                    aptr = &nonce;
                }

                RTMP_Log(RTMP_LOGDEBUG, "%s, par:\"%s\" = val:\"%s\"", __FUNCTION__, par, val);
            }
            if (aptr)
                aptr->av_len = (int)strlen(aptr->av_val);

            /* FIXME: handle case where user==NULL or nonce==NULL */

            sprintf(nchex, "%08x", nc);
            sprintf(cnonce, "%08x", rand());

            /* hash1 = hexenc(md5(user + ":" + realm + ":" + password)) */
            MD5_Init(&md5ctx);
            MD5_Update(&md5ctx, user.av_val, user.av_len);
            MD5_Update(&md5ctx, ":", 1);
            MD5_Update(&md5ctx, (void *)realm, sizeof(realm)-1);
            MD5_Update(&md5ctx, ":", 1);
            MD5_Update(&md5ctx, r->Link.pubPasswd.av_val, r->Link.pubPasswd.av_len);
            MD5_Final(md5sum_val, &md5ctx);
            RTMP_Log(RTMP_LOGDEBUG, "%s, md5(%s:%s:%s) =>", __FUNCTION__,
                     user.av_val, realm, r->Link.pubPasswd.av_val);
            RTMP_LogHexString(RTMP_LOGDEBUG, md5sum_val, MD5_DIGEST_LENGTH);
            hexenc(md5sum_val, MD5_DIGEST_LENGTH, hash1);

            /* hash2 = hexenc(md5(method + ":/" + app + "/" + appInstance)) */
            /* Extract appname + appinstance without query parameters */
            apptmp = r->Link.app;
            ptr = AValChr(&apptmp, '?');
            if (ptr)
                apptmp.av_len = ptr - apptmp.av_val;

            MD5_Init(&md5ctx);
            MD5_Update(&md5ctx, (void *)method, sizeof(method)-1);
            MD5_Update(&md5ctx, ":/", 2);
            MD5_Update(&md5ctx, apptmp.av_val, apptmp.av_len);
            if (!AValChr(&apptmp, '/'))
                MD5_Update(&md5ctx, "/_definst_", sizeof("/_definst_") - 1);
            MD5_Final(md5sum_val, &md5ctx);
            RTMP_Log(RTMP_LOGDEBUG, "%s, md5(%s:/%.*s) =>", __FUNCTION__,
                     method, apptmp.av_len, apptmp.av_val);
            RTMP_LogHexString(RTMP_LOGDEBUG, md5sum_val, MD5_DIGEST_LENGTH);
            hexenc(md5sum_val, MD5_DIGEST_LENGTH, hash2);

            /* hash3 = hexenc(md5(hash1 + ":" + nonce + ":" + nchex + ":" + cnonce + ":" + qop + ":" + hash2)) */
            MD5_Init(&md5ctx);
            MD5_Update(&md5ctx, hash1, HEXHASH_LEN);
            MD5_Update(&md5ctx, ":", 1);
            MD5_Update(&md5ctx, nonce.av_val, nonce.av_len);
            MD5_Update(&md5ctx, ":", 1);
            MD5_Update(&md5ctx, nchex, sizeof(nchex)-1);
            MD5_Update(&md5ctx, ":", 1);
            MD5_Update(&md5ctx, cnonce, sizeof(cnonce)-1);
            MD5_Update(&md5ctx, ":", 1);
            MD5_Update(&md5ctx, (void *)qop, sizeof(qop)-1);
            MD5_Update(&md5ctx, ":", 1);
            MD5_Update(&md5ctx, hash2, HEXHASH_LEN);
            MD5_Final(md5sum_val, &md5ctx);
            RTMP_Log(RTMP_LOGDEBUG, "%s, md5(%s:%s:%s:%s:%s:%s) =>", __FUNCTION__,
                     hash1, nonce.av_val, nchex, cnonce, qop, hash2);
            RTMP_LogHexString(RTMP_LOGDEBUG, md5sum_val, MD5_DIGEST_LENGTH);
            hexenc(md5sum_val, MD5_DIGEST_LENGTH, hash3);

            /* pubToken = &authmod=<authmod>&user=<username>&nonce=<nonce>&cnonce=<cnonce>&nc=<nchex>&response=<hash3> */
            /* Append nonces and response to query string which already contains
             * user + authmod */
            pubToken.av_val = malloc(64 + sizeof(authmod)-1 + user.av_len + nonce.av_len + sizeof(cnonce)-1 + sizeof(nchex)-1 + HEXHASH_LEN);
            sprintf(pubToken.av_val,
                    "&nonce=%s&cnonce=%s&nc=%s&response=%s",
                    nonce.av_val, cnonce, nchex, hash3);
            pubToken.av_len = (int)strlen(pubToken.av_val);
            RTMP_Log(RTMP_LOGDEBUG, "%s, pubToken2: %s", __FUNCTION__, pubToken.av_val);
            r->Link.pFlags |= RTMP_PUB_RESP|RTMP_PUB_CLATE;

            free(orig_ptr);
        }
        else if(strstr(description->av_val, "?reason=authfail") != NULL)
        {
            RTMP_Log(RTMP_LOGERROR, "%s, Authentication failed", __FUNCTION__);
            r->Link.pFlags |= RTMP_PUB_CLEAN;
            return 0;
        }
        else if(strstr(description->av_val, "?reason=nosuchuser") != NULL)
        {
            RTMP_Log(RTMP_LOGERROR, "%s, Authentication failed: no such user", __FUNCTION__);
            r->Link.pFlags |= RTMP_PUB_CLEAN;
            return 0;
        }
        else
        {
            RTMP_Log(RTMP_LOGERROR, "%s, Authentication failed: unknown auth mode: %s",
                     __FUNCTION__, description->av_val);
            r->Link.pFlags |= RTMP_PUB_CLEAN;
            return 0;
        }

        ptr = malloc(r->Link.app.av_len + pubToken.av_len);
        strncpy(ptr, r->Link.app.av_val, r->Link.app.av_len);
        strncpy(ptr + r->Link.app.av_len, pubToken.av_val, pubToken.av_len);
        r->Link.app.av_len += pubToken.av_len;
        if(r->Link.pFlags & RTMP_PUB_ALLOC)
            free(r->Link.app.av_val);
        r->Link.app.av_val = ptr;

        ptr = malloc(r->Link.tcUrl.av_len + pubToken.av_len);
        strncpy(ptr, r->Link.tcUrl.av_val, r->Link.tcUrl.av_len);
        strncpy(ptr + r->Link.tcUrl.av_len, pubToken.av_val, pubToken.av_len);
        r->Link.tcUrl.av_len += pubToken.av_len;
        if(r->Link.pFlags & RTMP_PUB_ALLOC)
            free(r->Link.tcUrl.av_val);
        r->Link.tcUrl.av_val = ptr;

        free(pubToken.av_val);
        r->Link.pFlags |= RTMP_PUB_ALLOC;

        RTMP_Log(RTMP_LOGDEBUG, "%s, new app: %.*s tcUrl: %.*s playpath: %s", __FUNCTION__,
                 r->Link.app.av_len, r->Link.app.av_val,
                 r->Link.tcUrl.av_len, r->Link.tcUrl.av_val,
                 r->Link.streams[r->Link.curStreamIdx].playpath.av_val);
    }
    else
    {
        return 0;
    }
    return 1;
}
#endif


SAVC(onBWDone);
SAVC(onFCSubscribe);
SAVC(onFCUnsubscribe);
SAVC(_onbwcheck);
SAVC(_onbwdone);
SAVC(_error);
SAVC(close);
SAVC(code);
SAVC(level);
SAVC(description);
SAVC(onStatus);
SAVC(playlist_ready);
static const AVal av_NetStream_Failed = AVC("NetStream.Failed");
static const AVal av_NetStream_Play_Failed = AVC("NetStream.Play.Failed");
static const AVal av_NetStream_Play_StreamNotFound =
    AVC("NetStream.Play.StreamNotFound");
static const AVal av_NetConnection_Connect_InvalidApp =
    AVC("NetConnection.Connect.InvalidApp");
static const AVal av_NetStream_Play_Start = AVC("NetStream.Play.Start");
static const AVal av_NetStream_Play_Complete = AVC("NetStream.Play.Complete");
static const AVal av_NetStream_Play_Stop = AVC("NetStream.Play.Stop");
static const AVal av_NetStream_Seek_Notify = AVC("NetStream.Seek.Notify");
static const AVal av_NetStream_Pause_Notify = AVC("NetStream.Pause.Notify");
static const AVal av_NetStream_Play_PublishNotify =
    AVC("NetStream.Play.PublishNotify");
static const AVal av_NetStream_Play_UnpublishNotify =
    AVC("NetStream.Play.UnpublishNotify");
static const AVal av_NetStream_Publish_Start = AVC("NetStream.Publish.Start");
static const AVal av_NetStream_Publish_Rejected = AVC("NetStream.Publish.Rejected");
static const AVal av_NetStream_Publish_Denied = AVC("NetStream.Publish.Denied");
static const AVal av_NetStream_Publish_BadName = AVC("NetStream.Publish.BadName");


/* Returns 0 for OK/Failed/error, 1 for 'Stop or Complete' */
static int
HandleInvoke(RTMP *r, const char *body, unsigned int nBodySize)
{
    AMFObject obj;
    AVal method;
    double txn;
    int ret = 0, nRes;
    if (body[0] != 0x02)		/* make sure it is a string method name we start with */
    {
        RTMP_Log(RTMP_LOGWARNING, "%s, Sanity failed. no string method in invoke packet",
                 __FUNCTION__);
        return 0;
    }

    nRes = AMF_Decode(&obj, body, nBodySize, FALSE);
    if (nRes < 0)
    {
        RTMP_Log(RTMP_LOGERROR, "%s, error decoding invoke packet", __FUNCTION__);
        return 0;
    }

    AMF_Dump(&obj);
    AMFProp_GetString(AMF_GetProp(&obj, NULL, 0), &method);
    txn = AMFProp_GetNumber(AMF_GetProp(&obj, NULL, 1));
    RTMP_Log(RTMP_LOGDEBUG, "%s, server invoking <%s>", __FUNCTION__, method.av_val);

    if (AVMATCH(&method, &av__result))
    {
        AVal methodInvoked = {0};
        int i;

        for (i=0; i<r->m_numCalls; i++)
        {
            if (r->m_methodCalls[i].num == (int)txn)
            {
                methodInvoked = r->m_methodCalls[i].name;
                AV_erase(r->m_methodCalls, &r->m_numCalls, i, FALSE);
                break;
            }
        }
        if (!methodInvoked.av_val)
        {
            RTMP_Log(RTMP_LOGDEBUG, "%s, received result id %f without matching request",
                     __FUNCTION__, txn);
            goto leave;
        }

        RTMP_Log(RTMP_LOGDEBUG, "%s, received result for method call <%s>", __FUNCTION__,
                 methodInvoked.av_val);

        if (AVMATCH(&methodInvoked, &av_connect))
        {
            if (r->Link.token.av_len)
            {
                AMFObjectProperty p;
                if (RTMP_FindFirstMatchingProperty(&obj, &av_secureToken, &p))
                {
                    DecodeTEA(&r->Link.token, &p.p_vu.p_aval);
                    SendSecureTokenResponse(r, &p.p_vu.p_aval);
                }
            }
            if (r->Link.protocol & RTMP_FEATURE_WRITE)
            {
                for (int i = 0; i < r->Link.nStreams; i++)
                    SendReleaseStream(r, i);
                for (int i = 0; i < r->Link.nStreams; i++)
                    SendFCPublish(r, i);
            }
            else
            {
                RTMP_SendServerBW(r);
                RTMP_SendCtrl(r, 3, 0, 300);
            }

            for (int i = 0; i < r->Link.nStreams; i++)
            	RTMP_SendCreateStream(r);

            if (!(r->Link.protocol & RTMP_FEATURE_WRITE))
            {
                /* Authenticate on Justin.tv legacy servers before sending FCSubscribe */
                if (r->Link.usherToken.av_len)
                    SendUsherToken(r, &r->Link.usherToken);
                /* Send the FCSubscribe if live stream or if subscribepath is set */
                if (r->Link.subscribepath.av_len)
                    SendFCSubscribe(r, &r->Link.subscribepath);
                else if (r->Link.lFlags & RTMP_LF_LIVE)
                {
                    for (int i = 0; i < r->Link.nStreams; i++)
                        SendFCSubscribe(r, &r->Link.streams[i].playpath);
                }
            }
        }
        else if (AVMATCH(&methodInvoked, &av_createStream))
        {
            int id = (int)AMFProp_GetNumber(AMF_GetProp(&obj, NULL, 3));
            r->Link.streams[r->Link.curStreamIdx].id = id;

            if (r->Link.protocol & RTMP_FEATURE_WRITE)
                SendPublish(r, r->Link.curStreamIdx);
            else
            {
                if (r->Link.lFlags & RTMP_LF_PLST)
                    SendPlaylist(r, r->Link.curStreamIdx);
                SendPlay(r, r->Link.curStreamIdx);
                RTMP_SendCtrl(r, 3, id, r->m_nBufferMS);
            }

            r->Link.curStreamIdx++;
        }
        else if (AVMATCH(&methodInvoked, &av_play) ||
                 AVMATCH(&methodInvoked, &av_publish))
        {
            r->m_bPlaying = TRUE;
            r->Link.playingStreams++;
        }
        free(methodInvoked.av_val);
    }
    else if (AVMATCH(&method, &av_onBWDone))
    {
        if (!r->m_nBWCheckCounter)
            SendCheckBW(r);
    }
    else if (AVMATCH(&method, &av_onFCSubscribe))
    {
        /* SendOnFCSubscribe(); */
    }
    else if (AVMATCH(&method, &av_onFCUnsubscribe))
    {
        RTMP_Close(r);
        ret = 1;
    }
    else if (AVMATCH(&method, &av_ping))
    {
        SendPong(r, txn);
    }
    else if (AVMATCH(&method, &av__onbwcheck))
    {
        SendCheckBWResult(r, txn);
    }
    else if (AVMATCH(&method, &av__onbwdone))
    {
        int i;
        for (i = 0; i < r->m_numCalls; i++)
            if (AVMATCH(&r->m_methodCalls[i].name, &av__checkbw))
            {
                AV_erase(r->m_methodCalls, &r->m_numCalls, i, TRUE);
                break;
            }
    }
    else if (AVMATCH(&method, &av__error))
    {
#if defined(CRYPTO) || defined(USE_ONLY_MD5)
        AVal methodInvoked = {0};
        int i;

        if (r->Link.protocol & RTMP_FEATURE_WRITE)
        {
            for (i=0; i<r->m_numCalls; i++)
            {
                if (r->m_methodCalls[i].num == txn)
                {
                    methodInvoked = r->m_methodCalls[i].name;
                    AV_erase(r->m_methodCalls, &r->m_numCalls, i, FALSE);
                    break;
                }
            }
            if (!methodInvoked.av_val)
            {
                RTMP_Log(RTMP_LOGDEBUG, "%s, received result id %f without matching request",
                         __FUNCTION__, txn);
                goto leave;
            }

            RTMP_Log(RTMP_LOGDEBUG, "%s, received error for method call <%s>", __FUNCTION__,
                     methodInvoked.av_val);

            if (AVMATCH(&methodInvoked, &av_connect))
            {
                AMFObject obj2;
                AVal code, level, description;
                AMFProp_GetObject(AMF_GetProp(&obj, NULL, 3), &obj2);
                AMFProp_GetString(AMF_GetProp(&obj2, &av_code, -1), &code);
                AMFProp_GetString(AMF_GetProp(&obj2, &av_level, -1), &level);
                AMFProp_GetString(AMF_GetProp(&obj2, &av_description, -1), &description);
                RTMP_Log(RTMP_LOGDEBUG, "%s, error description: %s", __FUNCTION__, description.av_val);
                /* if PublisherAuth returns 1, then reconnect */
                if (PublisherAuth(r, &description) == 1)
                {
                    RTMP_Close(r);
                    if (r->Link.pFlags & RTMP_PUB_CLATE)
                    {
                        r->Link.pFlags |= RTMP_PUB_CLEAN;
                    }
                    if (!RTMP_Connect(r, NULL) || !RTMP_ConnectStream(r, 0))
                    {
                        goto leave;
                    }
                }
            }
        }
        else
        {
            RTMP_Log(RTMP_LOGERROR, "rtmp server sent error");
        }
        free(methodInvoked.av_val);
#else
        RTMP_Log(RTMP_LOGERROR, "rtmp server sent error");
#endif
    }
    else if (AVMATCH(&method, &av_close))
    {
        RTMP_Log(RTMP_LOGERROR, "rtmp server requested close");
        RTMP_Close(r);

        // disabled this for now, if the server sends an rtmp close message librtmp
        // will enter an infinite loop here until stack is exhausted.
#if 0 && (defined(CRYPTO) || defined(USE_ONLY_MD5))
        if ((r->Link.protocol & RTMP_FEATURE_WRITE) &&
                !(r->Link.pFlags & RTMP_PUB_CLEAN) &&
                (  !(r->Link.pFlags & RTMP_PUB_NAME) ||
                   !(r->Link.pFlags & RTMP_PUB_RESP) ||
                   (r->Link.pFlags & RTMP_PUB_CLATE) ) )
        {
            /* clean later */
            if(r->Link.pFlags & RTMP_PUB_CLATE)
                r->Link.pFlags |= RTMP_PUB_CLEAN;
            RTMP_Log(RTMP_LOGERROR, "authenticating publisher");

            if (!RTMP_Connect(r, NULL) || !RTMP_ConnectStream(r, 0))
                goto leave;
        }
#endif
    }
    else if (AVMATCH(&method, &av_onStatus))
    {
        AMFObject obj2;
        AVal code, level, description;
        AMFProp_GetObject(AMF_GetProp(&obj, NULL, 3), &obj2);
        AMFProp_GetString(AMF_GetProp(&obj2, &av_code, -1), &code);
        AMFProp_GetString(AMF_GetProp(&obj2, &av_level, -1), &level);
        AMFProp_GetString(AMF_GetProp(&obj2, &av_description, -1), &description);

        RTMP_Log(RTMP_LOGDEBUG, "%s, onStatus: %s", __FUNCTION__, code.av_val);
        if (AVMATCH(&code, &av_NetStream_Failed)
                || AVMATCH(&code, &av_NetStream_Play_Failed)
                || AVMATCH(&code, &av_NetStream_Play_StreamNotFound)
                || AVMATCH(&code, &av_NetConnection_Connect_InvalidApp)
                || AVMATCH(&code, &av_NetStream_Publish_Rejected)
                || AVMATCH(&code, &av_NetStream_Publish_Denied)
                || AVMATCH(&code, &av_NetStream_Publish_BadName))
        {
            r->m_stream_id = -1;
            RTMP_Close(r);

            if (description.av_len)
                RTMP_Log(RTMP_LOGERROR, "%s:\n%s (%s)", r->Link.tcUrl.av_val, code.av_val, description.av_val);
            else
                RTMP_Log(RTMP_LOGERROR, "%s:\n%s", r->Link.tcUrl.av_val, code.av_val);
        }

        else if (AVMATCH(&code, &av_NetStream_Play_Start)
                 || AVMATCH(&code, &av_NetStream_Play_PublishNotify))
        {
            int i;
            r->m_bPlaying = TRUE;
            for (i = 0; i < r->m_numCalls; i++)
            {
                if (AVMATCH(&r->m_methodCalls[i].name, &av_play))
                {
                    AV_erase(r->m_methodCalls, &r->m_numCalls, i, TRUE);
                    break;
                }
            }
        }

        else if (AVMATCH(&code, &av_NetStream_Publish_Start))
        {
            int i;
            r->m_bPlaying = TRUE;
            for (i = 0; i < r->m_numCalls; i++)
            {
                if (AVMATCH(&r->m_methodCalls[i].name, &av_publish))
                {
                    AV_erase(r->m_methodCalls, &r->m_numCalls, i, TRUE);
                    break;
                }
            }
        }

        /* Return 1 if this is a Play.Complete or Play.Stop */
        else if (AVMATCH(&code, &av_NetStream_Play_Complete)
                 || AVMATCH(&code, &av_NetStream_Play_Stop)
                 || AVMATCH(&code, &av_NetStream_Play_UnpublishNotify))
        {
            RTMP_Close(r);
            ret = 1;
        }

        else if (AVMATCH(&code, &av_NetStream_Seek_Notify))
        {
            r->m_read.flags &= ~RTMP_READ_SEEKING;
        }

        else if (AVMATCH(&code, &av_NetStream_Pause_Notify))
        {
            if (r->m_pausing == 1 || r->m_pausing == 2)
            {
                RTMP_SendPause(r, FALSE, r->m_pauseStamp);
                r->m_pausing = 3;
            }
        }

        else
        {
            RTMP_Log(RTMP_LOGWARNING, "Unhandled: %s:\n%s", r->Link.tcUrl.av_val, code.av_val);
            if (description.av_len)
                RTMP_Log(RTMP_LOGDEBUG, "Description: %s", description.av_val);
        }
    }
    else if (AVMATCH(&method, &av_playlist_ready))
    {
        int i;
        for (i = 0; i < r->m_numCalls; i++)
        {
            if (AVMATCH(&r->m_methodCalls[i].name, &av_set_playlist))
            {
                AV_erase(r->m_methodCalls, &r->m_numCalls, i, TRUE);
                break;
            }
        }
    }
    else
    {

    }
leave:
    AMF_Reset(&obj);
    return ret;
}

int
RTMP_FindFirstMatchingProperty(AMFObject *obj, const AVal *name,
                               AMFObjectProperty * p)
{
    int n;
    /* this is a small object search to locate the "duration" property */
    for (n = 0; n < obj->o_num; n++)
    {
        AMFObjectProperty *prop = AMF_GetProp(obj, NULL, n);

        if (AVMATCH(&prop->p_name, name))
        {
            memcpy(p, prop, sizeof(*prop));
            return TRUE;
        }

        if (prop->p_type == AMF_OBJECT || prop->p_type == AMF_ECMA_ARRAY)
        {
            if (RTMP_FindFirstMatchingProperty(&prop->p_vu.p_object, name, p))
                return TRUE;
        }
    }
    return FALSE;
}

/* Like above, but only check if name is a prefix of property */
int
RTMP_FindPrefixProperty(AMFObject *obj, const AVal *name,
                        AMFObjectProperty * p)
{
    int n;
    for (n = 0; n < obj->o_num; n++)
    {
        AMFObjectProperty *prop = AMF_GetProp(obj, NULL, n);

        if (prop->p_name.av_len > name->av_len &&
                !memcmp(prop->p_name.av_val, name->av_val, name->av_len))
        {
            memcpy(p, prop, sizeof(*prop));
            return TRUE;
        }

        if (prop->p_type == AMF_OBJECT)
        {
            if (RTMP_FindPrefixProperty(&prop->p_vu.p_object, name, p))
                return TRUE;
        }
    }
    return FALSE;
}

static int
DumpMetaData(AMFObject *obj)
{
    AMFObjectProperty *prop;
    int n, len;
    for (n = 0; n < obj->o_num; n++)
    {
        char str[256] = "";
        prop = AMF_GetProp(obj, NULL, n);
        switch (prop->p_type)
        {
        case AMF_OBJECT:
        case AMF_ECMA_ARRAY:
        case AMF_STRICT_ARRAY:
            if (prop->p_name.av_len)
                RTMP_Log(RTMP_LOGINFO, "%.*s:", prop->p_name.av_len, prop->p_name.av_val);
            DumpMetaData(&prop->p_vu.p_object);
            break;
        case AMF_NUMBER:
            snprintf(str, 255, "%.2f", prop->p_vu.p_number);
            break;
        case AMF_BOOLEAN:
            snprintf(str, 255, "%s",
                     prop->p_vu.p_number != 0. ? "TRUE" : "FALSE");
            break;
        case AMF_STRING:
            len = snprintf(str, 255, "%.*s", prop->p_vu.p_aval.av_len,
                           prop->p_vu.p_aval.av_val);
            if (len >= 1 && str[len-1] == '\n')
                str[len-1] = '\0';
            break;
        case AMF_DATE:
            snprintf(str, 255, "timestamp:%.2f", prop->p_vu.p_number);
            break;
        default:
            snprintf(str, 255, "INVALID TYPE 0x%02x",
                     (unsigned char)prop->p_type);
        }
        if (str[0] && prop->p_name.av_len)
        {
            RTMP_Log(RTMP_LOGINFO, "  %-22.*s%s", prop->p_name.av_len,
                     prop->p_name.av_val, str);
        }
    }
    return FALSE;
}

SAVC(onMetaData);
SAVC(duration);
SAVC(video);
SAVC(audio);

static int
HandleMetadata(RTMP *r, char *body, unsigned int len)
{
    /* allright we get some info here, so parse it and print it */
    /* also keep duration or filesize to make a nice progress bar */

    AMFObject obj;
    AVal metastring;
    int ret = FALSE;

    int nRes = AMF_Decode(&obj, body, len, FALSE);
    if (nRes < 0)
    {
        RTMP_Log(RTMP_LOGERROR, "%s, error decoding meta data packet", __FUNCTION__);
        return FALSE;
    }

    AMF_Dump(&obj);
    AMFProp_GetString(AMF_GetProp(&obj, NULL, 0), &metastring);

    if (AVMATCH(&metastring, &av_onMetaData))
    {
        AMFObjectProperty prop;
        /* Show metadata */
        RTMP_Log(RTMP_LOGINFO, "Metadata:");
        DumpMetaData(&obj);
        if (RTMP_FindFirstMatchingProperty(&obj, &av_duration, &prop))
        {
            r->m_fDuration = prop.p_vu.p_number;
            /*RTMP_Log(RTMP_LOGDEBUG, "Set duration: %.2f", m_fDuration); */
        }
        /* Search for audio or video tags */
        if (RTMP_FindPrefixProperty(&obj, &av_video, &prop))
            r->m_read.dataType |= 1;
        if (RTMP_FindPrefixProperty(&obj, &av_audio, &prop))
            r->m_read.dataType |= 4;
        ret = TRUE;
    }
    AMF_Reset(&obj);
    return ret;
}

static void
HandleChangeChunkSize(RTMP *r, const RTMPPacket *packet)
{
    if (packet->m_nBodySize >= 4)
    {
        r->m_inChunkSize = AMF_DecodeInt32(packet->m_body);
        RTMP_Log(RTMP_LOGDEBUG, "%s, received: chunk size change to %d", __FUNCTION__,
                 r->m_inChunkSize);
    }
}

static void
HandleAudio(RTMP *r, const RTMPPacket *packet)
{
	(void)r;
	(void)packet;
}

static void
HandleVideo(RTMP *r, const RTMPPacket *packet)
{
	(void)r;
	(void)packet;
}

static void
HandleCtrl(RTMP *r, const RTMPPacket *packet)
{
    short nType = -1;
    unsigned int tmp;
    if (packet->m_body && packet->m_nBodySize >= 2)
        nType = AMF_DecodeInt16(packet->m_body);
    RTMP_Log(RTMP_LOGDEBUG, "%s, received ctrl. type: %d, len: %d", __FUNCTION__, nType,
             packet->m_nBodySize);
    /*RTMP_LogHex(packet.m_body, packet.m_nBodySize); */

    if (packet->m_nBodySize >= 6)
    {
        switch (nType)
        {
        case 0:
            tmp = AMF_DecodeInt32(packet->m_body + 2);
            RTMP_Log(RTMP_LOGDEBUG, "%s, Stream Begin %d", __FUNCTION__, tmp);
            break;

        case 1:
            tmp = AMF_DecodeInt32(packet->m_body + 2);
            RTMP_Log(RTMP_LOGDEBUG, "%s, Stream EOF %d", __FUNCTION__, tmp);
            if (r->m_pausing == 1)
                r->m_pausing = 2;
            break;

        case 2:
            tmp = AMF_DecodeInt32(packet->m_body + 2);
            RTMP_Log(RTMP_LOGDEBUG, "%s, Stream Dry %d", __FUNCTION__, tmp);
            break;

        case 4:
            tmp = AMF_DecodeInt32(packet->m_body + 2);
            RTMP_Log(RTMP_LOGDEBUG, "%s, Stream IsRecorded %d", __FUNCTION__, tmp);
            break;

        case 6:		/* server ping. reply with pong. */
            tmp = AMF_DecodeInt32(packet->m_body + 2);
            RTMP_Log(RTMP_LOGDEBUG, "%s, Ping %d", __FUNCTION__, tmp);
            RTMP_SendCtrl(r, 0x07, tmp, 0);
            break;

            /* FMS 3.5 servers send the following two controls to let the client
             * know when the server has sent a complete buffer. I.e., when the
             * server has sent an amount of data equal to m_nBufferMS in duration.
             * The server meters its output so that data arrives at the client
             * in realtime and no faster.
             *
             * The rtmpdump program tries to set m_nBufferMS as large as
             * possible, to force the server to send data as fast as possible.
             * In practice, the server appears to cap this at about 1 hour's
             * worth of data. After the server has sent a complete buffer, and
             * sends this BufferEmpty message, it will wait until the play
             * duration of that buffer has passed before sending a new buffer.
             * The BufferReady message will be sent when the new buffer starts.
             * (There is no BufferReady message for the very first buffer;
             * presumably the Stream Begin message is sufficient for that
             * purpose.)
             *
             * If the network speed is much faster than the data bitrate, then
             * there may be long delays between the end of one buffer and the
             * start of the next.
             *
             * Since usually the network allows data to be sent at
             * faster than realtime, and rtmpdump wants to download the data
             * as fast as possible, we use this RTMP_LF_BUFX hack: when we
             * get the BufferEmpty message, we send a Pause followed by an
             * Unpause. This causes the server to send the next buffer immediately
             * instead of waiting for the full duration to elapse. (That's
             * also the purpose of the ToggleStream function, which rtmpdump
             * calls if we get a read timeout.)
             *
             * Media player apps don't need this hack since they are just
             * going to play the data in realtime anyway. It also doesn't work
             * for live streams since they obviously can only be sent in
             * realtime. And it's all moot if the network speed is actually
             * slower than the media bitrate.
             */
        case 31:
            tmp = AMF_DecodeInt32(packet->m_body + 2);
            RTMP_Log(RTMP_LOGDEBUG, "%s, Stream BufferEmpty %d", __FUNCTION__, tmp);
            if (!(r->Link.lFlags & RTMP_LF_BUFX))
                break;
            if (!r->m_pausing)
            {
                r->m_pauseStamp = r->m_mediaChannel < r->m_channelsAllocatedIn ?
                                  r->m_channelTimestamp[r->m_mediaChannel] : 0;
                RTMP_SendPause(r, TRUE, r->m_pauseStamp);
                r->m_pausing = 1;
            }
            else if (r->m_pausing == 2)
            {
                RTMP_SendPause(r, FALSE, r->m_pauseStamp);
                r->m_pausing = 3;
            }
            break;

        case 32:
            tmp = AMF_DecodeInt32(packet->m_body + 2);
            RTMP_Log(RTMP_LOGDEBUG, "%s, Stream BufferReady %d", __FUNCTION__, tmp);
            break;

        default:
            tmp = AMF_DecodeInt32(packet->m_body + 2);
            RTMP_Log(RTMP_LOGDEBUG, "%s, Stream xx %d", __FUNCTION__, tmp);
            break;
        }

    }

    if (nType == 0x1A)
    {
        RTMP_Log(RTMP_LOGDEBUG, "%s, SWFVerification ping received: ", __FUNCTION__);
        if (packet->m_nBodySize > 2 && packet->m_body[2] > 0x01)
        {
            RTMP_Log(RTMP_LOGERROR,
                     "%s: SWFVerification Type %d request not supported! Patches welcome...",
                     __FUNCTION__, packet->m_body[2]);
        }
#ifdef CRYPTO
        /*RTMP_LogHex(packet.m_body, packet.m_nBodySize); */

        /* respond with HMAC SHA256 of decompressed SWF, key is the 30byte player key, also the last 30 bytes of the server handshake are applied */
        else if (r->Link.SWFSize)
        {
            RTMP_SendCtrl(r, 0x1B, 0, 0);
        }
        else
        {
            RTMP_Log(RTMP_LOGERROR,
                     "%s: Ignoring SWFVerification request, use --swfVfy!",
                     __FUNCTION__);
        }
#else
        RTMP_Log(RTMP_LOGERROR,
                 "%s: Ignoring SWFVerification request, no CRYPTO support!",
                 __FUNCTION__);
#endif
    }
}

static void
HandleServerBW(RTMP *r, const RTMPPacket *packet)
{
    r->m_nServerBW = AMF_DecodeInt32(packet->m_body);
    RTMP_Log(RTMP_LOGDEBUG, "%s: server BW = %d", __FUNCTION__, r->m_nServerBW);
}

static void
HandleClientBW(RTMP *r, const RTMPPacket *packet)
{
    r->m_nClientBW = AMF_DecodeInt32(packet->m_body);
    if (packet->m_nBodySize > 4)
        r->m_nClientBW2 = packet->m_body[4];
    else
        r->m_nClientBW2 = -1;
    RTMP_Log(RTMP_LOGDEBUG, "%s: client BW = %d %d", __FUNCTION__, r->m_nClientBW,
             r->m_nClientBW2);
}

static int
DecodeInt32LE(const char *data)
{
    unsigned char *c = (unsigned char *)data;
    unsigned int val;

    val = (c[3] << 24) | (c[2] << 16) | (c[1] << 8) | c[0];
    return val;
}

static int
EncodeInt32LE(char *output, int nVal)
{
    output[0] = nVal;
    nVal >>= 8;
    output[1] = nVal;
    nVal >>= 8;
    output[2] = nVal;
    nVal >>= 8;
    output[3] = nVal;
    return 4;
}

int
RTMP_ReadPacket(RTMP *r, RTMPPacket *packet)
{
    uint8_t hbuf[RTMP_MAX_HEADER_SIZE] = { 0 };
    char *header = (char *)hbuf;
    int nSize, hSize, nToRead, nChunk;
    // int didAlloc = FALSE;
    int extendedTimestamp = 0;

    RTMP_Log(RTMP_LOGDEBUG2, "%s: fd=%d", __FUNCTION__, (int)r->m_sb.sb_socket);

    if (ReadN(r, (char *)hbuf, 1) == 0)
    {
        RTMP_Log(RTMP_LOGDEBUG, "%s, failed to read RTMP packet header", __FUNCTION__);
        return FALSE;
    }

    packet->m_headerType = (hbuf[0] & 0xc0) >> 6;
    packet->m_nChannel = (hbuf[0] & 0x3f);
    header++;
    if (packet->m_nChannel == 0)
    {
        if (ReadN(r, (char *)&hbuf[1], 1) != 1)
        {
            RTMP_Log(RTMP_LOGERROR, "%s, failed to read RTMP packet header 2nd byte",
                     __FUNCTION__);
            return FALSE;
        }
        packet->m_nChannel = hbuf[1];
        packet->m_nChannel += 64;
        header++;
    }
    else if (packet->m_nChannel == 1)
    {
        int tmp;
        if (ReadN(r, (char *)&hbuf[1], 2) != 2)
        {
            RTMP_Log(RTMP_LOGERROR, "%s, failed to read RTMP packet header 3nd byte",
                     __FUNCTION__);
            return FALSE;
        }
        tmp = (hbuf[2] << 8) + hbuf[1];
        packet->m_nChannel = tmp + 64;
        RTMP_Log(RTMP_LOGDEBUG, "%s, m_nChannel: %0x", __FUNCTION__, packet->m_nChannel);
        header += 2;
    }

    nSize = packetSize[packet->m_headerType];

    if (packet->m_nChannel >= r->m_channelsAllocatedIn)
    {
        int n = packet->m_nChannel + 10;
        int *timestamp = realloc(r->m_channelTimestamp, sizeof(int) * n);
        RTMPPacket **packets = realloc(r->m_vecChannelsIn, sizeof(RTMPPacket*) * n);
        if (!timestamp)
            free(r->m_channelTimestamp);
        if (!packets)
            free(r->m_vecChannelsIn);
        r->m_channelTimestamp = timestamp;
        r->m_vecChannelsIn = packets;
        if (!timestamp || !packets)
        {
            r->m_channelsAllocatedIn = 0;
            return FALSE;
        }
        memset(r->m_channelTimestamp + r->m_channelsAllocatedIn, 0, sizeof(int) * (n - r->m_channelsAllocatedIn));
        memset(r->m_vecChannelsIn + r->m_channelsAllocatedIn, 0, sizeof(RTMPPacket*) * (n - r->m_channelsAllocatedIn));
        r->m_channelsAllocatedIn = n;
    }

    if (nSize == RTMP_LARGE_HEADER_SIZE)	/* if we get a full header the timestamp is absolute */
        packet->m_hasAbsTimestamp = TRUE;

    else if (nSize < RTMP_LARGE_HEADER_SIZE)
    {
        /* using values from the last message of this channel */
        if (r->m_vecChannelsIn[packet->m_nChannel])
            memcpy(packet, r->m_vecChannelsIn[packet->m_nChannel],
                   sizeof(RTMPPacket));
    }

    nSize--;

    if (nSize > 0 && ReadN(r, header, nSize) != nSize)
    {
        RTMP_Log(RTMP_LOGERROR, "%s, failed to read RTMP packet header. type: %x",
                 __FUNCTION__, (unsigned int)hbuf[0]);
        return FALSE;
    }

    hSize = nSize + (header - (char *)hbuf);

    if (nSize >= 3)
    {
        packet->m_nTimeStamp = AMF_DecodeInt24(header);

        /*RTMP_Log(RTMP_LOGDEBUG, "%s, reading RTMP packet chunk on channel %x, headersz %i, timestamp %i, abs timestamp %i", __FUNCTION__, packet.m_nChannel, nSize, packet.m_nTimeStamp, packet.m_hasAbsTimestamp); */

        if (nSize >= 6)
        {
            packet->m_nBodySize = AMF_DecodeInt24(header + 3);
            packet->m_nBytesRead = 0;

            if (nSize > 6)
            {
                packet->m_packetType = header[6];

                if (nSize == 11)
                    packet->m_nInfoField2 = DecodeInt32LE(header + 7);
            }
        }

        extendedTimestamp = (packet->m_nTimeStamp == 0xffffff);

        if (extendedTimestamp)
        {
            if (ReadN(r, header + nSize, 4) != 4)
            {
                RTMP_Log(RTMP_LOGERROR, "%s, failed to read extended timestamp",
                         __FUNCTION__);
                return FALSE;
            }
            packet->m_nTimeStamp = AMF_DecodeInt32(header + nSize);
            hSize += 4;
        }
    }

    RTMP_LogHexString(RTMP_LOGDEBUG2, (uint8_t *)hbuf, hSize);

    if (packet->m_nBodySize > 0 && packet->m_body == NULL)
    {
        if (!RTMPPacket_Alloc(packet, packet->m_nBodySize))
        {
            RTMP_Log(RTMP_LOGDEBUG, "%s, failed to allocate packet", __FUNCTION__);
            return FALSE;
        }
        // didAlloc = TRUE;
        packet->m_headerType = (hbuf[0] & 0xc0) >> 6;
    }

    nToRead = packet->m_nBodySize - packet->m_nBytesRead;
    nChunk = r->m_inChunkSize;
    if (nToRead < nChunk)
        nChunk = nToRead;

    /* Does the caller want the raw chunk? */
    if (packet->m_chunk)
    {
        packet->m_chunk->c_headerSize = hSize;
        memcpy(packet->m_chunk->c_header, hbuf, hSize);
        packet->m_chunk->c_chunk = packet->m_body + packet->m_nBytesRead;
        packet->m_chunk->c_chunkSize = nChunk;
    }

    if (ReadN(r, packet->m_body + packet->m_nBytesRead, nChunk) != nChunk)
    {
        RTMP_Log(RTMP_LOGERROR, "%s, failed to read RTMP packet body. len: %u",
                 __FUNCTION__, packet->m_nBodySize);
        return FALSE;
    }

    RTMP_LogHexString(RTMP_LOGDEBUG2, (uint8_t *)packet->m_body + packet->m_nBytesRead, nChunk);

    packet->m_nBytesRead += nChunk;

    /* keep the packet as ref for other packets on this channel */
    if (!r->m_vecChannelsIn[packet->m_nChannel])
        r->m_vecChannelsIn[packet->m_nChannel] = malloc(sizeof(RTMPPacket));
    memcpy(r->m_vecChannelsIn[packet->m_nChannel], packet, sizeof(RTMPPacket));
    if (extendedTimestamp)
        r->m_vecChannelsIn[packet->m_nChannel]->m_nTimeStamp = 0xffffff;

    if (RTMPPacket_IsReady(packet))
    {
        /* make packet's timestamp absolute */
        if (!packet->m_hasAbsTimestamp)
            packet->m_nTimeStamp += r->m_channelTimestamp[packet->m_nChannel];	/* timestamps seem to be always relative!! */

        r->m_channelTimestamp[packet->m_nChannel] = packet->m_nTimeStamp;

        /* reset the data from the stored packet. we keep the header since we may use it later if a new packet for this channel */
        /* arrives and requests to re-use some info (small packet header) */
        r->m_vecChannelsIn[packet->m_nChannel]->m_body = NULL;
        r->m_vecChannelsIn[packet->m_nChannel]->m_nBytesRead = 0;
        r->m_vecChannelsIn[packet->m_nChannel]->m_hasAbsTimestamp = FALSE;	/* can only be false if we reuse header */
    }
    else
    {
        packet->m_body = NULL;	/* so it won't be erased on free */
    }

    return TRUE;
}

#ifndef CRYPTO
static int
HandShake(RTMP *r, int FP9HandShake)
{
    int i;
    uint32_t uptime, suptime;
    int bMatch;
    char type;
    char clientbuf[RTMP_SIG_SIZE + 1], *clientsig = clientbuf + 1;
    char serversig[RTMP_SIG_SIZE];

    clientbuf[0] = 0x03;		/* not encrypted */

    uptime = htonl(RTMP_GetTime());
    memcpy(clientsig, &uptime, 4);

    memset(&clientsig[4], 0, 4);

#ifdef _DEBUG
    for (i = 8; i < RTMP_SIG_SIZE; i++)
        clientsig[i] = 0xff;
#else
    for (i = 8; i < RTMP_SIG_SIZE; i++)
        clientsig[i] = (char)(rand() % 256);
#endif

    if (!WriteN(r, clientbuf, RTMP_SIG_SIZE + 1))
        return FALSE;

    if (ReadN(r, &type, 1) != 1)	/* 0x03 or 0x06 */
        return FALSE;

    RTMP_Log(RTMP_LOGDEBUG, "%s: Type Answer   : %02X", __FUNCTION__, type);

    if (type != clientbuf[0])
        RTMP_Log(RTMP_LOGWARNING, "%s: Type mismatch: client sent %d, server answered %d",
                 __FUNCTION__, clientbuf[0], type);

    if (ReadN(r, serversig, RTMP_SIG_SIZE) != RTMP_SIG_SIZE)
        return FALSE;

    /* decode server response */

    memcpy(&suptime, serversig, 4);
    suptime = ntohl(suptime);

    RTMP_Log(RTMP_LOGDEBUG, "%s: Server Uptime : %d", __FUNCTION__, suptime);
    RTMP_Log(RTMP_LOGDEBUG, "%s: FMS Version   : %d.%d.%d.%d", __FUNCTION__,
             serversig[4], serversig[5], serversig[6], serversig[7]);

    /* 2nd part of handshake */
    if (!WriteN(r, serversig, RTMP_SIG_SIZE))
        return FALSE;

    if (ReadN(r, serversig, RTMP_SIG_SIZE) != RTMP_SIG_SIZE)
        return FALSE;

    bMatch = (memcmp(serversig, clientsig, RTMP_SIG_SIZE) == 0);
    if (!bMatch)
    {
        RTMP_Log(RTMP_LOGWARNING, "%s, client signature does not match!", __FUNCTION__);
    }

    /* er, totally unused? */
    (void)FP9HandShake;
    return TRUE;
}
#endif

int
RTMP_SendChunk(RTMP *r, RTMPChunk *chunk)
{
    int wrote;
    char hbuf[RTMP_MAX_HEADER_SIZE];

    RTMP_Log(RTMP_LOGDEBUG2, "%s: fd=%d, size=%d", __FUNCTION__, (int)r->m_sb.sb_socket,
             chunk->c_chunkSize);
    RTMP_LogHexString(RTMP_LOGDEBUG2, (uint8_t *)chunk->c_header, chunk->c_headerSize);
    if (chunk->c_chunkSize)
    {
        char *ptr = chunk->c_chunk - chunk->c_headerSize;
        RTMP_LogHexString(RTMP_LOGDEBUG2, (uint8_t *)chunk->c_chunk, chunk->c_chunkSize);
        /* save header bytes we're about to overwrite */
        memcpy(hbuf, ptr, chunk->c_headerSize);
        memcpy(ptr, chunk->c_header, chunk->c_headerSize);
        wrote = WriteN(r, ptr, chunk->c_headerSize + chunk->c_chunkSize);
        memcpy(ptr, hbuf, chunk->c_headerSize);
    }
    else
        wrote = WriteN(r, chunk->c_header, chunk->c_headerSize);
    return wrote;
}

int
RTMP_SendPacket(RTMP *r, RTMPPacket *packet, int queue)
{
    const RTMPPacket *prevPacket;
    uint32_t last = 0;
    int nSize;
    int hSize, cSize;
    char *header, *hptr, *hend, hbuf[RTMP_MAX_HEADER_SIZE], c;
    uint32_t t;
    char *buffer, *tbuf = NULL, *toff = NULL;
    int nChunkSize;
    int tlen;

    if (packet->m_nChannel >= r->m_channelsAllocatedOut)
    {
        int n = packet->m_nChannel + 10;
        RTMPPacket **packets = realloc(r->m_vecChannelsOut, sizeof(RTMPPacket*) * n);
        if (!packets)
        {
            free(r->m_vecChannelsOut);
            r->m_vecChannelsOut = NULL;
            r->m_channelsAllocatedOut = 0;
            return FALSE;
        }
        r->m_vecChannelsOut = packets;
        memset(r->m_vecChannelsOut + r->m_channelsAllocatedOut, 0, sizeof(RTMPPacket*) * (n - r->m_channelsAllocatedOut));
        r->m_channelsAllocatedOut = n;
    }

    prevPacket = r->m_vecChannelsOut[packet->m_nChannel];
    if (prevPacket && packet->m_headerType != RTMP_PACKET_SIZE_LARGE)
    {
        /* compress a bit by using the prev packet's attributes */
        if (prevPacket->m_nBodySize == packet->m_nBodySize
                && prevPacket->m_packetType == packet->m_packetType
                && packet->m_headerType == RTMP_PACKET_SIZE_MEDIUM)
            packet->m_headerType = RTMP_PACKET_SIZE_SMALL;

        if (prevPacket->m_nTimeStamp == packet->m_nTimeStamp
                && packet->m_headerType == RTMP_PACKET_SIZE_SMALL)
            packet->m_headerType = RTMP_PACKET_SIZE_MINIMUM;
        last = prevPacket->m_nTimeStamp;
    }

    if (packet->m_headerType > 3)	/* sanity */
    {
        RTMP_Log(RTMP_LOGERROR, "sanity failed!! trying to send header of type: 0x%02x.",
                 (unsigned char)packet->m_headerType);
        return FALSE;
    }

    nSize = packetSize[packet->m_headerType];
    hSize = nSize;
    cSize = 0;
    t = packet->m_nTimeStamp - last;

    if (packet->m_body)
    {
        header = packet->m_body - nSize;
        hend = packet->m_body;
    }
    else
    {
        header = hbuf + 6;
        hend = hbuf + sizeof(hbuf);
    }

    if (packet->m_nChannel > 319)
        cSize = 2;
    else if (packet->m_nChannel > 63)
        cSize = 1;
    if (cSize)
    {
        header -= cSize;
        hSize += cSize;
    }

    if (nSize > 1 && t >= 0xffffff)
    {
        header -= 4;
        hSize += 4;
    }

    hptr = header;
    c = packet->m_headerType << 6;
    switch (cSize)
    {
    case 0:
        c |= packet->m_nChannel;
        break;
    case 1:
        break;
    case 2:
        c |= 1;
        break;
    }
    *hptr++ = c;
    if (cSize)
    {
        int tmp = packet->m_nChannel - 64;
        *hptr++ = tmp & 0xff;
        if (cSize == 2)
            *hptr++ = tmp >> 8;
    }

    if (nSize > 1)
    {
        hptr = AMF_EncodeInt24(hptr, hend, t > 0xffffff ? 0xffffff : t);
    }

    if (nSize > 4)
    {
        hptr = AMF_EncodeInt24(hptr, hend, packet->m_nBodySize);
        *hptr++ = packet->m_packetType;
    }

    if (nSize > 8)
        hptr += EncodeInt32LE(hptr, packet->m_nInfoField2);

    if (nSize > 1 && t >= 0xffffff)
        hptr = AMF_EncodeInt32(hptr, hend, t);

    nSize = packet->m_nBodySize;
    buffer = packet->m_body;
    nChunkSize = r->m_outChunkSize;

    RTMP_Log(RTMP_LOGDEBUG2, "%s: fd=%d, size=%d", __FUNCTION__, (int)r->m_sb.sb_socket,
             nSize);
    /* send all chunks in one HTTP request */
    if (r->Link.protocol & RTMP_FEATURE_HTTP)
    {
        int chunks = (nSize+nChunkSize-1) / nChunkSize;
        if (chunks > 1)
        {
            tlen = chunks * (cSize + 1) + nSize + hSize;
            tbuf = malloc(tlen);
            if (!tbuf)
                return FALSE;
            toff = tbuf;
        }
    }
    while (nSize + hSize)
    {
        int wrote;

        if (nSize < nChunkSize)
            nChunkSize = nSize;

        RTMP_LogHexString(RTMP_LOGDEBUG2, (uint8_t *)header, hSize);
        RTMP_LogHexString(RTMP_LOGDEBUG2, (uint8_t *)buffer, nChunkSize);
        if (tbuf)
        {
            memcpy(toff, header, nChunkSize + hSize);
            toff += nChunkSize + hSize;
        }
        else
        {
            wrote = WriteN(r, header, nChunkSize + hSize);
            if (!wrote)
                return FALSE;
        }
        nSize -= nChunkSize;
        buffer += nChunkSize;
        hSize = 0;

        if (nSize > 0)
        {
            header = buffer - 1;
            hSize = 1;
            if (cSize)
            {
                header -= cSize;
                hSize += cSize;
            }
            *header = (0xc0 | c);
            if (cSize)
            {
                int tmp = packet->m_nChannel - 64;
                header[1] = tmp & 0xff;
                if (cSize == 2)
                    header[2] = tmp >> 8;
            }
        }
    }
    if (tbuf)
    {
        int wrote = WriteN(r, tbuf, toff-tbuf);
        free(tbuf);
        tbuf = NULL;
        if (!wrote)
            return FALSE;
    }

    /* we invoked a remote method */
    if (packet->m_packetType == RTMP_PACKET_TYPE_INVOKE)
    {
        AVal method;
        char *ptr;
        ptr = packet->m_body + 1;
        AMF_DecodeString(ptr, &method);
        RTMP_Log(RTMP_LOGDEBUG, "Invoking %s", method.av_val);
        /* keep it in call queue till result arrives */
        if (queue)
        {
            int txn;
            ptr += 3 + method.av_len;
            txn = (int)AMF_DecodeNumber(ptr);
            AV_queue(&r->m_methodCalls, &r->m_numCalls, &method, txn);
        }
    }

    if (!r->m_vecChannelsOut[packet->m_nChannel])
        r->m_vecChannelsOut[packet->m_nChannel] = malloc(sizeof(RTMPPacket));
    memcpy(r->m_vecChannelsOut[packet->m_nChannel], packet, sizeof(RTMPPacket));
    return TRUE;
}

void
RTMP_Close(RTMP *r)
{
    int i;

    if (RTMP_IsConnected(r))
    {
        for (int idx = 0; idx < r->Link.nStreams; idx++)
        {
            if (r->Link.streams[idx].id > 0)
            {
                i = r->Link.streams[idx].id;
                r->Link.streams[idx].id = 0;
                if ((r->Link.protocol & RTMP_FEATURE_WRITE))
                    SendFCUnpublish(r, idx);
                SendDeleteStream(r, (double)i);
            }
        }
        if (r->m_clientID.av_val)
        {
            HTTP_Post(r, RTMPT_CLOSE, "", 1);
            free(r->m_clientID.av_val);
            r->m_clientID.av_val = NULL;
            r->m_clientID.av_len = 0;
        }
        RTMPSockBuf_Close(&r->m_sb);
    }

    for (int idx = 0; idx < r->Link.nStreams; idx++)
        r->Link.streams[idx].id = -1;

    r->m_stream_id = -1;
    r->m_sb.sb_socket = -1;
    r->m_nBWCheckCounter = 0;
    r->m_nBytesIn = 0;
    r->m_nBytesInSent = 0;

    if (r->m_read.flags & RTMP_READ_HEADER)
    {
        free(r->m_read.buf);
        r->m_read.buf = NULL;
    }
    r->m_read.dataType = 0;
    r->m_read.flags = 0;
    r->m_read.status = 0;
    r->m_read.nResumeTS = 0;
    r->m_read.nIgnoredFrameCounter = 0;
    r->m_read.nIgnoredFlvFrameCounter = 0;

    r->m_write.m_nBytesRead = 0;
    RTMPPacket_Free(&r->m_write);

    for (i = 0; i < r->m_channelsAllocatedIn; i++)
    {
        if (r->m_vecChannelsIn[i])
        {
            RTMPPacket_Free(r->m_vecChannelsIn[i]);
            free(r->m_vecChannelsIn[i]);
            r->m_vecChannelsIn[i] = NULL;
        }
    }
    free(r->m_vecChannelsIn);
    r->m_vecChannelsIn = NULL;
    free(r->m_channelTimestamp);
    r->m_channelTimestamp = NULL;
    r->m_channelsAllocatedIn = 0;
    for (i = 0; i < r->m_channelsAllocatedOut; i++)
    {
        if (r->m_vecChannelsOut[i])
        {
            free(r->m_vecChannelsOut[i]);
            r->m_vecChannelsOut[i] = NULL;
        }
    }
    free(r->m_vecChannelsOut);
    r->m_vecChannelsOut = NULL;
    r->m_channelsAllocatedOut = 0;
    AV_clear(r->m_methodCalls, r->m_numCalls);
    r->m_methodCalls = NULL;
    r->m_numCalls = 0;
    r->m_numInvokes = 0;

    r->m_bPlaying = FALSE;
    r->Link.playingStreams = 0;
    r->m_sb.sb_size = 0;

    r->m_msgCounter = 0;
    r->m_resplen = 0;
    r->m_unackd = 0;

    if (r->Link.lFlags & RTMP_LF_FTCU)
    {
        free(r->Link.tcUrl.av_val);
        r->Link.tcUrl.av_val = NULL;
        r->Link.lFlags ^= RTMP_LF_FTCU;
    }

    memset (&r->m_bindIP, 0, sizeof(r->m_bindIP));
    r->m_bCustomSend = 0;
    r->m_customSendFunc = NULL;
    r->m_customSendParam = NULL;

#if defined(CRYPTO) || defined(USE_ONLY_MD5)
    if (!(r->Link.protocol & RTMP_FEATURE_WRITE) || (r->Link.pFlags & RTMP_PUB_CLEAN))
    {
        for (int idx = 0; idx < r->Link.nStreams; idx++)
        {
            free(r->Link.streams[idx].playpath.av_val);
            r->Link.streams[idx].playpath.av_val = NULL;
        }

        r->Link.curStreamIdx = 0;
        r->Link.nStreams = 0;
    }

    if ((r->Link.protocol & RTMP_FEATURE_WRITE) &&
            (r->Link.pFlags & RTMP_PUB_CLEAN) &&
            (r->Link.pFlags & RTMP_PUB_ALLOC))
    {
        free(r->Link.app.av_val);
        r->Link.app.av_val = NULL;
        free(r->Link.tcUrl.av_val);
        r->Link.tcUrl.av_val = NULL;
    }
#else
    for (int idx = 0; idx < r->Link.nStreams; idx++)
    {
        free(r->Link.streams[idx].playpath.av_val);
        r->Link.streams[idx].playpath.av_val = NULL;
    }

    r->Link.curStreamIdx = 0;
    r->Link.nStreams = 0;
#endif
}

int
RTMPSockBuf_Fill(RTMPSockBuf *sb)
{
    int nBytes;

    if (!sb->sb_size)
        sb->sb_start = sb->sb_buf;

    while (1)
    {
        nBytes = (int)sizeof(sb->sb_buf) - 1 - sb->sb_size - (sb->sb_start - sb->sb_buf);
#if defined(CRYPTO) && !defined(NO_SSL)
        if (sb->sb_ssl)
        {
            nBytes = TLS_read(sb->sb_ssl, sb->sb_start + sb->sb_size, nBytes);
        }
        else
#endif
        {
            nBytes = recv(sb->sb_socket, sb->sb_start + sb->sb_size, nBytes, MSG_NOSIGNAL);
        }
        if (nBytes > 0)
        {
            sb->sb_size += nBytes;
        }
        else if (nBytes == 0)
        {
            RTMP_Log(RTMP_LOGERROR, "%s, remote host closed connection",
                     __FUNCTION__);
        }
        else
        {
            int level;
            int sockerr = GetSockError();
            if (sockerr == EWOULDBLOCK || sockerr == EAGAIN)
                level = RTMP_LOGDEBUG;
            else
                level = RTMP_LOGERROR;
            RTMP_Log(level, "%s, recv returned %d. GetSockError(): %d (%s)",
                     __FUNCTION__, nBytes, sockerr, socketerror(sockerr));
            if (sockerr == EINTR && !RTMP_ctrlC)
                continue;

            if (sockerr == EWOULDBLOCK || sockerr == EAGAIN)
            {
                sb->sb_timedout = TRUE;
                nBytes = 0;
            }
        }
        break;
    }

    return nBytes;
}

int
RTMPSockBuf_Send(RTMPSockBuf *sb, const char *buf, int len)
{
    int rc;

#if defined(RTMP_NETSTACK_DUMP)
    fwrite(buf, 1, len, netstackdump);
#endif

#if defined(CRYPTO) && !defined(NO_SSL)
    if (sb->sb_ssl)
    {
        rc = TLS_write(sb->sb_ssl, buf, len);
    }
    else
#endif
    {
        rc = send(sb->sb_socket, buf, len, MSG_NOSIGNAL);
    }
    return rc;
}

int
RTMPSockBuf_Close(RTMPSockBuf *sb)
{
#if defined(CRYPTO) && !defined(NO_SSL)
    if (sb->sb_ssl)
    {
        TLS_shutdown(sb->sb_ssl);
        TLS_close(sb->sb_ssl);
        sb->sb_ssl = NULL;
    }
#endif
    if (sb->sb_socket != INVALID_SOCKET)
        return closesocket(sb->sb_socket);
    return 0;
}

#define HEX2BIN(a)	(((a)&0x40)?((a)&0xf)+9:((a)&0xf))

static void
DecodeTEA(AVal *key, AVal *text)
{
    uint32_t *v, k[4] = { 0 }, u;
    uint32_t z, y, sum = 0, e, DELTA = 0x9e3779b9;
    int32_t p, q;
    int i, n;
    unsigned char *ptr, *out;

    /* prep key: pack 1st 16 chars into 4 LittleEndian ints */
    ptr = (unsigned char *)key->av_val;
    u = 0;
    n = 0;
    v = k;
    p = key->av_len > 16 ? 16 : key->av_len;
    for (i = 0; i < p; i++)
    {
        u |= ptr[i] << (n * 8);
        if (n == 3)
        {
            *v++ = u;
            u = 0;
            n = 0;
        }
        else
        {
            n++;
        }
    }
    /* any trailing chars */
    if (u)
        *v = u;

    /* prep text: hex2bin, multiples of 4 */
    n = (text->av_len + 7) / 8;
    out = malloc(n * 8);
    ptr = (unsigned char *)text->av_val;
    v = (uint32_t *) out;
    for (i = 0; i < n; i++)
    {
        u = (HEX2BIN(ptr[0]) << 4) + HEX2BIN(ptr[1]);
        u |= ((HEX2BIN(ptr[2]) << 4) + HEX2BIN(ptr[3])) << 8;
        u |= ((HEX2BIN(ptr[4]) << 4) + HEX2BIN(ptr[5])) << 16;
        u |= ((HEX2BIN(ptr[6]) << 4) + HEX2BIN(ptr[7])) << 24;
        *v++ = u;
        ptr += 8;
    }
    v = (uint32_t *) out;

    /* http://www.movable-type.co.uk/scripts/tea-block.html */
#define MX (((z>>5)^(y<<2)) + ((y>>3)^(z<<4))) ^ ((sum^y) + (k[(p&3)^e]^z));
    z = v[n - 1];
    y = v[0];
    q = 6 + 52 / n;
    sum = q * DELTA;
    while (sum != 0)
    {
        e = sum >> 2 & 3;
        for (p = n - 1; p > 0; p--)
            z = v[p - 1], y = v[p] -= MX;
        z = v[n - 1];
        y = v[0] -= MX;
        sum -= DELTA;
    }

    text->av_len /= 2;
    memcpy(text->av_val, out, text->av_len);
    free(out);
}

static int
HTTP_Post(RTMP *r, RTMPTCmd cmd, const char *buf, int len)
{
    char hbuf[512];
    int hlen = snprintf(hbuf, sizeof(hbuf), "POST /%s%s/%d HTTP/1.1\r\n"
                        "Host: %.*s:%d\r\n"
                        "Accept: */*\r\n"
                        "User-Agent: Shockwave Flash\r\n"
                        "Connection: Keep-Alive\r\n"
                        "Cache-Control: no-cache\r\n"
                        "Content-type: application/x-fcs\r\n"
                        "Content-length: %d\r\n\r\n", RTMPT_cmds[cmd],
                        r->m_clientID.av_val ? r->m_clientID.av_val : "",
                        r->m_msgCounter, r->Link.hostname.av_len, r->Link.hostname.av_val,
                        r->Link.port, len);
    RTMPSockBuf_Send(&r->m_sb, hbuf, hlen);
    hlen = RTMPSockBuf_Send(&r->m_sb, buf, len);
    r->m_msgCounter++;
    r->m_unackd++;
    return hlen;
}

static int
HTTP_read(RTMP *r, int fill)
{
    char *ptr;
    int hlen;

restart:
    if (fill)
        RTMPSockBuf_Fill(&r->m_sb);
    if (r->m_sb.sb_size < 13)
    {
        if (fill)
            goto restart;
        return -2;
    }
    if (strncmp(r->m_sb.sb_start, "HTTP/1.1 200 ", 13))
        return -1;
    r->m_sb.sb_start[r->m_sb.sb_size] = '\0';
    if (!strstr(r->m_sb.sb_start, "\r\n\r\n"))
    {
        if (fill)
            goto restart;
        return -2;
    }

    ptr = r->m_sb.sb_start + sizeof("HTTP/1.1 200");
    while ((ptr = strstr(ptr, "Content-")))
    {
        if (!strncasecmp(ptr+8, "length:", 7)) break;
        ptr += 8;
    }
    if (!ptr)
        return -1;
    hlen = atoi(ptr+16);
    ptr = strstr(ptr+16, "\r\n\r\n");
    if (!ptr)
        return -1;
    ptr += 4;
    if (ptr + (r->m_clientID.av_val ? 1 : hlen) > r->m_sb.sb_start + r->m_sb.sb_size)
    {
        if (fill)
            goto restart;
        return -2;
    }
    r->m_sb.sb_size -= ptr - r->m_sb.sb_start;
    r->m_sb.sb_start = ptr;
    r->m_unackd--;

    if (!r->m_clientID.av_val)
    {
        r->m_clientID.av_len = hlen;
        r->m_clientID.av_val = malloc(hlen+1);
        if (!r->m_clientID.av_val)
            return -1;
        r->m_clientID.av_val[0] = '/';
        memcpy(r->m_clientID.av_val+1, ptr, hlen-1);
        r->m_clientID.av_val[hlen] = 0;
        r->m_sb.sb_size = 0;
    }
    else
    {
        r->m_polling = *ptr++;
        r->m_resplen = hlen - 1;
        r->m_sb.sb_start++;
        r->m_sb.sb_size--;
    }
    return 0;
}

#define MAX_IGNORED_FRAMES	50

/* Read from the stream until we get a media packet.
 * Returns -3 if Play.Close/Stop, -2 if fatal error, -1 if no more media
 * packets, 0 if ignorable error, >0 if there is a media packet
 */
static int
Read_1_Packet(RTMP *r, char *buf, unsigned int buflen)
{
    uint32_t prevTagSize = 0;
    int rtnGetNextMediaPacket = 0, ret = RTMP_READ_EOF;
    RTMPPacket packet = { 0 };
    int recopy = FALSE;
    unsigned int size;
    char *ptr, *pend;
    uint32_t nTimeStamp = 0;
    unsigned int len;

    rtnGetNextMediaPacket = RTMP_GetNextMediaPacket(r, &packet);
    while (rtnGetNextMediaPacket)
    {
        char *packetBody = packet.m_body;
        unsigned int nPacketLen = packet.m_nBodySize;

        /* Return RTMP_READ_COMPLETE if this was completed nicely with
         * invoke message Play.Stop or Play.Complete
         */
        if (rtnGetNextMediaPacket == 2)
        {
            RTMP_Log(RTMP_LOGDEBUG,
                     "Got Play.Complete or Play.Stop from server. "
                     "Assuming stream is complete");
            ret = RTMP_READ_COMPLETE;
            break;
        }

        r->m_read.dataType |= (((packet.m_packetType == RTMP_PACKET_TYPE_AUDIO) << 2) |
                               (packet.m_packetType == RTMP_PACKET_TYPE_VIDEO));

        if (packet.m_packetType == RTMP_PACKET_TYPE_VIDEO && nPacketLen <= 5)
        {
            RTMP_Log(RTMP_LOGDEBUG, "ignoring too small video packet: size: %d",
                     nPacketLen);
            ret = RTMP_READ_IGNORE;
            break;
        }
        if (packet.m_packetType == RTMP_PACKET_TYPE_AUDIO && nPacketLen <= 1)
        {
            RTMP_Log(RTMP_LOGDEBUG, "ignoring too small audio packet: size: %d",
                     nPacketLen);
            ret = RTMP_READ_IGNORE;
            break;
        }

        if (r->m_read.flags & RTMP_READ_SEEKING)
        {
            ret = RTMP_READ_IGNORE;
            break;
        }
#ifdef _DEBUG
        RTMP_Log(RTMP_LOGDEBUG, "type: %02X, size: %d, TS: %d ms, abs TS: %d",
                 packet.m_packetType, nPacketLen, packet.m_nTimeStamp,
                 packet.m_hasAbsTimestamp);
        if (packet.m_packetType == RTMP_PACKET_TYPE_VIDEO)
            RTMP_Log(RTMP_LOGDEBUG, "frametype: %02X", (*packetBody & 0xf0));
#endif

        if (r->m_read.flags & RTMP_READ_RESUME)
        {
            /* check the header if we get one */
            if (packet.m_nTimeStamp == 0)
            {
                if (r->m_read.nMetaHeaderSize > 0
                        && packet.m_packetType == RTMP_PACKET_TYPE_INFO)
                {
                    AMFObject metaObj;
                    int nRes =
                        AMF_Decode(&metaObj, packetBody, nPacketLen, FALSE);
                    if (nRes >= 0)
                    {
                        AVal metastring;
                        AMFProp_GetString(AMF_GetProp(&metaObj, NULL, 0),
                                          &metastring);

                        if (AVMATCH(&metastring, &av_onMetaData))
                        {
                            /* compare */
                            if ((r->m_read.nMetaHeaderSize != nPacketLen) ||
                                    (memcmp
                                     (r->m_read.metaHeader, packetBody,
                                      r->m_read.nMetaHeaderSize) != 0))
                            {
                                ret = RTMP_READ_ERROR;
                            }
                        }
                        AMF_Reset(&metaObj);
                        if (ret == RTMP_READ_ERROR)
                            break;
                    }
                }

                /* check first keyframe to make sure we got the right position
                 * in the stream! (the first non ignored frame)
                 */
                if (r->m_read.nInitialFrameSize > 0)
                {
                    /* video or audio data */
                    if (packet.m_packetType == r->m_read.initialFrameType
                            && r->m_read.nInitialFrameSize == nPacketLen)
                    {
                        /* we don't compare the sizes since the packet can
                         * contain several FLV packets, just make sure the
                         * first frame is our keyframe (which we are going
                         * to rewrite)
                         */
                        if (memcmp
                                (r->m_read.initialFrame, packetBody,
                                 r->m_read.nInitialFrameSize) == 0)
                        {
                            RTMP_Log(RTMP_LOGDEBUG, "Checked keyframe successfully!");
                            r->m_read.flags |= RTMP_READ_GOTKF;
                            /* ignore it! (what about audio data after it? it is
                             * handled by ignoring all 0ms frames, see below)
                             */
                            ret = RTMP_READ_IGNORE;
                            break;
                        }
                    }

                    /* hande FLV streams, even though the server resends the
                     * keyframe as an extra video packet it is also included
                     * in the first FLV stream chunk and we have to compare
                     * it and filter it out !!
                     */
                    if (packet.m_packetType == RTMP_PACKET_TYPE_FLASH_VIDEO)
                    {
                        /* basically we have to find the keyframe with the
                         * correct TS being nResumeTS
                         */
                        unsigned int pos = 0;
                        uint32_t ts = 0;

                        while (pos + 11 < nPacketLen)
                        {
                            /* size without header (11) and prevTagSize (4) */
                            uint32_t dataSize =
                                AMF_DecodeInt24(packetBody + pos + 1);
                            ts = AMF_DecodeInt24(packetBody + pos + 4);
                            ts |= (packetBody[pos + 7] << 24);

#ifdef _DEBUG
                            RTMP_Log(RTMP_LOGDEBUG,
                                     "keyframe search: FLV Packet: type %02X, dataSize: %d, timeStamp: %d ms",
                                     packetBody[pos], dataSize, ts);
#endif
                            /* ok, is it a keyframe?:
                             * well doesn't work for audio!
                             */
                            if (packetBody[pos /*6928, test 0 */ ] ==
                                    r->m_read.initialFrameType
                                    /* && (packetBody[11]&0xf0) == 0x10 */ )
                            {
                                if (ts == r->m_read.nResumeTS)
                                {
                                    RTMP_Log(RTMP_LOGDEBUG,
                                             "Found keyframe with resume-keyframe timestamp!");
                                    if (r->m_read.nInitialFrameSize != dataSize
                                            || memcmp(r->m_read.initialFrame,
                                                      packetBody + pos + 11,
                                                      r->m_read.
                                                      nInitialFrameSize) != 0)
                                    {
                                        RTMP_Log(RTMP_LOGERROR,
                                                 "FLV Stream: Keyframe doesn't match!");
                                        ret = RTMP_READ_ERROR;
                                        break;
                                    }
                                    r->m_read.flags |= RTMP_READ_GOTFLVK;

                                    /* skip this packet?
                                     * check whether skippable:
                                     */
                                    if (pos + 11 + dataSize + 4 > nPacketLen)
                                    {
                                        RTMP_Log(RTMP_LOGWARNING,
                                                 "Non skipable packet since it doesn't end with chunk, stream corrupt!");
                                        ret = RTMP_READ_ERROR;
                                        break;
                                    }
                                    packetBody += (pos + 11 + dataSize + 4);
                                    nPacketLen -= (pos + 11 + dataSize + 4);

                                    goto stopKeyframeSearch;

                                }
                                else if (r->m_read.nResumeTS < ts)
                                {
                                    /* the timestamp ts will only increase with
                                     * further packets, wait for seek
                                     */
                                    goto stopKeyframeSearch;
                                }
                            }
                            pos += (11 + dataSize + 4);
                        }
                        if (ts < r->m_read.nResumeTS)
                        {
                            RTMP_Log(RTMP_LOGERROR,
                                     "First packet does not contain keyframe, all "
                                     "timestamps are smaller than the keyframe "
                                     "timestamp; probably the resume seek failed?");
                        }
stopKeyframeSearch:
                        ;
                        if (!(r->m_read.flags & RTMP_READ_GOTFLVK))
                        {
                            RTMP_Log(RTMP_LOGERROR,
                                     "Couldn't find the seeked keyframe in this chunk!");
                            ret = RTMP_READ_IGNORE;
                            break;
                        }
                    }
                }
            }

            if (packet.m_nTimeStamp > 0
                    && (r->m_read.flags & (RTMP_READ_GOTKF|RTMP_READ_GOTFLVK)))
            {
                /* another problem is that the server can actually change from
                 * 09/08 video/audio packets to an FLV stream or vice versa and
                 * our keyframe check will prevent us from going along with the
                 * new stream if we resumed.
                 *
                 * in this case set the 'found keyframe' variables to true.
                 * We assume that if we found one keyframe somewhere and were
                 * already beyond TS > 0 we have written data to the output
                 * which means we can accept all forthcoming data including the
                 * change between 08/09 <-> FLV packets
                 */
                r->m_read.flags |= (RTMP_READ_GOTKF|RTMP_READ_GOTFLVK);
            }

            /* skip till we find our keyframe
             * (seeking might put us somewhere before it)
             */
            if (!(r->m_read.flags & RTMP_READ_GOTKF) &&
                    packet.m_packetType != RTMP_PACKET_TYPE_FLASH_VIDEO)
            {
                RTMP_Log(RTMP_LOGWARNING,
                         "Stream does not start with requested frame, ignoring data... ");
                r->m_read.nIgnoredFrameCounter++;
                if (r->m_read.nIgnoredFrameCounter > MAX_IGNORED_FRAMES)
                    ret = RTMP_READ_ERROR;	/* fatal error, couldn't continue stream */
                else
                    ret = RTMP_READ_IGNORE;
                break;
            }
            /* ok, do the same for FLV streams */
            if (!(r->m_read.flags & RTMP_READ_GOTFLVK) &&
                    packet.m_packetType == RTMP_PACKET_TYPE_FLASH_VIDEO)
            {
                RTMP_Log(RTMP_LOGWARNING,
                         "Stream does not start with requested FLV frame, ignoring data... ");
                r->m_read.nIgnoredFlvFrameCounter++;
                if (r->m_read.nIgnoredFlvFrameCounter > MAX_IGNORED_FRAMES)
                    ret = RTMP_READ_ERROR;
                else
                    ret = RTMP_READ_IGNORE;
                break;
            }

            /* we have to ignore the 0ms frames since these are the first
             * keyframes; we've got these so don't mess around with multiple
             * copies sent by the server to us! (if the keyframe is found at a
             * later position there is only one copy and it will be ignored by
             * the preceding if clause)
             */
            if (!(r->m_read.flags & RTMP_READ_NO_IGNORE) &&
                    packet.m_packetType != RTMP_PACKET_TYPE_FLASH_VIDEO)
            {
                /* exclude type RTMP_PACKET_TYPE_FLASH_VIDEO since it can
                 * contain several FLV packets
                 */
                if (packet.m_nTimeStamp == 0)
                {
                    ret = RTMP_READ_IGNORE;
                    break;
                }
                else
                {
                    /* stop ignoring packets */
                    r->m_read.flags |= RTMP_READ_NO_IGNORE;
                }
            }
        }

        /* calculate packet size and allocate slop buffer if necessary */
        size = nPacketLen +
               ((packet.m_packetType == RTMP_PACKET_TYPE_AUDIO
                 || packet.m_packetType == RTMP_PACKET_TYPE_VIDEO
                 || packet.m_packetType == RTMP_PACKET_TYPE_INFO) ? 11 : 0) +
               (packet.m_packetType != RTMP_PACKET_TYPE_FLASH_VIDEO ? 4 : 0);

        if (size + 4 > buflen)
        {
            /* the extra 4 is for the case of an FLV stream without a last
             * prevTagSize (we need extra 4 bytes to append it) */
            r->m_read.buf = malloc(size + 4);
            if (r->m_read.buf == 0)
            {
                RTMP_Log(RTMP_LOGERROR, "Couldn't allocate memory!");
                ret = RTMP_READ_ERROR;		/* fatal error */
                break;
            }
            recopy = TRUE;
            ptr = r->m_read.buf;
        }
        else
        {
            ptr = buf;
        }
        pend = ptr + size + 4;

        /* use to return timestamp of last processed packet */

        /* audio (0x08), video (0x09) or metadata (0x12) packets :
         * construct 11 byte header then add rtmp packet's data */
        if (packet.m_packetType == RTMP_PACKET_TYPE_AUDIO
                || packet.m_packetType == RTMP_PACKET_TYPE_VIDEO
                || packet.m_packetType == RTMP_PACKET_TYPE_INFO)
        {
            nTimeStamp = r->m_read.nResumeTS + packet.m_nTimeStamp;
            prevTagSize = 11 + nPacketLen;

            *ptr = packet.m_packetType;
            ptr++;
            ptr = AMF_EncodeInt24(ptr, pend, nPacketLen);

#if 0
            if(packet.m_packetType == RTMP_PACKET_TYPE_VIDEO)
            {

                /* H264 fix: */
                if((packetBody[0] & 0x0f) == 7)   /* CodecId = H264 */
                {
                    uint8_t packetType = *(packetBody+1);

                    uint32_t ts = AMF_DecodeInt24(packetBody+2); /* composition time */
                    int32_t cts = (ts+0xff800000)^0xff800000;
                    RTMP_Log(RTMP_LOGDEBUG, "cts  : %d\n", cts);

                    nTimeStamp -= cts;
                    /* get rid of the composition time */
                    CRTMP::EncodeInt24(packetBody+2, 0);
                }
                RTMP_Log(RTMP_LOGDEBUG, "VIDEO: nTimeStamp: 0x%08X (%d)\n", nTimeStamp, nTimeStamp);
            }
#endif

            ptr = AMF_EncodeInt24(ptr, pend, nTimeStamp);
            *ptr = (char)((nTimeStamp & 0xFF000000) >> 24);
            ptr++;

            /* stream id */
            ptr = AMF_EncodeInt24(ptr, pend, 0);
        }

        memcpy(ptr, packetBody, nPacketLen);
        len = nPacketLen;

        /* correct tagSize and obtain timestamp if we have an FLV stream */
        if (packet.m_packetType == RTMP_PACKET_TYPE_FLASH_VIDEO)
        {
            unsigned int pos = 0;
            int delta;

            /* grab first timestamp and see if it needs fixing */
            nTimeStamp = AMF_DecodeInt24(packetBody + 4);
            nTimeStamp |= (packetBody[7] << 24);
            delta = packet.m_nTimeStamp - nTimeStamp + r->m_read.nResumeTS;

            while (pos + 11 < nPacketLen)
            {
                /* size without header (11) and without prevTagSize (4) */
                uint32_t dataSize = AMF_DecodeInt24(packetBody + pos + 1);
                nTimeStamp = AMF_DecodeInt24(packetBody + pos + 4);
                nTimeStamp |= (packetBody[pos + 7] << 24);

                if (delta)
                {
                    nTimeStamp += delta;
                    AMF_EncodeInt24(ptr+pos+4, pend, nTimeStamp);
                    ptr[pos+7] = nTimeStamp>>24;
                }

                /* set data type */
                r->m_read.dataType |= (((*(packetBody + pos) == 0x08) << 2) |
                                       (*(packetBody + pos) == 0x09));

                if (pos + 11 + dataSize + 4 > nPacketLen)
                {
                    if (pos + 11 + dataSize > nPacketLen)
                    {
                        RTMP_Log(RTMP_LOGERROR,
                                 "Wrong data size (%u), stream corrupted, aborting!",
                                 dataSize);
                        ret = RTMP_READ_ERROR;
                        break;
                    }
                    RTMP_Log(RTMP_LOGWARNING, "No tagSize found, appending!");

                    /* we have to append a last tagSize! */
                    prevTagSize = dataSize + 11;
                    AMF_EncodeInt32(ptr + pos + 11 + dataSize, pend,
                                    prevTagSize);
                    size += 4;
                    len += 4;
                }
                else
                {
                    prevTagSize =
                        AMF_DecodeInt32(packetBody + pos + 11 + dataSize);

#ifdef _DEBUG
                    RTMP_Log(RTMP_LOGDEBUG,
                             "FLV Packet: type %02X, dataSize: %u, tagSize: %u, timeStamp: %u ms",
                             (unsigned char)packetBody[pos], dataSize, prevTagSize,
                             nTimeStamp);
#endif

                    if (prevTagSize != (dataSize + 11))
                    {
#ifdef _DEBUG
                        RTMP_Log(RTMP_LOGWARNING,
                                 "Tag and data size are not consitent, writing tag size according to dataSize+11: %d",
                                 dataSize + 11);
#endif

                        prevTagSize = dataSize + 11;
                        AMF_EncodeInt32(ptr + pos + 11 + dataSize, pend,
                                        prevTagSize);
                    }
                }

                pos += prevTagSize + 4;	/*(11+dataSize+4); */
            }
        }
        ptr += len;

        if (packet.m_packetType != RTMP_PACKET_TYPE_FLASH_VIDEO)
        {
            /* FLV tag packets contain their own prevTagSize */
            AMF_EncodeInt32(ptr, pend, prevTagSize);
        }

        /* In non-live this nTimeStamp can contain an absolute TS.
         * Update ext timestamp with this absolute offset in non-live mode
         * otherwise report the relative one
         */
        /* RTMP_Log(RTMP_LOGDEBUG, "type: %02X, size: %d, pktTS: %dms, TS: %dms, bLiveStream: %d", packet.m_packetType, nPacketLen, packet.m_nTimeStamp, nTimeStamp, r->Link.lFlags & RTMP_LF_LIVE); */
        r->m_read.timestamp = (r->Link.lFlags & RTMP_LF_LIVE) ? packet.m_nTimeStamp : nTimeStamp;

        ret = size;
        break;
    }

    if (rtnGetNextMediaPacket)
        RTMPPacket_Free(&packet);

    if (recopy)
    {
        len = ret > (int)(buflen) ? buflen : (unsigned int)(ret);
        memcpy(buf, r->m_read.buf, len);
        r->m_read.bufpos = r->m_read.buf + len;
        r->m_read.buflen = ret - len;
    }
    return ret;
}

static const char flvHeader[] = { 'F', 'L', 'V', 0x01,
                                  0x00,				/* 0x04 == audio, 0x01 == video */
                                  0x00, 0x00, 0x00, 0x09,
                                  0x00, 0x00, 0x00, 0x00
                                };

#define HEADERBUF	(128*1024)
int
RTMP_Read(RTMP *r, char *buf, int size)
{
    int nRead = 0, total = 0;

    /* can't continue */
fail:
    switch (r->m_read.status)
    {
    case RTMP_READ_EOF:
    case RTMP_READ_COMPLETE:
        return 0;
    case RTMP_READ_ERROR:  /* corrupted stream, resume failed */
        SetSockError(EINVAL);
        return -1;
    default:
        break;
    }

    /* first time thru */
    if (!(r->m_read.flags & RTMP_READ_HEADER))
    {
        if (!(r->m_read.flags & RTMP_READ_RESUME))
        {
            char *mybuf = malloc(HEADERBUF), *end = mybuf + HEADERBUF;
            int cnt = 0;
            r->m_read.buf = mybuf;
            r->m_read.buflen = HEADERBUF;

            memcpy(mybuf, flvHeader, sizeof(flvHeader));
            r->m_read.buf += sizeof(flvHeader);
            r->m_read.buflen -= sizeof(flvHeader);
            cnt += sizeof(flvHeader);

            while (r->m_read.timestamp == 0)
            {
                nRead = Read_1_Packet(r, r->m_read.buf, r->m_read.buflen);
                if (nRead < 0)
                {
                    free(mybuf);
                    r->m_read.buf = NULL;
                    r->m_read.buflen = 0;
                    r->m_read.status = nRead;
                    goto fail;
                }
                /* buffer overflow, fix buffer and give up */
                if (r->m_read.buf < mybuf || r->m_read.buf > end)
                {
                    mybuf = realloc(mybuf, cnt + nRead);
                    memcpy(mybuf+cnt, r->m_read.buf, nRead);
                    free(r->m_read.buf);
                    r->m_read.buf = mybuf+cnt+nRead;
                    break;
                }
                cnt += nRead;
                r->m_read.buf += nRead;
                r->m_read.buflen -= nRead;
                if (r->m_read.dataType == 5)
                    break;
            }
            mybuf[4] = r->m_read.dataType;
            r->m_read.buflen = r->m_read.buf - mybuf;
            r->m_read.buf = mybuf;
            r->m_read.bufpos = mybuf;
        }
        r->m_read.flags |= RTMP_READ_HEADER;
    }

    if ((r->m_read.flags & RTMP_READ_SEEKING) && r->m_read.buf)
    {
        /* drop whatever's here */
        free(r->m_read.buf);
        r->m_read.buf = NULL;
        r->m_read.bufpos = NULL;
        r->m_read.buflen = 0;
    }

    /* If there's leftover data buffered, use it up */
    if (r->m_read.buf)
    {
        nRead = r->m_read.buflen;
        if (nRead > size)
            nRead = size;
        memcpy(buf, r->m_read.bufpos, nRead);
        r->m_read.buflen -= nRead;
        if (!r->m_read.buflen)
        {
            free(r->m_read.buf);
            r->m_read.buf = NULL;
            r->m_read.bufpos = NULL;
        }
        else
        {
            r->m_read.bufpos += nRead;
        }
        buf += nRead;
        total += nRead;
        size -= nRead;
    }

    while (size > 0 && (nRead = Read_1_Packet(r, buf, size)) >= 0)
    {
        if (!nRead) continue;
        buf += nRead;
        total += nRead;
        size -= nRead;
        break;
    }
    if (nRead < 0)
        r->m_read.status = nRead;

    if (size < 0)
        total += size;
    return total;
}

int
RTMP_Write(RTMP *r, const char *buf, int size, int streamIdx)
{
    RTMPPacket *pkt = &r->m_write;
    char *enc;
    int s2 = size, ret, num;

    pkt->m_nChannel = 0x04;	/* source channel */
    pkt->m_nInfoField2 = r->Link.streams[streamIdx].id;

    while (s2)
    {
        if (!pkt->m_nBytesRead)
        {
            if (size < 11)
            {
                /* FLV pkt too small */
                return 0;
            }

            if (buf[0] == 'F' && buf[1] == 'L' && buf[2] == 'V')
            {
                buf += 13;
                s2 -= 13;
            }

            pkt->m_packetType = *buf++;
            pkt->m_nBodySize = AMF_DecodeInt24(buf);
            buf += 3;
            pkt->m_nTimeStamp = AMF_DecodeInt24(buf);
            buf += 3;
            pkt->m_nTimeStamp |= *buf++ << 24;
            buf += 3;
            s2 -= 11;

            if (((pkt->m_packetType == RTMP_PACKET_TYPE_AUDIO
                    || pkt->m_packetType == RTMP_PACKET_TYPE_VIDEO) &&
                    !pkt->m_nTimeStamp) || pkt->m_packetType == RTMP_PACKET_TYPE_INFO)
            {
                pkt->m_headerType = RTMP_PACKET_SIZE_LARGE;
            }
            else
            {
                pkt->m_headerType = RTMP_PACKET_SIZE_MEDIUM;
            }

            if (!RTMPPacket_Alloc(pkt, pkt->m_nBodySize))
            {
                RTMP_Log(RTMP_LOGDEBUG, "%s, failed to allocate packet", __FUNCTION__);
                return FALSE;
            }
            enc = pkt->m_body;
        }
        else
        {
            enc = pkt->m_body + pkt->m_nBytesRead;
        }
        num = pkt->m_nBodySize - pkt->m_nBytesRead;
        if (num > s2)
            num = s2;
        memcpy(enc, buf, num);
        pkt->m_nBytesRead += num;
        s2 -= num;
        buf += num;
        if (pkt->m_nBytesRead == pkt->m_nBodySize)
        {
            ret = RTMP_SendPacket(r, pkt, FALSE);
            RTMPPacket_Free(pkt);
            pkt->m_nBytesRead = 0;
            if (!ret)
                return -1;
            buf += 4;
            s2 -= 4;
            if (s2 < 0)
                break;
        }
    }
    return size+s2;
}<|MERGE_RESOLUTION|>--- conflicted
+++ resolved
@@ -429,12 +429,8 @@
 
 void
 RTMP_TLS_Free(RTMP *r) {
-<<<<<<< HEAD
-#ifdef USE_MBEDTLS
-=======
 #if defined(CRYPTO) && defined(USE_MBEDTLS)
 
->>>>>>> b4f7499b
     if (!r->RTMP_TLS_ctx)
         return;
     mbedtls_ssl_config_free(&r->RTMP_TLS_ctx->conf);
