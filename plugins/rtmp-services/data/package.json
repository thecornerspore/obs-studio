{
<<<<<<< HEAD
	"url": "https://slobs-cdn.streamlabs.com/rtmp-services",
	"version": 182,
=======
	"url": "https://obsproject.com/obs2_update/rtmp-services",
	"version": 190,
>>>>>>> e6a55e77
	"files": [
		{
			"name": "services.json",
			"version": 190
		}
	]
}<|MERGE_RESOLUTION|>--- conflicted
+++ resolved
@@ -1,11 +1,6 @@
 {
-<<<<<<< HEAD
 	"url": "https://slobs-cdn.streamlabs.com/rtmp-services",
-	"version": 182,
-=======
-	"url": "https://obsproject.com/obs2_update/rtmp-services",
 	"version": 190,
->>>>>>> e6a55e77
 	"files": [
 		{
 			"name": "services.json",
