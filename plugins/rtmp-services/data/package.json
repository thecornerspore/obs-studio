{
<<<<<<< HEAD
	"url": "https://slobs-cdn.streamlabs.com/rtmp-services",
	"version": 192,
	"files": [
		{
			"name": "services.json",
			"version": 192
		}
	]
=======
    "$schema": "schema/package-schema.json",
    "url": "https://obsproject.com/obs2_update/rtmp-services",
    "version": 204,
    "files": [
        {
            "name": "services.json",
            "version": 204
        }
    ]
>>>>>>> b4f7499b
}<|MERGE_RESOLUTION|>--- conflicted
+++ resolved
@@ -1,16 +1,6 @@
 {
-<<<<<<< HEAD
-	"url": "https://slobs-cdn.streamlabs.com/rtmp-services",
-	"version": 192,
-	"files": [
-		{
-			"name": "services.json",
-			"version": 192
-		}
-	]
-=======
     "$schema": "schema/package-schema.json",
-    "url": "https://obsproject.com/obs2_update/rtmp-services",
+    "url": "https://slobs-cdn.streamlabs.com/rtmp-services",
     "version": 204,
     "files": [
         {
@@ -18,5 +8,4 @@
             "version": 204
         }
     ]
->>>>>>> b4f7499b
 }