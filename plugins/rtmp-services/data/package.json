--- conflicted
+++ resolved
@@ -1,12 +1,7 @@
 {
     "$schema": "schema/package-schema.json",
-<<<<<<< HEAD
     "url": "https://slobs-cdn.streamlabs.com/rtmp-services",
-    "version": 204,
-=======
-    "url": "https://obsproject.com/obs2_update/rtmp-services",
     "version": 206,
->>>>>>> 2ca0e7cc
     "files": [
         {
             "name": "services.json",
