{
    "$schema": "schema/package-schema.json",
    "url": "https://obsproject.com/obs2_update/rtmp-services",
<<<<<<< HEAD
    "version": 202,
    "files": [
        {
            "name": "services.json",
            "version": 202
=======
    "version": 203,
    "files": [
        {
            "name": "services.json",
            "version": 203
>>>>>>> fd7c23b2
        }
    ]
}<|MERGE_RESOLUTION|>--- conflicted
+++ resolved
@@ -1,19 +1,11 @@
 {
     "$schema": "schema/package-schema.json",
     "url": "https://obsproject.com/obs2_update/rtmp-services",
-<<<<<<< HEAD
-    "version": 202,
-    "files": [
-        {
-            "name": "services.json",
-            "version": 202
-=======
     "version": 203,
     "files": [
         {
             "name": "services.json",
             "version": 203
->>>>>>> fd7c23b2
         }
     ]
 }