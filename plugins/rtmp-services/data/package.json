--- conflicted
+++ resolved
@@ -1,19 +1,11 @@
 {
     "$schema": "schema/package-schema.json",
     "url": "https://obsproject.com/obs2_update/rtmp-services/v5",
-<<<<<<< HEAD
-    "version": 237,
-    "files": [
-        {
-            "name": "services.json",
-            "version": 237
-=======
     "version": 244,
     "files": [
         {
             "name": "services.json",
-            "version": 244
->>>>>>> 1e163d79
+            "version": 245
         }
     ]
 }