--- conflicted
+++ resolved
@@ -1,18 +1,10 @@
 {
 	"url": "https://obsproject.com/obs2_update/rtmp-services",
-<<<<<<< HEAD
-	"version": 83,
-	"files": [
-		{
-			"name": "services.json",
-			"version": 83
-=======
 	"version": 84,
 	"files": [
 		{
 			"name": "services.json",
 			"version": 84
->>>>>>> 4af10547
 		}
 	]
 }