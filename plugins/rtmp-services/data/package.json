{
<<<<<<< HEAD
    "$schema": "schema/package-schema.json",
    "url": "https://obsproject.com/obs2_update/rtmp-services",
    "version": 197,
    "files": [
        {
            "name": "services.json",
            "version": 197
        }
    ]
=======
	"url": "https://obsproject.com/obs2_update/rtmp-services",
	"version": 74,
	"files": [
		{
			"name": "services.json",
			"version": 74
		}
	]
>>>>>>> fa8a8d87
}<|MERGE_RESOLUTION|>--- conflicted
+++ resolved
@@ -1,22 +1,11 @@
 {
-<<<<<<< HEAD
     "$schema": "schema/package-schema.json",
     "url": "https://obsproject.com/obs2_update/rtmp-services",
-    "version": 197,
+    "version": 198,
     "files": [
         {
             "name": "services.json",
-            "version": 197
+            "version": 198
         }
     ]
-=======
-	"url": "https://obsproject.com/obs2_update/rtmp-services",
-	"version": 74,
-	"files": [
-		{
-			"name": "services.json",
-			"version": 74
-		}
-	]
->>>>>>> fa8a8d87
 }