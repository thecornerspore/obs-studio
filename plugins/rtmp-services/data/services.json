{
    "format_version": 3,
    "services": [
        {
            "name": "Twitch",
            "common": true,
            "stream_key_link": "https://dashboard.twitch.tv/settings/stream",
            "servers": [
                {
                    "name": "Asia: Hong Kong",
                    "url": "rtmp://live-hkg.twitch.tv/app"
                },
                {
                    "name": "Asia: Seoul, South Korea",
                    "url": "rtmp://live-sel.twitch.tv/app"
                },
                {
                    "name": "Asia: Singapore",
                    "url": "rtmp://live-sin.twitch.tv/app"
                },
                {
                    "name": "Asia: Taipei, Taiwan",
                    "url": "rtmp://live-tpe.twitch.tv/app"
                },
                {
                    "name": "Asia: Tokyo, Japan",
                    "url": "rtmp://live-tyo.twitch.tv/app"
                },
                {
                    "name": "Australia: Sydney",
                    "url": "rtmp://live-syd.twitch.tv/app"
                },
                {
                    "name": "EU: Amsterdam, NL",
                    "url": "rtmp://live-ams.twitch.tv/app"
                },
                {
                    "name": "EU: Berlin, DE",
                    "url": "rtmp://live-ber.twitch.tv/app"
                },
                {
                    "name": "Europe: Copenhagen, DK",
                    "url": "rtmp://live-cph.twitch.tv/app"
                },
                {
                    "name": "EU: Frankfurt, DE",
                    "url": "rtmp://live-fra.twitch.tv/app"
                },
                {
                    "name": "EU: Helsinki, FI",
                    "url": "rtmp://live-hel.twitch.tv/app"
                },
                {
                    "name": "EU: Lisbon, Portugal",
                    "url": "rtmp://live-lis.twitch.tv/app"
                },
                {
                    "name": "EU: London, UK",
                    "url": "rtmp://live-lhr.twitch.tv/app"
                },
                {
                    "name": "EU: Madrid, Spain",
                    "url": "rtmp://live-mad.twitch.tv/app"
                },
                {
                    "name": "EU: Marseille, FR",
                    "url": "rtmp://live-mrs.twitch.tv/app"
                },
                {
                    "name": "EU: Milan, Italy",
                    "url": "rtmp://live-mil.twitch.tv/app"
                },
                {
                    "name": "EU: Norway, Oslo",
                    "url": "rtmp://live-osl.twitch.tv/app"
                },
                {
                    "name": "EU: Paris, FR",
                    "url": "rtmp://live-cdg.twitch.tv/app"
                },
                {
                    "name": "EU: Prague, CZ",
                    "url": "rtmp://live-prg.twitch.tv/app"
                },
                {
                    "name": "EU: Stockholm, SE",
                    "url": "rtmp://live-arn.twitch.tv/app"
                },
                {
                    "name": "EU: Vienna, Austria",
                    "url": "rtmp://live-vie.twitch.tv/app"
                },
                {
                    "name": "EU: Warsaw, Poland",
                    "url": "rtmp://live-waw.twitch.tv/app"
                },
                {
                    "name": "NA: Mexico City",
                    "url": "rtmp://live-qro.twitch.tv/app"
                },
                {
                    "name": "NA: Quebec, Canada",
                    "url": "rtmp://live-ymq.twitch.tv/app"
                },
                {
                    "name": "NA: Toronto, Canada",
                    "url": "rtmp://live-yto.twitch.tv/app"
                },
                {
                    "name": "South America: Argentina",
                    "url": "rtmp://live-eze.twitch.tv/app"
                },
                {
                    "name": "South America: Chile",
                    "url": "rtmp://live-scl.twitch.tv/app"
                },
                {
                    "name": "South America: Lima, Peru",
                    "url": "rtmp://live-lim.twitch.tv/app"
                },
                {
                    "name": "South America: Medellin, Colombia",
                    "url": "rtmp://live-mde.twitch.tv/app"
                },
                {
                    "name": "South America: Rio de Janeiro, Brazil",
                    "url": "rtmp://live-rio.twitch.tv/app"
                },
                {
                    "name": "South America: Sao Paulo, Brazil",
                    "url": "rtmp://live-sao.twitch.tv/app"
                },
                {
                    "name": "US Central: Dallas, TX",
                    "url": "rtmp://live-dfw.twitch.tv/app"
                },
                {
                    "name": "US Central: Denver, CO",
                    "url": "rtmp://live-den.twitch.tv/app"
                },
                {
                    "name": "US Central: Houston, TX",
                    "url": "rtmp://live-hou.twitch.tv/app"
                },
                {
                    "name": "US Central: Salt Lake City, UT",
                    "url": "rtmp://live-slc.twitch.tv/app"
                },
                {
                    "name": "US East: Ashburn, VA",
                    "url": "rtmp://live-iad.twitch.tv/app"
                },
                {
                    "name": "US East: Atlanta, GA",
                    "url": "rtmp://live-atl.twitch.tv/app"
                },
                {
                    "name": "US East: Chicago",
                    "url": "rtmp://live-ord.twitch.tv/app"
                },
                {
                    "name": "US East: Miami, FL",
                    "url": "rtmp://live-mia.twitch.tv/app"
                },
                {
                    "name": "US East: New York, NY",
                    "url": "rtmp://live-jfk.twitch.tv/app"
                },
                {
                    "name": "US West: Los Angeles, CA",
                    "url": "rtmp://live-lax.twitch.tv/app"
                },
                {
                    "name": "US West: Phoenix, AZ",
                    "url": "rtmp://live-phx.twitch.tv/app"
                },
                {
                    "name": "US West: Portland, Oregon",
                    "url": "rtmp://live-pdx.twitch.tv/app"
                },
                {
                    "name": "US West: San Francisco, CA",
                    "url": "rtmp://live-sfo.twitch.tv/app"
                },
                {
                    "name": "US West: San Jose, CA",
                    "url": "rtmp://live-sjc.twitch.tv/app"
                },
                {
                    "name": "US West: Seattle, WA",
                    "url": "rtmp://live-sea.twitch.tv/app"
                }
            ],
            "recommended": {
                "keyint": 2,
                "max video bitrate": 6000,
                "max audio bitrate": 320,
                "x264opts": "scenecut=0"
            }
        },
        {
            "name": "YouTube - HLS",
            "common": false,
            "more_info_link": "https://developers.google.com/youtube/v3/live/guides/ingestion-protocol-comparison",
            "stream_key_link": "https://www.youtube.com/live_dashboard",
            "servers": [
                {
                    "name": "Primary YouTube ingest server",
                    "url": "https://a.upload.youtube.com/http_upload_hls?cid={stream_key}&copy=0&file=out.m3u8"
                },
                {
                    "name": "Backup YouTube ingest server",
                    "url": "https://b.upload.youtube.com/http_upload_hls?cid={stream_key}&copy=1&file=out.m3u8"
                }
            ],
            "recommended": {
                "keyint": 2,
                "output": "ffmpeg_hls_muxer",
                "max video bitrate": 51000,
                "max audio bitrate": 160
            }
        },
        {
            "name": "YouTube - RTMPS",
            "common": true,
            "stream_key_link": "https://www.youtube.com/live_dashboard",
            "alt_names": [
                "YouTube / YouTube Gaming",
                "YouTube - RTMP",
                "YouTube - RTMPS (Beta)"
            ],
            "servers": [
                {
                    "name": "Primary YouTube ingest server",
                    "url": "rtmps://a.rtmps.youtube.com:443/live2"
                },
                {
                    "name": "Backup YouTube ingest server",
                    "url": "rtmps://b.rtmps.youtube.com:443/live2?backup=1"
                },
                {
                    "name": "Primary YouTube ingest server (legacy RTMP)",
                    "url": "rtmp://a.rtmp.youtube.com/live2"
                },
                {
                    "name": "Backup YouTube ingest server (legacy RTMP)",
                    "url": "rtmp://b.rtmp.youtube.com/live2?backup=1"
                }
            ],
            "recommended": {
                "keyint": 2,
                "max video bitrate": 51000,
                "max audio bitrate": 160
            }
        },
        {
            "name": "Loola.tv",
            "common": false,
            "servers": [
                {
                    "name": "US East: Virginia",
                    "url": "rtmp://rtmp.loola.tv/push"
                },
                {
                    "name": "EU Central: Germany",
                    "url": "rtmp://rtmp-eu.loola.tv/push"
                },
                {
                    "name": "South America: Brazil",
                    "url": "rtmp://rtmp-sa.loola.tv/push"
                },
                {
                    "name": "Asia/Pacific: Singapore",
                    "url": "rtmp://rtmp-sg.loola.tv/push"
                },
                {
                    "name": "Middle East: Bahrain",
                    "url": "rtmp://rtmp-me.loola.tv/push"
                }
            ],
            "recommended": {
                "keyint": 2,
                "profile": "high",
                "max video bitrate": 2500,
                "max audio bitrate": 160,
                "bframes": 2,
                "x264opts": "scenecut=0"
            }
        },
        {
            "name": "Lovecast",
            "servers": [
                {
                    "name": "Default",
                    "url": "rtmp://live-a.lovecastapp.com:5222/app"
                }
            ],
            "recommended": {
                "keyint": 2,
                "profile": "main",
                "max video bitrate": 8000,
                "max audio bitrate": 192,
                "supported resolutions": [
                    "1920x1080",
                    "1280x720"
                ],
                "max fps": 30
            }
        },
        {
            "name": "Luzento.com - RTMP",
            "stream_key_link": "https://cms.luzento.com/dashboard/stream-key?from=OBS",
            "servers": [
                {
                    "name": "Primary",
                    "url": "rtmp://ingest.luzento.com/live"
                },
                {
                    "name": "Primary (Test)",
                    "url": "rtmp://ingest.luzento.com/test"
                }
            ],
            "recommended": {
                "keyint": 2,
                "max video bitrate": 6000,
                "max audio bitrate": 256,
                "bframes": 2,
                "x264opts": "scenecut=0"
            }
        },
        {
            "name": "VIMM",
            "servers": [
                {
                    "name": "Europe: Frankfurt",
                    "url": "rtmp://eu.vimm.tv/live"
                },
                {
                    "name": "North America: Montreal",
                    "url": "rtmp://us.vimm.tv/live"
                }
            ],
            "recommended": {
                "keyint": 2,
                "max video bitrate": 8000,
                "max audio bitrate": 320,
                "x264opts": "scenecut=0"
            }
        },
        {
            "name": "Mobcrush",
            "servers": [
                {
                    "name": "Primary",
                    "url": "rtmp://live.mobcrush.net/mob"
                }
            ],
            "recommended": {
                "keyint": 2,
                "profile": "main",
                "max video bitrate": 6000,
                "max audio bitrate": 160
            }
        },
        {
            "name": "Web.TV",
            "servers": [
                {
                    "name": "Primary",
                    "url": "rtmp://live3.origins.web.tv/liveext"
                }
            ],
            "recommended": {
                "keyint": 2,
                "profile": "main",
                "max video bitrate": 3500,
                "max audio bitrate": 160
            }
        },
        {
            "name": "GoodGame.ru",
            "servers": [
                {
                    "name": "Моscow",
                    "url": "rtmp://msk.goodgame.ru:1940/live"
                }
            ]
        },
        {
            "name": "YouStreamer",
            "stream_key_link": "https://www.app.youstreamer.com/stream/",
            "servers": [
                {
                    "name": "Moscow",
                    "url": "rtmp://push.youstreamer.com/in/"
                }
            ]
        },
        {
            "name": "Vaughn Live / iNSTAGIB",
            "servers": [
                {
                    "name": "US: Chicago, IL",
                    "url": "rtmp://live-ord.vaughnsoft.net/live"
                },
                {
                    "name": "US: Vint Hill, VA",
                    "url": "rtmp://live-iad.vaughnsoft.net/live"
                },
                {
                    "name": "US: Denver, CO",
                    "url": "rtmp://live-den.vaughnsoft.net/live"
                },
                {
                    "name": "US: New York, NY",
                    "url": "rtmp://live-nyc.vaughnsoft.net/live"
                },
                {
                    "name": "US: Miami, FL",
                    "url": "rtmp://live-mia.vaughnsoft.net/live"
                },
                {
                    "name": "US: Seattle, WA",
                    "url": "rtmp://live-sea.vaughnsoft.net/live"
                },
                {
                    "name": "EU: Amsterdam, NL",
                    "url": "rtmp://live-ams.vaughnsoft.net/live"
                },
                {
                    "name": "EU: London, UK",
                    "url": "rtmp://live-lhr.vaughnsoft.net/live"
                }
            ],
            "recommended": {
                "keyint": 2,
                "max video bitrate": 15000,
                "max audio bitrate": 320
            }
        },
        {
            "name": "Breakers.TV",
            "servers": [
                {
                    "name": "US: Chicago, IL",
                    "url": "rtmp://live-ord.vaughnsoft.net/live"
                },
                {
                    "name": "US: Vint Hill, VA",
                    "url": "rtmp://live-iad.vaughnsoft.net/live"
                },
                {
                    "name": "US: Denver, CO",
                    "url": "rtmp://live-den.vaughnsoft.net/live"
                },
                {
                    "name": "US: New York, NY",
                    "url": "rtmp://live-nyc.vaughnsoft.net/live"
                },
                {
                    "name": "US: Miami, FL",
                    "url": "rtmp://live-mia.vaughnsoft.net/live"
                },
                {
                    "name": "US: Seattle, WA",
                    "url": "rtmp://live-sea.vaughnsoft.net/live"
                },
                {
                    "name": "EU: Amsterdam, NL",
                    "url": "rtmp://live-ams.vaughnsoft.net/live"
                },
                {
                    "name": "EU: London, UK",
                    "url": "rtmp://live-lhr.vaughnsoft.net/live"
                }
            ],
            "recommended": {
                "keyint": 2,
                "max video bitrate": 15000,
                "max audio bitrate": 320
            }
        },
        {
            "name": "Facebook Live",
            "common": true,
            "stream_key_link": "https://www.facebook.com/live/producer?ref=OBS",
            "servers": [
                {
                    "name": "Default",
                    "url": "rtmps://rtmp-api.facebook.com:443/rtmp/"
                }
            ],
            "recommended": {
                "keyint": 2,
                "profile": "main",
                "supported resolutions": [
                    "1920x1080",
                    "1280x720",
                    "852x480",
                    "640x360"
                ],
                "bitrate matrix": [
                    {
                        "res": "640x360",
                        "fps": 30,
                        "max bitrate": 1000
                    },
                    {
                        "res": "640x360",
                        "fps": 60,
                        "max bitrate": 1500
                    },
                    {
                        "res": "852x480",
                        "fps": 30,
                        "max bitrate": 2000
                    },
                    {
                        "res": "852x480",
                        "fps": 60,
                        "max bitrate": 3000
                    },
                    {
                        "res": "1280x720",
                        "fps": 30,
                        "max bitrate": 4000
                    },
                    {
                        "res": "1280x720",
                        "fps": 60,
                        "max bitrate": 6000
                    },
                    {
                        "res": "1920x1080",
                        "fps": 30,
                        "max bitrate": 6000
                    },
                    {
                        "res": "1920x1080",
                        "fps": 60,
                        "max bitrate": 9000
                    }
                ],
                "max fps": 60,
                "max video bitrate": 9000,
                "max audio bitrate": 128
            }
        },
        {
            "name": "Restream.io",
            "alt_names": [
                "Restream.io - RTMP",
                "Restream.io - FTL"
            ],
            "common": true,
            "stream_key_link": "https://restream.io/settings/streaming-setup?from=OBS",
            "servers": [
                {
                    "name": "Autodetect",
                    "url": "rtmp://live.restream.io/live"
                },
                {
                    "name": "EU-West (London, GB)",
                    "url": "rtmp://london.restream.io/live"
                },
                {
                    "name": "EU-West (Amsterdam, NL)",
                    "url": "rtmp://amsterdam.restream.io/live"
                },
                {
                    "name": "EU-West (Luxembourg)",
                    "url": "rtmp://luxembourg.restream.io/live"
                },
                {
                    "name": "EU-West (Paris, FR)",
                    "url": "rtmp://paris.restream.io/live"
                },
                {
                    "name": "EU-West (Milan, IT)",
                    "url": "rtmp://milan.restream.io/live"
                },
                {
                    "name": "EU-Central (Frankfurt, DE)",
                    "url": "rtmp://frankfurt.restream.io/live"
                },
                {
                    "name": "EU-East (Falkenstein, DE)",
                    "url": "rtmp://falkenstein.restream.io/live"
                },
                {
                    "name": "EU-East (Prague, Czech)",
                    "url": "rtmp://prague.restream.io/live"
                },
                {
                    "name": "EU-South (Madrid, Spain)",
                    "url": "rtmp://madrid.restream.io/live"
                },
                {
                    "name": "Russia (Moscow)",
                    "url": "rtmp://moscow.restream.io/live"
                },
                {
                    "name": "Turkey (Istanbul)",
                    "url": "rtmp://istanbul.restream.io/live"
                },
                {
                    "name": "Israel (Tel Aviv)",
                    "url": "rtmp://telaviv.restream.io/live"
                },
                {
                    "name": "US-West (Seattle, WA)",
                    "url": "rtmp://seattle.restream.io/live"
                },
                {
                    "name": "US-West (San Jose, CA)",
                    "url": "rtmp://sanjose.restream.io/live"
                },
                {
                    "name": "US-Central (Dallas, TX)",
                    "url": "rtmp://dallas.restream.io/live"
                },
                {
                    "name": "US-East (Washington, DC)",
                    "url": "rtmp://washington.restream.io/live"
                },
                {
                    "name": "US-East (Miami, FL)",
                    "url": "rtmp://miami.restream.io/live"
                },
                {
                    "name": "US-East (Chicago, IL)",
                    "url": "rtmp://chicago.restream.io/live"
                },
                {
                    "name": "NA-East (Toronto, Canada)",
                    "url": "rtmp://toronto.restream.io/live"
                },
                {
                    "name": "SA (Saint Paul, Brazil)",
                    "url": "rtmp://saopaulo.restream.io/live"
                },
                {
                    "name": "India (Bangalore)",
                    "url": "rtmp://bangalore.restream.io/live"
                },
                {
                    "name": "Asia (Singapore)",
                    "url": "rtmp://singapore.restream.io/live"
                },
                {
                    "name": "Asia (Seoul, South Korea)",
                    "url": "rtmp://seoul.restream.io/live"
                },
                {
                    "name": "Asia (Tokyo, Japan)",
                    "url": "rtmp://tokyo.restream.io/live"
                },
                {
                    "name": "Australia (Sydney)",
                    "url": "rtmp://sydney.restream.io/live"
                }
            ],
            "recommended": {
                "keyint": 2
            }
        },
        {
            "name": "Nood",
            "servers": [
                {
                    "name": "Global: Fastest (Recommended)",
                    "url": "rtmp://stream.nood.tv/live_source"
                },
                {
                    "name": "NA East: Ashburn, VA, USA",
                    "url": "rtmp://us-east-1.stream.nood.tv/live_source"
                },
                {
                    "name": "NA East: Columbus, OH, USA",
                    "url": "rtmp://us-east-2.stream.nood.tv/live_source"
                },
                {
                    "name": "NA East: Montreal, QC, CAN",
                    "url": "rtmp://ca-central-1.stream.nood.tv/live_source"
                },
                {
                    "name": "NA West: San Francisco, CA, USA",
                    "url": "rtmp://us-west-1.stream.nood.tv/live_source"
                },
                {
                    "name": "NA West: Portland, OR, USA",
                    "url": "rtmp://us-west-2.stream.nood.tv/live_source"
                },
                {
                    "name": "SA East: Sao Paulo, BRA",
                    "url": "rtmp://sa-east-1.stream.nood.tv/live_source"
                },
                {
                    "name": "EU West: Dublin, IRL",
                    "url": "rtmp://eu-west-1.stream.nood.tv/live_source"
                },
                {
                    "name": "EU West: London, GBR",
                    "url": "rtmp://eu-west-2.stream.nood.tv/live_source"
                },
                {
                    "name": "EU West: Paris, FRA",
                    "url": "rtmp://eu-west-3.stream.nood.tv/live_source"
                },
                {
                    "name": "EU West: Frankfurt, DEU",
                    "url": "rtmp://eu-central-1.stream.nood.tv/live_source"
                },
                {
                    "name": "Asia North-East: Tokyo, JPN",
                    "url": "rtmp://ap-northeast-1.stream.nood.tv/live_source"
                },
                {
                    "name": "Asia North-East: Seoul, KOR",
                    "url": "rtmp://ap-northeast-2.stream.nood.tv/live_source"
                },
                {
                    "name": "Asia South-East: Singapore, SGP",
                    "url": "rtmp://ap-southeast-1.stream.nood.tv/live_source"
                },
                {
                    "name": "Asia South-East: Sydney, AUS",
                    "url": "rtmp://ap-southeast-2.stream.nood.tv/live_source"
                },
                {
                    "name": "Asia South: Mumbai, IND",
                    "url": "rtmp://ap-south-1.stream.nood.tv/live_source"
                }
            ],
            "recommended": {
                "keyint": 2,
                "max video bitrate": 25000,
                "max audio bitrate": 192,
                "x264opts": "scenecut=0"
            }
        },
        {
            "name": "Castr.io",
            "servers": [
                {
                    "name": "US-East (Chicago, IL)",
                    "url": "rtmp://cg.castr.io/static"
                },
                {
                    "name": "US-East (New York, NY)",
                    "url": "rtmp://ny.castr.io/static"
                },
                {
                    "name": "US-East (Miami, FL)",
                    "url": "rtmp://mi.castr.io/static"
                },
                {
                    "name": "US-West (Seattle, WA)",
                    "url": "rtmp://se.castr.io/static"
                },
                {
                    "name": "US-West (Los Angeles, CA)",
                    "url": "rtmp://la.castr.io/static"
                },
                {
                    "name": "US-Central (Dallas, TX)",
                    "url": "rtmp://da.castr.io/static"
                },
                {
                    "name": "NA-East (Toronto, CA)",
                    "url": "rtmp://qc.castr.io/static"
                },
                {
                    "name": "SA (Sao Paulo, BR)",
                    "url": "rtmp://br.castr.io/static"
                },
                {
                    "name": "EU-West (London, UK)",
                    "url": "rtmp://uk.castr.io/static"
                },
                {
                    "name": "EU-Central (Frankfurt, DE)",
                    "url": "rtmp://fr.castr.io/static"
                },
                {
                    "name": "Russia (Moscow)",
                    "url": "rtmp://ru.castr.io/static"
                },
                {
                    "name": "Asia (Singapore)",
                    "url": "rtmp://sg.castr.io/static"
                },
                {
                    "name": "Asia (India)",
                    "url": "rtmp://in.castr.io/static"
                },
                {
                    "name": "Australia (Sydney)",
                    "url": "rtmp://au.castr.io/static"
                },
                {
                    "name": "US Central",
                    "url": "rtmp://us-central.castr.io/static"
                },
                {
                    "name": "US West",
                    "url": "rtmp://us-west.castr.io/static"
                },
                {
                    "name": "US East",
                    "url": "rtmp://us-east.castr.io/static"
                },
                {
                    "name": "US South",
                    "url": "rtmp://us-south.castr.io/static"
                },
                {
                    "name": "South America",
                    "url": "rtmp://south-am.castr.io/static"
                },
                {
                    "name": "EU Central",
                    "url": "rtmp://eu-central.castr.io/static"
                },
                {
                    "name": "Singapore",
                    "url": "rtmp://sg-central.castr.io/static"
                }
            ],
            "recommended": {
                "keyint": 2
            }
        },
        {
            "name": "Boomstream",
            "servers": [
                {
                    "name": "Default",
                    "url": "rtmp://live.boomstream.com/live"
                }
            ]
        },
        {
            "name": "Meridix Live Sports Platform",
            "servers": [
                {
                    "name": "Primary",
                    "url": "rtmp://publish.meridix.com/live"
                }
            ],
            "recommended": {
                "max video bitrate": 3500
            }
        },
        {
            "name": "AfreecaTV",
            "alt_names": ["아프리카TV", "Afreeca.TV"],
            "servers": [
                {
                    "name": "Asia : Korea",
                    "url": "rtmp://rtmpmanager-freecat.afreeca.tv/app"
                },
                {
                    "name": "North America : US East",
                    "url": "rtmp://rtmp-esu.afreecatv.com/app"
                },
                {
                    "name": "North America : US West",
                    "url": "rtmp://rtmp-wsu.afreecatv.com/app"
                },
                {
                    "name": "Europe : UK",
                    "url": "rtmp://rtmp-uk.afreecatv.com/app"
                },
                {
                    "name": "Asia : Singapore",
                    "url": "rtmp://rtmp-sgp.afreecatv.com/app"
                }
            ],
            "recommended": {
                "keyint": 2,
                "profile": "main",
                "max video bitrate": 8000,
                "max audio bitrate": 192
            }
        },
        {
            "name": "CAM4",
            "servers": [
                {
                    "name": "CAM4",
                    "url": "rtmp://origin.cam4.com/cam4-origin-live"
                }
            ],
            "recommended": {
                "keyint": 1,
                "profile": "baseline",
                "max video bitrate": 3000,
                "max audio bitrate": 128
            }
        },
        {
            "name": "ePlay",
            "servers": [
                {
                    "name": "ePlay Primary",
                    "url": "rtmp://live.eplay.link/origin"
                }
            ],
            "recommended": {
                "keyint": 2,
                "profile": "main",
                "max video bitrate": 7500,
                "max audio bitrate": 192
            }
        },
        {
            "name": "Picarto",
            "servers": [
                {
                    "name": "Autoselect closest server",
                    "url": "rtmp://live.us.picarto.tv/golive"
                },
                {
                    "name": "Los Angeles, USA",
                    "url": "rtmp://live.us-losangeles.picarto.tv/golive"
                },
                {
                    "name": "Dallas, USA",
                    "url": "rtmp://live.us-dallas.picarto.tv/golive"
                },
                {
                    "name": "Miami, USA",
                    "url": "rtmp://live.us-miami.picarto.tv/golive"
                },
                {
                    "name": "New York, USA",
                    "url": "rtmp://live.us-newyork.picarto.tv/golive"
                },
                {
                    "name": "Europe",
                    "url": "rtmp://live.eu-west1.picarto.tv/golive"
                }
            ],
            "recommended": {
                "keyint": 2,
                "profile": "main",
                "max video bitrate": 3500
            }
        },
        {
            "name": "Pandora TV Korea",
            "servers": [
                {
                    "name": "Default",
                    "url": "rtmp://plive.pandora.tv:80/mediaHub"
                }
            ]
        },
        {
            "name": "Livestream",
            "servers": [
                {
                    "name": "Primary",
                    "url": "rtmp://rtmpin.livestreamingest.com/rtmpin"
                }
            ]
        },
        {
            "name": "Uscreen",
            "servers": [
                {
                    "name": "Default",
                    "url": "rtmp://global-live.uscreen.app:5222/app"
                }
            ],
            "recommended": {
                "keyint": 2,
                "max video bitrate": 8000,
                "max audio bitrate": 192
            }
        },
        {
            "name": "Stripchat",
            "servers": [
                {
                    "name": "Auto",
                    "url": "rtmp://s-sd.stripst.com/ext"
                }
            ],
            "recommended": {
                "keyint": 2,
                "profile": "main",
                "bframes": 0,
                "max video bitrate": 6000,
                "max audio bitrate": 128,
                "x264opts": "tune=zerolatency"
            }
        },
        {
            "name": "CamSoda",
            "servers": [
                {
                    "name": "North America",
                    "url": "rtmp://obs-ingest-na.livemediahost.com/cam_obs"
                },
                {
                    "name": "South America",
                    "url": "rtmp://obs-ingest-sa.livemediahost.com/cam_obs"
                },
                {
                    "name": "Asia",
                    "url": "rtmp://obs-ingest-as.livemediahost.com/cam_obs"
                },
                {
                    "name": "Europe",
                    "url": "rtmp://obs-ingest-eu.livemediahost.com/cam_obs"
                },
                {
                    "name": "Oceania",
                    "url": "rtmp://obs-ingest-oc.livemediahost.com/cam_obs"
                }
            ],
            "recommended": {
                "supported resolutions": [
                    "1920x1080",
                    "1280x720",
                    "852x480",
                    "480x360"
                ],
                "max fps": 30,
                "max video bitrate": 6000,
                "max audio bitrate": 160,
                "x264opts": "tune=zerolatency"
            }
        },
        {
            "name": "Chaturbate",
            "servers": [
                {
                    "name": "Global Main Fastest - Recommended",
                    "url": "rtmp://live.stream.highwebmedia.com/live-origin"
                },
                {
                    "name": "Global Backup",
                    "url": "rtmp://live-backup.stream.highwebmedia.com/live-origin"
                },
                {
                    "name": "US West: Seattle, WA",
                    "url": "rtmp://live-sea.stream.highwebmedia.com/live-origin"
                },
                {
                    "name": "US West: Phoenix, AZ",
                    "url": "rtmp://live-phx.stream.highwebmedia.com/live-origin"
                },
                {
                    "name": "US Central: Salt Lake City, UT",
                    "url": "rtmp://live-slc.stream.highwebmedia.com/live-origin"
                },
                {
                    "name": "US Central: Chicago, IL",
                    "url": "rtmp://live-chi.stream.highwebmedia.com/live-origin"
                },
                {
                    "name": "US East: Atlanta, GA",
                    "url": "rtmp://live-atl.stream.highwebmedia.com/live-origin"
                },
                {
                    "name": "US East: Ashburn, VA",
                    "url": "rtmp://live-ash.stream.highwebmedia.com/live-origin"
                },
                {
                    "name": "South America: Sao Paulo, Brazil",
                    "url": "rtmp://live-gru.stream.highwebmedia.com/live-origin"
                },
                {
                    "name": "EU: Amsterdam, NL",
                    "url": "rtmp://live-nld.stream.highwebmedia.com/live-origin"
                },
                {
                    "name": "EU: Alblasserdam, NL",
                    "url": "rtmp://live-alb.stream.highwebmedia.com/live-origin"
                },
                {
                    "name": "EU: Frankfurt, DE",
                    "url": "rtmp://live-fra.stream.highwebmedia.com/live-origin"
                },
                {
                    "name": "EU: Belgrade, Serbia",
                    "url": "rtmp://live-srb.stream.highwebmedia.com/live-origin"
                },
                {
                    "name": "Asia: Singapore",
                    "url": "rtmp://live-sin.stream.highwebmedia.com/live-origin"
                },
                {
                    "name": "Asia: Tokyo, Japan",
                    "url": "rtmp://live-nrt.stream.highwebmedia.com/live-origin"
                },
                {
                    "name": "Australia: Sydney",
                    "url": "rtmp://live-syd.stream.highwebmedia.com/live-origin"
                }
            ],
            "recommended": {
                "keyint": 2,
                "max video bitrate": 50000,
                "max audio bitrate": 192
            }
        },
        {
            "name": "Twitter",
            "common": true,
            "stream_key_link": "https://studio.twitter.com/producer/sources",
            "alt_names": [
                "Twitter / Periscope"
            ],
            "servers": [
                {
                    "name": "US West: California",
                    "url": "rtmp://ca.pscp.tv:80/x"
                },
                {
                    "name": "US West: Oregon",
                    "url": "rtmp://or.pscp.tv:80/x"
                },
                {
                    "name": "US East: Virginia",
                    "url": "rtmp://va.pscp.tv:80/x"
                },
                {
                    "name": "South America: Brazil",
                    "url": "rtmp://br.pscp.tv:80/x"
                },
                {
                    "name": "EU West: France",
                    "url": "rtmp://fr.pscp.tv:80/x"
                },
                {
                    "name": "EU West: Ireland",
                    "url": "rtmp://ie.pscp.tv:80/x"
                },
                {
                    "name": "EU Central: Germany",
                    "url": "rtmp://de.pscp.tv:80/x"
                },
                {
                    "name": "Asia/Pacific: Australia",
                    "url": "rtmp://au.pscp.tv:80/x"
                },
                {
                    "name": "Asia/Pacific: India",
                    "url": "rtmp://in.pscp.tv:80/x"
                },
                {
                    "name": "Asia/Pacific: Japan",
                    "url": "rtmp://jp.pscp.tv:80/x"
                },
                {
                    "name": "Asia/Pacific: Korea",
                    "url": "rtmp://kr.pscp.tv:80/x"
                },
                {
                    "name": "Asia/Pacific: Singapore",
                    "url": "rtmp://sg.pscp.tv:80/x"
                }
            ],
            "recommended": {
                "keyint": 3,
                "max video bitrate": 12000,
                "max audio bitrate": 128,
                "max fps": 60
            }
        },
        {
            "name": "Switchboard Live",
            "alt_names": ["Switchboard Live (Joicaster)"],
            "servers": [
                {
                    "name": "Global Zone (geo based)",
                    "url": "rtmp://ingest-global-a.switchboard.zone/live"
                },
                {
                    "name": "US Zone (geo based)",
                    "url": "rtmp://ingest-us.switchboard.zone/live"
                },
                {
                    "name": "US West 1 (South)",
                    "url": "rtmp://ingest-us-west.a.switchboard.zone/live"
                },
                {
                    "name": "US West 2 (North)",
                    "url": "rtmp://ingest-us-west.b.switchboard.zone/live"
                },
                {
                    "name": "US East 1 (North)",
                    "url": "rtmp://ingest-us-east.a.switchboard.zone/live"
                },
                {
                    "name": "US East 2 (South)",
                    "url": "rtmp://ingest-us-east.b.switchboard.zone/live"
                },
                {
                    "name": "US Central (North)",
                    "url": "rtmp://ingest-us-central.a.switchboard.zone/live"
                },
                {
                    "name": "South America East (São Paulo, BR)",
                    "url": "rtmp://ingest-sa-east.a.switchboard.zone/live"
                },
                {
                    "name": "Europe West (London, UK)",
                    "url": "rtmp://ingest-eu-west.a.switchboard.zone/live"
                },
                {
                    "name": "Europe North (Hamina, FI)",
                    "url": "rtmp://ingest-eu-north.a.switchboard.zone/live"
                },
                {
                    "name": "Australia Southeast (Sydney, AU)",
                    "url": "rtmp://ingest-au-southeast.a.switchboard.zone/live"
                },
                {
                    "name": "Asia East (Changhua County, TW)",
                    "url": "rtmp://ingest-as-east.a.switchboard.zone/live"
                },
                {
                    "name": "Asia Northeast (Tokyo, JP)",
                    "url": "rtmp://ingest-as-northeast.a.switchboard.zone/live"
                },
                {
                    "name": "Asia South (Mumbai, IN)",
                    "url": "rtmp://ingest-as-south.a.switchboard.zone/live"
                }
            ],
            "recommended": {
                "keyint": 2,
                "max audio bitrate": 128,
                "max video bitrate": 10000
            }
        },
        {
            "name": "Looch",
            "common": false,
            "servers": [
                {
                    "name": "Primary Looch ingest server",
                    "url": "rtmp://ingest.looch.tv/live"
                }
            ],
            "recommended": {
                "keyint": 2,
                "profile": "main",
                "max video bitrate": 6000,
                "max audio bitrate": 160
            }
        },
        {
            "name": "Eventials",
            "servers": [
                {
                    "name": "Default",
                    "url": "rtmp://live.eventials.com/eventialsLiveOrigin"
                }
            ],
            "recommended": {
                "keyint": 1,
                "profile": "baseline",
                "max video bitrate": 900,
                "max audio bitrate": 192
            }
        },
        {
            "name": "EventLive.pro",
            "servers": [
                {
                    "name": "Default",
                    "url": "rtmp://go.eventlive.pro/live"
                }
            ],
            "recommended": {
                "keyint": 2,
                "max video bitrate": 3000,
                "max audio bitrate": 192,
                "supported resolutions": [
                    "1920x1080",
                    "1280x720"
                ],
                "max fps": 30
            }
        },
        {
            "name": "Lahzenegar - StreamG | لحظه‌نگار - استریمجی",
            "servers": [
                {
                    "name": "Primary",
                    "url": "rtmp://rtmp.lahzecdn.com/pro"
                },
                {
                    "name": "Iran",
                    "url": "rtmp://rtmp-iran.lahzecdn.com/pro"
                }
            ],
            "recommended": {
                "keyint": 2,
                "profile": "main",
                "max video bitrate": 4000,
                "max audio bitrate": 192
            }
        },
        {
            "name": "MyLive",
            "servers": [
                {
                    "name": "Default",
                    "url": "rtmp://stream.mylive.in.th/live"
                }
            ],
            "recommended": {
                "keyint": 2,
                "profile": "main",
                "max video bitrate": 7000,
                "max audio bitrate": 192
            }
        },
        {
            "name": "Trovo",
            "alt_names": ["Madcat"],
            "stream_key_link": "https://studio.trovo.live/mychannel/stream",
            "servers": [
                {
                    "name": "Default",
                    "url": "rtmp://livepush.trovo.live/live/"
                }
            ],
            "recommended": {
                "keyint": 2,
                "max video bitrate": 9000,
                "max audio bitrate": 160,
                "x264opts": "scenecut=0"
            }
        },
        {
            "name": "Mixcloud",
            "servers": [
                {
                    "name": "Default",
                    "url": "rtmp://rtmp.mixcloud.com/broadcast"
                }
            ],
            "recommended": {
                "keyint": 2,
                "max video bitrate": 6000,
                "max audio bitrate": 320,
                "supported resolutions": [
                    "1280x720",
                    "852x480",
                    "480x360"
                ],
                "max fps": 30,
                "x264opts": "scenecut=0"
            }
        },
        {
            "name": "SermonAudio Cloud",
            "alt_names": [
                "SermonAudio.com"
            ],
            "servers": [
                {
                    "name": "Primary",
                    "url": "rtmp://webcast.sermonaudio.com/sa"
                }
            ],
            "recommended": {
                "max video bitrate": 2000,
                "max audio bitrate": 128
            }
        },
        {
            "name": "Vimeo",
            "servers": [
                {
                    "name": "Default",
                    "url": "rtmp://rtmp.cloud.vimeo.com/live"
                }
            ]
        },
        {
            "name": "Aparat",
            "servers": [
                {
                    "name": "Default",
                    "url": "rtmp://rtmp.cdn.asset.aparat.com:443/event"
                }
            ],
            "recommended": {
                "keyint": 2,
                "max video bitrate": 6000,
                "max audio bitrate": 320,
                "x264opts": "scenecut=0"
            }
        },
        {
            "name": "GameTips.TV",
            "servers": [
                {
                    "name": "Iran - Tehran | AsiaTech",
                    "url": "rtmp://rtmp.s2.gametips.tv:1935/live"
                },
                {
                    "name": "Netherlands - Amsterdam | Serverius",
                    "url": "rtmp://rtmp.s3.gametips.tv:1935/live"
                },
                {
                    "name": "Iran - Tehran | ParsOnline",
                    "url": "rtmp://rtmp.s4.gametips.tv:1935/live"
                },
                {
                    "name": "Iran - Tehran | AfraNet",
                    "url": "rtmp://rtmp.s5.gametips.tv:1935/live"
                }
            ]
        },
        {
            "name": "KakaoTV",
            "servers": [
                {
                    "name": "Default",
                    "url": "rtmp://rtmp.play.kakao.com/kakaotv"
                }
            ],
            "recommended": {
                "max video bitrate": 8000,
                "max audio bitrate": 192
            }
        },
        {
            "name": "Piczel.tv",
            "servers": [
                {
                    "name": "Default",
                    "url": "rtmp://piczel.tv:1935/live"
                }
            ],
            "recommended": {
                "keyint": 4,
                "max video bitrate": 2500,
                "max audio bitrate": 256,
                "x264opts": "tune=zerolatency aq-strength=0"
            }
        },
        {
            "name": "STAGE TEN",
            "servers": [
                {
                    "name": "STAGE TEN",
                    "url": "rtmps://app-rtmp.stageten.tv:443/stageten"
                }
            ],
            "recommended": {
                "keyint": 2,
                "profile": "baseline",
                "max video bitrate": 4000,
                "max audio bitrate": 128
            }
        },
        {
            "name": "DLive",
            "servers": [
                {
                    "name": "Default",
                    "url": "rtmp://stream.dlive.tv/live"
                }
            ],
            "recommended": {
                "keyint": 2,
                "max video bitrate": 6000,
                "max audio bitrate": 160
            }
        },
        {
            "name": "Lightcast.com",
            "servers": [
                {
                    "name": "North America / East",
                    "url": "rtmp://us-east.live.lightcast.com/202E1F/default"
                },
                {
                    "name": "North America / West",
                    "url": "rtmp://us-west.live.lightcast.com/202E1F/default"
                },
                {
                    "name": "Europe / Amsterdam",
                    "url": "rtmp://europe.live.lightcast.com/202E1F/default"
                },
                {
                    "name": "Europe / Frankfurt",
                    "url": "rtmp://europe-fra.live.lightcast.com/202E1F/default"
                },
                {
                    "name": "Europe / Stockholm",
                    "url": "rtmp://europe-sto.live.lightcast.com/202E1F/default"
                },
                {
                    "name": "Asia / Hong Kong",
                    "url": "rtmp://asia.live.lightcast.com/202E1F/default"
                },
                {
                    "name": "Australia / Sydney",
                    "url": "rtmp://australia.live.lightcast.com/202E1F/default"
                }
            ],
            "recommended": {
                "keyint": 2,
                "max video bitrate": 6000,
                "max audio bitrate": 160
            }
        },
        {
            "name": "Bongacams",
            "servers": [
                {
                    "name": "Automatic / Default",
                    "url": "rtmp://auto.origin.gnsbc.com:1934/live"
                },
                {
                    "name": "Automatic / Backup",
                    "url": "rtmp://origin.bcvidorigin.com:1934/live"
                },
                {
                    "name": "Europe",
                    "url": "rtmp://z-eu.origin.gnsbc.com:1934/live"
                },
                {
                    "name": "North America",
                    "url": "rtmp://z-us.origin.gnsbc.com:1934/live"
                }
            ],
            "recommended": {
                "keyint": 2,
                "max video bitrate": 6000,
                "max audio bitrate": 192,
                "bframes": 0,
                "x264opts": "tune=zerolatency"
            }
        },
        {
            "name": "show-it.tv",
            "servers": [
                {
                    "name": "Default",
                    "url": "rtmp://stream-1.show-it.tv:1935/live"
                }
            ],
            "recommended": {
                "max video bitrate": 6000,
                "max audio bitrate": 192
            }
        },
        {
            "name": "Chathostess",
            "servers": [
                {
                    "name": "Chathostess - Default",
                    "url": "rtmp://wowza01.foobarweb.com/cmschatsys_video"
                },
                {
                    "name": "Chathostess - Backup",
                    "url": "rtmp://wowza05.foobarweb.com/cmschatsys_video"
                }
            ],
            "recommended": {
                "keyint": 2,
                "max video bitrate": 3600,
                "max audio bitrate": 128
            }
        },
        {
            "name": "Camplace",
            "servers": [
                {
                    "name": "Camplace - Default",
                    "url": "rtmp://rtmp.camplace.com"
                }
            ],
            "recommended": {
                "keyint": 2,
                "max video bitrate": 3000,
                "max audio bitrate": 128
            }
        },
        {
            "name": "OnlyFans.com",
            "servers": [
                {
                    "name": "USA",
                    "url": "rtmp://route0.onlyfans.com/live"
                },
                {
                    "name": "Europe",
                    "url": "rtmp://route0-dc2.onlyfans.com/live"
                }
            ],
            "recommended": {
                "keyint": 2,
                "profile": "main",
                "max video bitrate": 2500,
                "max audio bitrate": 192,
                "bframes": 0,
                "x264opts": "tune=zerolatency"
            }
        },
        {
            "name": "YouNow",
            "common": false,
            "servers": [
                {
                    "name": "younow.com",
                    "url": "https://api.younow.com/php/api/broadcast/ingest?id="
                }
            ],
            "recommended": {
                "keyint": 2,
                "output": "ftl_output",
                "max audio bitrate": 160,
                "max video bitrate": 7000,
                "profile": "main",
                "bframes": 0
            }
        },
        {
            "name": "Steam",
            "common": false,
            "servers": [
                {
                    "name": "Default",
                    "url": "rtmp://ingest-rtmp.broadcast.steamcontent.com/app"
                }
            ],
            "recommended": {
                "keyint": 2,
                "profile": "high",
                "max video bitrate": 7000,
                "max audio bitrate": 128
            }
        },
        {
            "name": "Stars.AVN.com",
            "servers": [
                {
                    "name": "Default",
                    "url": "rtmp://alpha.gateway.stars.avn.com/live"
                }
            ],
            "recommended": {
                "keyint": 2,
                "profile": "main",
                "max video bitrate": 2500,
                "max audio bitrate": 192,
                "bframes": 0,
                "x264opts": "tune=zerolatency"
            }
        },
        {
            "name": "Konduit.live",
            "servers": [
                {
                    "name": "Default",
                    "url": "rtmp://rtmp.konduit.live/live"
                }
            ],
            "recommended": {
                "keyint": 2,
                "x264opts": "scenecut=0"
            }
        },
        {
            "name": "Uncanny.gg",
            "servers": [
                {
                    "name": "Default",
                    "url": "rtmp://stream.uncanny.gg/fortnite"
                }
            ],
            "recommended": {
                "keyint": 2,
                "profile": "main",
                "max video bitrate": 10000,
                "max audio bitrate": 192
            }
        },
        {
            "name": "Whalebone.tv",
            "servers": [
                {
                    "name": "Automatic",
                    "url": "rtmp://live.whalebone.tv/live"
                },
                {
                    "name": "Tokyo, Japan",
                    "url": "rtmp://ap-northeast.live.whalebone.tv/live"
                },
                {
                    "name": "Frankfurt, Germany",
                    "url": "rtmp://eu-central.live.whalebone.tv/live"
                },
                {
                    "name": "London, United Kingdom",
                    "url": "rtmp://eu-west.live.whalebone.tv/live"
                },
                {
                    "name": "São Paulo, Brazil",
                    "url": "rtmp://sa-east.live.whalebone.tv/live"
                },
                {
                    "name": "North Virgina, United States",
                    "url": "rtmp://us-east.live.whalebone.tv/live"
                },
                {
                    "name": "Oregon, United States",
                    "url": "rtmp://us-west.live.whalebone.tv/live"
                }
            ]
        },
        {
            "name": "LOCO",
            "servers": [
                {
                    "name": "Default",
                    "url": "rtmp://ivory-ingest.getloconow.com:1935/stream"
                }
            ],
            "recommended": {
                "keyint": 2
            }
        },
        {
            "name": "niconico, premium member (ニコニコ生放送 プレミアム会員)",
            "servers": [
                {
                    "name": "Default",
                    "url": "rtmp://aliveorigin.dmc.nico/named_input"
                }
            ],
            "recommended": {
                "keyint": 2,
                "profile": "high",
                "max audio bitrate": 192,
                "max video bitrate": 5808,
                "x264opts": "tune=zerolatency"
            }
        },
        {
            "name": "niconico, free member (ニコニコ生放送 一般会員)",
            "servers": [
                {
                    "name": "Default",
                    "url": "rtmp://aliveorigin.dmc.nico/named_input"
                }
            ],
            "recommended": {
                "keyint": 2,
                "profile": "high",
                "max audio bitrate": 96,
                "max video bitrate": 904,
                "x264opts": "tune=zerolatency"
            }
        },
        {
            "name": "WASD.TV",
            "servers": [
                {
                    "name": "Automatic",
                    "url": "rtmp://push.rtmp.wasd.tv/live"
                },
                {
                    "name": "Russia, Moscow",
                    "url": "rtmp://ru-moscow.rtmp.wasd.tv/live"
                },
                {
                    "name": "Germany, Frankfurt",
                    "url": "rtmp://de-frankfurt.rtmp.wasd.tv/live"
                },
                {
                    "name": "Finland, Helsinki",
                    "url": "rtmp://fi-helsinki.rtmp.wasd.tv/live"
                }
            ],
            "recommended": {
                "keyint": 2,
                "max video bitrate": 10000,
                "max audio bitrate": 192
            }
        },
        {
            "name": "VirtWish",
            "servers": [
                {
                    "name": "Default",
                    "url": "rtmp://rtmp.virtwish.com/live"
                }
            ]
        },
        {
            "name": "Nimo TV",
            "servers": [
                {
                    "name": "Global:1",
                    "url": "rtmp://wspush.rtmp.nimo.tv/live/"
                },
                {
                    "name": "Global:2",
                    "url": "rtmp://txpush.rtmp.nimo.tv/live/"
                },
                {
                    "name": "Global:3",
                    "url": "rtmp://alpush.rtmp.nimo.tv/live/"
                }
            ],
            "recommended": {
                "keyint": 2,
                "max video bitrate": 6000,
                "max audio bitrate": 160
            }
        },
        {
            "name": "XLoveCam.com",
            "servers": [
                {
                    "name": "Europe(main)",
                    "url": "rtmp://nl.eu.stream.xlove.com/performer-origin"
                },
                {
                    "name": "Europe(Romania)",
                    "url": "rtmp://ro.eu.stream.xlove.com/performer-origin"
                },
                {
                    "name": "Europe(Russia)",
                    "url": "rtmp://ru.eu.stream.xlove.com/performer-origin"
                },
                {
                    "name": "North America(US East)",
                    "url": "rtmp://usec.na.stream.xlove.com/performer-origin"
                },
                {
                    "name": "North America(US West)",
                    "url": "rtmp://uswc.na.stream.xlove.com/performer-origin"
                },
                {
                    "name": "North America(Canada)",
                    "url": "rtmp://ca.na.stream.xlove.com/performer-origin"
                },
                {
                    "name": "South America",
                    "url": "rtmp://co.sa.stream.xlove.com/performer-origin"
                },
                {
                    "name": "Asia",
                    "url": "rtmp://sg.as.stream.xlove.com/performer-origin"
                }
            ],
            "recommended": {
                "x264opts": "scenecut=0"
            }
        },
        {
            "name": "AngelThump",
            "servers": [
                {
                    "name": "Auto",
                    "url": "rtmp://ingest.angelthump.com/live"
                },
                {
                    "name": "New York 3",
                    "url": "rtmp://nyc-ingest.angelthump.com:1935/live"
                },
                {
                    "name": "San Francisco 2",
                    "url": "rtmp://sfo-ingest.angelthump.com:1935/live"
                },
                {
                    "name": "Singapore 1",
                    "url": "rtmp://sgp-ingest.angelthump.com:1935/live"
                },
                {
                    "name": "London 1",
                    "url": "rtmp://lon-ingest.angelthump.com:1935/live"
                },
                {
                    "name": "Frankfurt 1",
                    "url": "rtmp://fra-ingest.angelthump.com:1935/live"
                },
                {
                    "name": "Toronto 1",
                    "url": "rtmp://tor-ingest.angelthump.com:1935/live"
                },
                {
                    "name": "Bangalore 1",
                    "url": "rtmp://blr-ingest.angelthump.com:1935/live"
                },
                {
                    "name": "Amsterdam 3",
                    "url": "rtmp://ams-ingest.angelthump.com:1935/live"
                }
            ],
            "recommended": {
                "keyint": 2,
                "profile": "high",
                "max video bitrate": 3500,
                "max audio bitrate": 160
            }
        },
        {
            "name": "Taryana - Apachat | تاریانا - آپاچت",
            "servers": [
                {
                    "name": "Global: Fastest (Recommended)",
                    "url": "rtmp://cdn.apachat.com:443/multistream"
                }
            ],
            "recommended": {
                "keyint": 2,
                "profile": "main",
                "max video bitrate": 4000,
                "max audio bitrate": 192
            }
        },
        {
            "name": "api.video",
            "servers": [
                {
                    "name": "Default",
                    "url": "rtmp://broadcast.api.video/s"
                }
            ],
            "recommended": {
                "keyint": 2,
                "max video bitrate": 20000,
                "max audio bitrate": 192
            }
        },
        {
            "name": "SHOWROOM",
            "servers": [
                {
                    "name": "Default",
                    "url": "https://www.showroom-live.com/api/obs/streaming_info?obs_key="
                }
            ],
            "recommended": {
                "keyint": 2,
                "profile": "main",
                "max video bitrate": 1500,
                "max audio bitrate": 160,
                "x264opts": "tune=zerolatency"
            }
        },
        {
            "name": "Mux",
            "servers": [
                {
                    "name": "Global (RTMPS)",
                    "url": "rtmps://global-live.mux.com:443/app"
                },
                {
                    "name": "Global (RTMP)",
                    "url": "rtmp://global-live.mux.com:5222/app"
                }
            ],
            "recommended": {
                "keyint": 2,
                "max video bitrate": 5000,
                "max audio bitrate": 160
            }
        },
        {
            "name": "Viloud",
            "servers": [
                {
                    "name": "Default",
                    "url": "rtmp://live.viloud.tv:5222/app"
                }
            ],
            "recommended": {
                "keyint": 2,
                "max video bitrate": 5000,
                "max audio bitrate": 160
            }
        },
        {
            "name": "MyFreeCams",
            "servers": [
                {
                    "name": "Automatic",
                    "url": "rtmp://publish.myfreecams.com/NxServer"
                },
                {
                    "name": "Australia",
                    "url": "rtmp://publish-syd.myfreecams.com/NxServer"
                },
                {
                    "name": "East Asia",
                    "url": "rtmp://publish-tyo.myfreecams.com/NxServer"
                },
                {
                    "name": "Europe (East)",
                    "url": "rtmp://publish-buh.myfreecams.com/NxServer"
                },
                {
                    "name": "Europe (West)",
                    "url": "rtmp://publish-ams.myfreecams.com/NxServer"
                },
                {
                    "name": "North America (East Coast)",
                    "url": "rtmp://publish-ord.myfreecams.com/NxServer"
                },
                {
                    "name": "North America (West Coast)",
                    "url": "rtmp://publish-tuk.myfreecams.com/NxServer"
                },
                {
                    "name": "South America",
                    "url": "rtmp://publish-sao.myfreecams.com/NxServer"
                }
            ],
            "recommended": {
                "keyint": 1,
                "profile": "high",
                "max fps": 60,
                "max video bitrate": 10000,
                "max audio bitrate": 192,
                "x264opts": "tune=zerolatency scenecut=0"
            }
        },
        {
            "name": "PolyStreamer.com",
            "servers": [
                {
                    "name": "Auto-select closest server",
                    "url": "rtmp://live.polystreamer.com/live"
                },
                {
                    "name": "United States - West",
                    "url": "rtmp://us-west.live.polystreamer.com/live"
                },
                {
                    "name": "United States - East",
                    "url": "rtmp://us-east.live.polystreamer.com/live"
                },
                {
                    "name": "Australia",
                    "url": "rtmp://aus.live.polystreamer.com/live"
                },
                {
                    "name": "India",
                    "url": "rtmp://ind.live.polystreamer.com/live"
                },
                {
                    "name": "Germany",
                    "url": "rtmp://deu.live.polystreamer.com/live"
                },
                {
                    "name": "Japan",
                    "url": "rtmp://jpn.live.polystreamer.com/live"
                },
                {
                    "name": "Singapore",
                    "url": "rtmp://sgp.live.polystreamer.com/live"
                }
            ],
            "recommended": {
                "keyint": 2
            }
        },
        {
            "name": "Glimesh",
            "stream_key_link": "https://glimesh.tv/users/settings/stream",
            "servers": [
                {
                    "name": "North America - Chicago, United States",
                    "url": "ingest.kord.live.glimesh.tv"
                },
                {
                    "name": "North America - New York, United States",
                    "url": "ingest.kjfk.live.glimesh.tv"
                },
                {
                    "name": "North America - San Francisco, United States",
                    "url": "ingest.ksfo.live.glimesh.tv"
                },
                {
                    "name": "North America - Toronto, Canada",
                    "url": "ingest.cyyz.live.glimesh.tv"
                },
                {
                    "name": "Europe - Amsterdam, Netherlands",
                    "url": "ingest.eham.live.glimesh.tv"
                },
                {
                    "name": "Europe - Frankfurt, Germany",
                    "url": "ingest.eddf.live.glimesh.tv"
                },
                {
                    "name": "Europe - London, United Kingdom",
                    "url": "ingest.egll.live.glimesh.tv"
                },
                {
                    "name": "Asia - Bangalore, India",
                    "url": "ingest.vobl.live.glimesh.tv"
                },
                {
                    "name": "Asia - Singapore",
                    "url": "ingest.wsss.live.glimesh.tv"
                }
            ],
            "recommended": {
                "keyint": 2,
                "output": "ftl_output",
                "max audio bitrate": 160,
                "max video bitrate": 6000,
                "bframes": 0,
                "x264opts": "scenecut=0"
            }
        },
        {
            "name": "OPENREC.tv - Premium member (プレミアム会員)",
            "stream_key_link": "https://www.openrec.tv/login?keep_login=true&url=https://www.openrec.tv/dashboard/live?from=obs",
            "servers": [
                {
                    "name": "Default",
                    "url": "rtmp://a.station.openrec.tv:1935/live1"
                }
            ],
            "recommended": {
                "keyint": 2,
                "max video bitrate": 5000,
                "max audio bitrate": 160
            }
        },
        {
            "name": "nanoStream Cloud / bintu",
            "more_info_link": "https://www.nanocosmos.de/obs",
            "stream_key_link": "https://bintu-cloud-frontend.nanocosmos.de/organisation",
            "servers": [
                {
                    "name": "bintu-stream global ingest (rtmp)",
                    "url": "rtmp://bintu-stream.nanocosmos.de/live"
                },
                {
                    "name": "bintu-stream global ingest (rtmps)",
                    "url": "rtmps://bintu-stream.nanocosmos.de:1937/live"
                },
                {
                    "name": "bintu-vtrans global ingest with transcoding/ABR (rtmp)",
                    "url": "rtmp://bintu-vtrans.nanocosmos.de/live"
                },
                {
                    "name": "bintu-vtrans global ingest with transcoding/ABR (rtmps)",
                    "url": "rtmps://bintu-vtrans.nanocosmos.de:1937/live"
                },
                {
                    "name": "bintu-stream Europe (EU)",
                    "url": "rtmp://bintu-stream-eu.nanocosmos.de/live"
                },
                {
                    "name": "bintu-stream USA West (USW)",
                    "url": "rtmp://bintu-stream-usw.nanocosmos.de/live"
                },
                {
                    "name": "bintu-stream US East (USE)",
                    "url": "rtmp://bintu-stream-use.nanocosmos.de/live"
                },
                {
                    "name": "bintu-stream Asia South (ASS)",
                    "url": "rtmp://bintu-stream-ass.nanocosmos.de/live"
                },
                {
                    "name": "bintu-stream Australia (AU)",
                    "url": "rtmp://bintu-stream-au.nanocosmos.de/live"
                },
                {
                    "name": "bintu-vtrans Europe (EU)",
                    "url": "rtmp://bintu-vtrans-eu.nanocosmos.de/live"
                },
                {
                    "name": "bintu-vtrans USA West (USW)",
                    "url": "rtmp://bintu-vtrans-usw.nanocosmos.de/live"
                },
                {
                    "name": "bintu-vtrans US East (USE)",
                    "url": "rtmp://bintu-vtrans-use.nanocosmos.de/live"
                },
                {
                    "name": "bintu-vtrans Asia South (ASS)",
                    "url": "rtmp://bintu-vtrans-ass.nanocosmos.de/live"
                },
                {
                    "name": "bintu-vtrans Australia (AU)",
                    "url": "rtmp://bintu-vtrans-au.nanocosmos.de/live"
                }
            ],
            "recommended": {
                "keyint": 2,
                "profile": "baseline",
                "bframes": 0,
                "max video bitrate": 5000,
                "max audio bitrate": 192,
                "x264opts": "tune=zerolatency b-pyramid=0 scenecut=0"
            }
        },
        {
            "name": "Dacast",
            "servers": [
                {
                    "name": "Default",
                    "url": "https://developer.dacast.com/v3/encoder-setup/"
                }
            ],
            "recommended": {
                "keyint": 1,
                "profile": "high",
                "max video bitrate": 7000,
                "max audio bitrate": 128
            }
        },
        {
            "name": "Brime Live",
            "stream_key_link": "https://brime.tv/studio",
            "servers": [
                {
                    "name": "North America - Ashburn, VA",
                    "url": "rtmp://ingest-us-ashburn.brime.tv/live"
                },
                {
                    "name": "North America - San Jose, CA",
                    "url": "rtmp://ingest-us-sanjose.brime.tv/live"
                },
                {
                    "name": "North America - Phoenix, AZ",
                    "url": "rtmp://ingest-us-phoenix.brime.tv/live"
                },
                {
                    "name": "Canada Southeast - Montreal",
                    "url": "rtmp://ingest-ca-montreal.brime.tv/live"
                },
                {
                    "name": "Latin America - Brazil East (Sao Paulo)",
                    "url": "rtmp://ingest-sa-saopaulo.brime.tv/live"
                },
                {
                    "name": "Europe / EMEA - Netherlands (Amsterdam)",
                    "url": "rtmp://ingest-eu-amsterdam.brime.tv/live"
                },
                {
                    "name": "Europe / EMEA - Germany (Frankfurt)",
                    "url": "rtmp://ingest-eu-frankfurt.brime.tv/live"
                },
                {
                    "name": "Europe / EMEA - UK South (London)",
                    "url": "rtmp://ingest-eu-london.brime.tv/live"
                },
                {
                    "name": "Europe / EMEA - Switzerland (Zurich)",
                    "url": "rtmp://ingest-eu-zurich.brime.tv/live"
                },
                {
                    "name": "Europe / EMEA - Russia (Moscow)",
                    "url": "rtmp://ingest-ru-moscow.brime.tv/live"
                },
                {
                    "name": "Africa / EMEA - South Africa (Johannesburg)",
                    "url": "rtmp://ingest-af-johannesburg.brime.tv/live"
                },
                {
                    "name": "UAE - United Arab Emirates (Dubai)",
                    "url": "rtmp://ingest-uae-dubai.brime.tv/live"
                },
                {
                    "name": "APAC - India (Mumbai)",
                    "url": "rtmp://ingest-apac-mumbai.brime.tv/live"
                },
                {
                    "name": "APAC - Japan East (Tokyo)",
                    "url": "rtmp://ingest-apac-tokyo.brime.tv/live"
                },
                {
                    "name": "APAC - South Korea (Seoul)",
                    "url": "rtmp://ingest-apac-seoul.brime.tv/live"
                },
                {
                    "name": "APAC - Australia East (Sydney)",
                    "url": "rtmp://ingest-apac-sydney.brime.tv/live"
                }
            ],
            "recommended": {
                "max video bitrate": 30000,
                "max audio bitrate": 320,
                "x264opts": "scenecut=0"
            }
        },
        {
            "name": "Bilibili Live",
            "stream_key_link": "https://link.bilibili.com/p/center/index#/my-room/start-live",
            "servers": [
                {
                    "name": "Default",
                    "url": "rtmp://live-push.bilivideo.com/live-bvc/"
                },
                {
                    "name": "Tencent Cloud",
                    "url": "rtmp://txy.live-push.bilivideo.com/live-bvc/"
                }
            ]
        },
        {
            "name": "Volume.com",
            "stream_key_link": "https://volume.com/b?show_key=1&webrtc=0",
            "servers": [
                {
                    "name": "Default - Recommended",
                    "url": "rtmp://live.volume.com/live-origin"
                },
                {
                    "name": "EU - Amsterdam",
                    "url": "rtmp://live-ams.volume.com/live-origin"
                },
                {
                    "name": "EU - Frankfurt",
                    "url": "rtmp://live-fra.volume.com/live-origin"
                },
                {
                    "name": "US - West",
                    "url": "rtmp://live-pdx.volume.com/live-origin"
                },
                {
                    "name": "US - East",
                    "url": "rtmp://live-ash.volume.com/live-origin"
                }
            ],
            "recommended": {
                "keyint": 2,
                "max video bitrate": 20000,
                "max fps": 60
            }
        },
        {
            "name": "BoxCast",
            "stream_key_link": "https://dashboard.boxcast.com/#/sources",
            "servers": [
                {
                    "name": "BoxCast",
                    "url":  "rtmp://rtmp.boxcast.com/live"
                }
            ]
        },
        {
            "name": "Disciple Media",
            "servers": [
                {
                    "name": "Default",
                    "url":  "rtmp://rtmp.disciplemedia.com/b-fme"
                }
            ]
        },
        {
            "name": "Jio Games",
            "servers": [
                {
                    "name": "Primary",
                    "url": "rtmp://livepub1.api.engageapps.jio/live"
                },
                {
                    "name": "Secondary",
                    "url": "rtmp://livepub2.api.engageapps.jio/live"
                }
            ],
            "recommended": {
                "keyint": 2,
                "max video bitrate": 32000,
                "max audio bitrate": 256
            }
        },
        {
            "name": "Kuaishou Live",
            "stream_key_link": "https://studio.kuaishou.com/live/list",
            "servers": [
                {
                    "name": "Default",
                    "url": "rtmp://open-push.voip.yximgs.com/gifshow/"
                },
                {
                    "name": "North America",
                    "url": "rtmp://tx.push.yximgs.com/live/"
                }
            ]
        },
        {
            "name": "Utreon",
            "servers": [
                {
                    "name": "Default",
                    "url": "rtmp://live.utreon.com:5222/app"
                }
            ],
            "recommended": {
                "keyint": 2,
                "max video bitrate": 5000,
                "max audio bitrate": 160
            }
        },
        {
            "name": "Autistici.org Live",
            "servers": [
                {
                    "name": "Default",
                    "url":  "rtmp://live.autistici.org/ingest"
                }
            ],
            "recommended": {
                "keyint": 2,
                "max video bitrate": 2500,
                "max audio bitrate": 128
            }
        },
        {
            "name": "PhoneLiveStreaming",
            "stream_key_link": "https://app.phonelivestreaming.com/media/rtmp",
            "servers": [
                {
                    "name": "PhoneLiveStreaming",
                    "url":  "rtmp://live.phonelivestreaming.com/live/"
                }
            ],
            "recommended": {
                "keyint": 2,
                "max video bitrate": 128,
                "max audio bitrate": 160
            }
        },
        {
            "name": "ManyVids",
            "servers": [
                {
                    "name": "Default",
                    "url": "rtmp://rtmp.str.manyvids.com:1935/live_stream/"
                }
            ],
            "recommended": {
                "supported resolutions": [
                    "1280x720",
                    "960x540"
                ],
                "bitrate matrix": [
                    {
                        "res": "960x540",
                        "fps": 30,
                        "max bitrate": 3000
                    },
                    {
                        "res": "1280x720",
                        "fps": 30,
                        "max bitrate": 4000
                    }
                ],
                "keyint": 2,
                "max video bitrate": 4000,
                "max fps": 30
            }
        },
        {
            "name": "Fantasy.Club",
            "stream_key_link": "https://fantasy.club/app/create-content/stream-now",
            "more_info_link": "https://help.fantasy.club/",
            "servers": [
                {
                    "name": "US: East",
                    "url": "rtmp://live-east.fantasy.club/live"
                },
                {
                    "name": "US: West",
                    "url": "rtmp://live-west.fantasy.club/live"
                },
                {
                    "name": "Europe",
                    "url": "rtmp://live-eu.fantasy.club/live"
                },
                {
                    "name": "South America",
                    "url": "rtmp://live-sa.fantasy.club/live"
                }
            ],
            "recommended": {
                "keyint": 2,
                "profile": "high",
                "bframes": 0,
                "x264opts": "scenecut=0",
                "supported resolutions": [
                    "1920x1080",
                    "1280x720",
                    "852x480"
                ],
                "bitrate matrix": [
                    {
                        "res": "852x480",
                        "fps": 30,
                        "max bitrate": 1200
                    },
                    {
                        "res": "1280x720",
                        "fps": 30,
                        "max bitrate": 3600
                    },
                    {
                        "res": "1280x720",
                        "fps": 60,
                        "max bitrate": 4200
                    },
                    {
                        "res": "1920x1080",
                        "fps": 30,
                        "max bitrate": 5000
                    },
                    {
                        "res": "1920x1080",
                        "fps": 60,
                        "max bitrate": 7200
                    }
                ],
                "max fps": 60,
                "max video bitrate": 7200,
                "max audio bitrate": 196
            }
        },
        {
<<<<<<< HEAD
            "name": "SharePlay",                        
=======
            "name": "Shareplay.tv",
>>>>>>> dc7e7184
            "more_info_link": "https://shareplay.tv",
            "servers": [
                {
                    "name": "Default",
                    "url": "rtmp://shareplay.tv:833/live"
                }
            ],
            "recommended": {
                "keyint": 2,
                "profile": "main",
                "supported resolutions": [
                    "1920x1080",
                    "1280x720",
                    "852x480",
                    "640x360"
                ],
                "bitrate matrix": [
                    {
                        "res": "640x360",
                        "fps": 30,
                        "max bitrate": 1000
                    },
                    {
                        "res": "640x360",
                        "fps": 60,
                        "max bitrate": 1500
                    },
                    {
                        "res": "852x480",
                        "fps": 30,
                        "max bitrate": 2000
                    },
                    {
                        "res": "852x480",
                        "fps": 60,
                        "max bitrate": 3000
                    },
                    {
                        "res": "1280x720",
                        "fps": 30,
                        "max bitrate": 4000
                    },
                    {
                        "res": "1280x720",
                        "fps": 60,
                        "max bitrate": 6000
                    },
                    {
                        "res": "1920x1080",
                        "fps": 30,
                        "max bitrate": 6000
                    },
                    {
                        "res": "1920x1080",
                        "fps": 60,
                        "max bitrate": 9000
                    }
                ],
                "max fps": 60,
                "max video bitrate": 9000,
                "max audio bitrate": 128
            }
        }
    ]
}<|MERGE_RESOLUTION|>--- conflicted
+++ resolved
@@ -2533,11 +2533,7 @@
             }
         },
         {
-<<<<<<< HEAD
             "name": "SharePlay",                        
-=======
-            "name": "Shareplay.tv",
->>>>>>> dc7e7184
             "more_info_link": "https://shareplay.tv",
             "servers": [
                 {
