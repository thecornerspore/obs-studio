--- conflicted
+++ resolved
@@ -2924,7 +2924,6 @@
             }
         },
         {
-<<<<<<< HEAD
             "name": "Prism",
             "servers": [
                 {
@@ -2937,7 +2936,9 @@
             ],
             "recommended": {
                 "keyint": 3
-=======
+            }
+        },
+        {
             "name": "Dolby Millicast",
             "common": false,
             "more_info_link": "https://docs.dolby.io/streaming-apis/docs/using-obs",
@@ -3032,7 +3033,6 @@
             "recommended": {
                 "keyint": 1,
                 "bframes": 0
->>>>>>> 5f98d34e
             }
         }
     ]
