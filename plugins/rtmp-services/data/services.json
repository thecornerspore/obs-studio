{
    "$schema": "schema/service-schema-v4.json",
    "format_version": 4,
    "services": [
        {
            "name": "Twitch",
            "common": true,
            "stream_key_link": "https://dashboard.twitch.tv/settings/stream",
            "servers": [
                {
                    "name": "Asia: Hong Kong",
                    "url": "rtmp://live-hkg.twitch.tv/app"
                },
                {
                    "name": "Asia: Seoul, South Korea",
                    "url": "rtmp://live-sel.twitch.tv/app"
                },
                {
                    "name": "Asia: Singapore",
                    "url": "rtmp://live-sin.twitch.tv/app"
                },
                {
                    "name": "Asia: Taipei, Taiwan",
                    "url": "rtmp://live-tpe.twitch.tv/app"
                },
                {
                    "name": "Asia: Tokyo, Japan",
                    "url": "rtmp://live-tyo.twitch.tv/app"
                },
                {
                    "name": "Australia: Sydney",
                    "url": "rtmp://live-syd.twitch.tv/app"
                },
                {
                    "name": "EU: Amsterdam, NL",
                    "url": "rtmp://live-ams.twitch.tv/app"
                },
                {
                    "name": "EU: Berlin, DE",
                    "url": "rtmp://live-ber.twitch.tv/app"
                },
                {
                    "name": "Europe: Copenhagen, DK",
                    "url": "rtmp://live-cph.twitch.tv/app"
                },
                {
                    "name": "EU: Frankfurt, DE",
                    "url": "rtmp://live-fra.twitch.tv/app"
                },
                {
                    "name": "EU: Helsinki, FI",
                    "url": "rtmp://live-hel.twitch.tv/app"
                },
                {
                    "name": "EU: Lisbon, Portugal",
                    "url": "rtmp://live-lis.twitch.tv/app"
                },
                {
                    "name": "EU: London, UK",
                    "url": "rtmp://live-lhr.twitch.tv/app"
                },
                {
                    "name": "EU: Madrid, Spain",
                    "url": "rtmp://live-mad.twitch.tv/app"
                },
                {
                    "name": "EU: Marseille, FR",
                    "url": "rtmp://live-mrs.twitch.tv/app"
                },
                {
                    "name": "EU: Milan, Italy",
                    "url": "rtmp://live-mil.twitch.tv/app"
                },
                {
                    "name": "EU: Norway, Oslo",
                    "url": "rtmp://live-osl.twitch.tv/app"
                },
                {
                    "name": "EU: Paris, FR",
                    "url": "rtmp://live-cdg.twitch.tv/app"
                },
                {
                    "name": "EU: Prague, CZ",
                    "url": "rtmp://live-prg.twitch.tv/app"
                },
                {
                    "name": "EU: Stockholm, SE",
                    "url": "rtmp://live-arn.twitch.tv/app"
                },
                {
                    "name": "EU: Vienna, Austria",
                    "url": "rtmp://live-vie.twitch.tv/app"
                },
                {
                    "name": "EU: Warsaw, Poland",
                    "url": "rtmp://live-waw.twitch.tv/app"
                },
                {
                    "name": "NA: Mexico City",
                    "url": "rtmp://live-qro.twitch.tv/app"
                },
                {
                    "name": "NA: Quebec, Canada",
                    "url": "rtmp://live-ymq.twitch.tv/app"
                },
                {
                    "name": "NA: Toronto, Canada",
                    "url": "rtmp://live-yto.twitch.tv/app"
                },
                {
                    "name": "South America: Argentina",
                    "url": "rtmp://live-eze.twitch.tv/app"
                },
                {
                    "name": "South America: Chile",
                    "url": "rtmp://live-scl.twitch.tv/app"
                },
                {
                    "name": "South America: Lima, Peru",
                    "url": "rtmp://live-lim.twitch.tv/app"
                },
                {
                    "name": "South America: Medellin, Colombia",
                    "url": "rtmp://live-mde.twitch.tv/app"
                },
                {
                    "name": "South America: Rio de Janeiro, Brazil",
                    "url": "rtmp://live-rio.twitch.tv/app"
                },
                {
                    "name": "South America: Sao Paulo, Brazil",
                    "url": "rtmp://live-sao.twitch.tv/app"
                },
                {
                    "name": "US Central: Dallas, TX",
                    "url": "rtmp://live-dfw.twitch.tv/app"
                },
                {
                    "name": "US Central: Denver, CO",
                    "url": "rtmp://live-den.twitch.tv/app"
                },
                {
                    "name": "US Central: Houston, TX",
                    "url": "rtmp://live-hou.twitch.tv/app"
                },
                {
                    "name": "US Central: Salt Lake City, UT",
                    "url": "rtmp://live-slc.twitch.tv/app"
                },
                {
                    "name": "US East: Ashburn, VA",
                    "url": "rtmp://live-iad.twitch.tv/app"
                },
                {
                    "name": "US East: Atlanta, GA",
                    "url": "rtmp://live-atl.twitch.tv/app"
                },
                {
                    "name": "US East: Chicago",
                    "url": "rtmp://live-ord.twitch.tv/app"
                },
                {
                    "name": "US East: Miami, FL",
                    "url": "rtmp://live-mia.twitch.tv/app"
                },
                {
                    "name": "US East: New York, NY",
                    "url": "rtmp://live-jfk.twitch.tv/app"
                },
                {
                    "name": "US West: Los Angeles, CA",
                    "url": "rtmp://live-lax.twitch.tv/app"
                },
                {
                    "name": "US West: Phoenix, AZ",
                    "url": "rtmp://live-phx.twitch.tv/app"
                },
                {
                    "name": "US West: Portland, Oregon",
                    "url": "rtmp://live-pdx.twitch.tv/app"
                },
                {
                    "name": "US West: San Francisco, CA",
                    "url": "rtmp://live-sfo.twitch.tv/app"
                },
                {
                    "name": "US West: San Jose, CA",
                    "url": "rtmp://live-sjc.twitch.tv/app"
                },
                {
                    "name": "US West: Seattle, WA",
                    "url": "rtmp://live-sea.twitch.tv/app"
                }
            ],
            "recommended": {
                "keyint": 2,
                "max video bitrate": 6000,
                "max audio bitrate": 320,
                "x264opts": "scenecut=0"
            }
        },
        {
            "name": "YouTube - HLS",
            "common": false,
            "more_info_link": "https://developers.google.com/youtube/v3/live/guides/ingestion-protocol-comparison",
            "stream_key_link": "https://www.youtube.com/live_dashboard",
            "supported video codecs": [
                "h264",
                "hevc"
            ],
            "servers": [
                {
                    "name": "Primary YouTube ingest server",
                    "url": "https://a.upload.youtube.com/http_upload_hls?cid={stream_key}&copy=0&file=out.m3u8"
                },
                {
                    "name": "Backup YouTube ingest server",
                    "url": "https://b.upload.youtube.com/http_upload_hls?cid={stream_key}&copy=1&file=out.m3u8"
                }
            ],
            "recommended": {
                "keyint": 2,
                "output": "ffmpeg_hls_muxer",
                "max video bitrate": 51000,
                "max audio bitrate": 160
            }
        },
        {
            "name": "YouTube - RTMPS",
            "common": true,
            "stream_key_link": "https://www.youtube.com/live_dashboard",
            "alt_names": [
                "YouTube / YouTube Gaming",
                "YouTube - RTMP",
                "YouTube - RTMPS (Beta)"
            ],
            "servers": [
                {
                    "name": "Primary YouTube ingest server",
                    "url": "rtmps://a.rtmps.youtube.com:443/live2"
                },
                {
                    "name": "Backup YouTube ingest server",
                    "url": "rtmps://b.rtmps.youtube.com:443/live2?backup=1"
                },
                {
                    "name": "Primary YouTube ingest server (legacy RTMP)",
                    "url": "rtmp://a.rtmp.youtube.com/live2"
                },
                {
                    "name": "Backup YouTube ingest server (legacy RTMP)",
                    "url": "rtmp://b.rtmp.youtube.com/live2?backup=1"
                }
            ],
            "recommended": {
                "keyint": 2,
                "max video bitrate": 51000,
                "max audio bitrate": 160
            }
        },
        {
            "name": "Loola.tv",
            "common": false,
            "servers": [
                {
                    "name": "US East: Virginia",
                    "url": "rtmp://rtmp.loola.tv/push"
                },
                {
                    "name": "EU Central: Germany",
                    "url": "rtmp://rtmp-eu.loola.tv/push"
                },
                {
                    "name": "South America: Brazil",
                    "url": "rtmp://rtmp-sa.loola.tv/push"
                },
                {
                    "name": "Asia/Pacific: Singapore",
                    "url": "rtmp://rtmp-sg.loola.tv/push"
                },
                {
                    "name": "Middle East: Bahrain",
                    "url": "rtmp://rtmp-me.loola.tv/push"
                }
            ],
            "recommended": {
                "keyint": 2,
                "profile": "high",
                "max video bitrate": 2500,
                "max audio bitrate": 160,
                "bframes": 2,
                "x264opts": "scenecut=0"
            }
        },
        {
            "name": "Lovecast",
            "servers": [
                {
                    "name": "Default",
                    "url": "rtmp://live-a.lovecastapp.com:5222/app"
                }
            ],
            "recommended": {
                "keyint": 2,
                "profile": "main",
                "max video bitrate": 8000,
                "max audio bitrate": 192,
                "supported resolutions": [
                    "1920x1080",
                    "1280x720"
                ],
                "max fps": 30
            }
        },
        {
            "name": "Luzento.com - RTMP",
            "stream_key_link": "https://cms.luzento.com/dashboard/stream-key?from=OBS",
            "servers": [
                {
                    "name": "Primary",
                    "url": "rtmp://ingest.luzento.com/live"
                },
                {
                    "name": "Primary (Test)",
                    "url": "rtmp://ingest.luzento.com/test"
                }
            ],
            "recommended": {
                "keyint": 2,
                "max video bitrate": 6000,
                "max audio bitrate": 256,
                "bframes": 2,
                "x264opts": "scenecut=0"
            }
        },
        {
            "name": "VIMM",
            "servers": [
                {
                    "name": "Europe: Frankfurt",
                    "url": "rtmp://eu.vimm.tv/live"
                },
                {
                    "name": "North America: Montreal",
                    "url": "rtmp://us.vimm.tv/live"
                }
            ],
            "recommended": {
                "keyint": 2,
                "max video bitrate": 8000,
                "max audio bitrate": 320,
                "x264opts": "scenecut=0"
            }
        },
        {
            "name": "Web.TV",
            "servers": [
                {
                    "name": "Primary",
                    "url": "rtmp://live3.origins.web.tv/liveext"
                }
            ],
            "recommended": {
                "keyint": 2,
                "profile": "main",
                "max video bitrate": 3500,
                "max audio bitrate": 160
            }
        },
        {
            "name": "GoodGame.ru",
            "servers": [
                {
                    "name": "Моscow",
                    "url": "rtmp://msk.goodgame.ru:1940/live"
                }
            ]
        },
        {
            "name": "YouStreamer",
            "stream_key_link": "https://www.app.youstreamer.com/stream/",
            "servers": [
                {
                    "name": "Moscow",
                    "url": "rtmp://push.youstreamer.com/in/"
                }
            ]
        },
        {
            "name": "Vaughn Live / iNSTAGIB",
            "servers": [
                {
                    "name": "US: Chicago, IL",
                    "url": "rtmp://live-ord.vaughnsoft.net/live"
                },
                {
                    "name": "US: Vint Hill, VA",
                    "url": "rtmp://live-iad.vaughnsoft.net/live"
                },
                {
                    "name": "US: Denver, CO",
                    "url": "rtmp://live-den.vaughnsoft.net/live"
                },
                {
                    "name": "US: New York, NY",
                    "url": "rtmp://live-nyc.vaughnsoft.net/live"
                },
                {
                    "name": "US: Miami, FL",
                    "url": "rtmp://live-mia.vaughnsoft.net/live"
                },
                {
                    "name": "US: Seattle, WA",
                    "url": "rtmp://live-sea.vaughnsoft.net/live"
                },
                {
                    "name": "EU: Amsterdam, NL",
                    "url": "rtmp://live-ams.vaughnsoft.net/live"
                },
                {
                    "name": "EU: London, UK",
                    "url": "rtmp://live-lhr.vaughnsoft.net/live"
                }
            ],
            "recommended": {
                "keyint": 2,
                "max video bitrate": 15000,
                "max audio bitrate": 320
            }
        },
        {
            "name": "Breakers.TV",
            "servers": [
                {
                    "name": "US: Chicago, IL",
                    "url": "rtmp://live-ord.vaughnsoft.net/live"
                },
                {
                    "name": "US: Vint Hill, VA",
                    "url": "rtmp://live-iad.vaughnsoft.net/live"
                },
                {
                    "name": "US: Denver, CO",
                    "url": "rtmp://live-den.vaughnsoft.net/live"
                },
                {
                    "name": "US: New York, NY",
                    "url": "rtmp://live-nyc.vaughnsoft.net/live"
                },
                {
                    "name": "US: Miami, FL",
                    "url": "rtmp://live-mia.vaughnsoft.net/live"
                },
                {
                    "name": "US: Seattle, WA",
                    "url": "rtmp://live-sea.vaughnsoft.net/live"
                },
                {
                    "name": "EU: Amsterdam, NL",
                    "url": "rtmp://live-ams.vaughnsoft.net/live"
                },
                {
                    "name": "EU: London, UK",
                    "url": "rtmp://live-lhr.vaughnsoft.net/live"
                }
            ],
            "recommended": {
                "keyint": 2,
                "max video bitrate": 15000,
                "max audio bitrate": 320
            }
        },
        {
            "name": "Facebook Live",
            "common": true,
            "stream_key_link": "https://www.facebook.com/live/producer?ref=OBS",
            "servers": [
                {
                    "name": "Default",
                    "url": "rtmps://rtmp-api.facebook.com:443/rtmp/"
                }
            ],
            "recommended": {
                "keyint": 2,
                "profile": "main",
                "supported resolutions": [
                    "1920x1080",
                    "1280x720",
                    "852x480",
                    "640x360"
                ],
                "bitrate matrix": [
                    {
                        "res": "640x360",
                        "fps": 30,
                        "max bitrate": 1000
                    },
                    {
                        "res": "640x360",
                        "fps": 60,
                        "max bitrate": 1500
                    },
                    {
                        "res": "852x480",
                        "fps": 30,
                        "max bitrate": 2000
                    },
                    {
                        "res": "852x480",
                        "fps": 60,
                        "max bitrate": 3000
                    },
                    {
                        "res": "1280x720",
                        "fps": 30,
                        "max bitrate": 4000
                    },
                    {
                        "res": "1280x720",
                        "fps": 60,
                        "max bitrate": 6000
                    },
                    {
                        "res": "1920x1080",
                        "fps": 30,
                        "max bitrate": 6000
                    },
                    {
                        "res": "1920x1080",
                        "fps": 60,
                        "max bitrate": 9000
                    }
                ],
                "max fps": 60,
                "max video bitrate": 9000,
                "max audio bitrate": 128
            }
        },
        {
            "name": "Restream.io",
            "alt_names": [
                "Restream.io - RTMP",
                "Restream.io - FTL"
            ],
            "common": true,
            "stream_key_link": "https://restream.io/settings/streaming-setup?from=OBS",
            "servers": [
                {
                    "name": "Autodetect",
                    "url": "rtmp://live.restream.io/live"
                },
                {
                    "name": "EU-West (London, GB)",
                    "url": "rtmp://london.restream.io/live"
                },
                {
                    "name": "EU-West (Amsterdam, NL)",
                    "url": "rtmp://amsterdam.restream.io/live"
                },
                {
                    "name": "EU-West (Paris, FR)",
                    "url": "rtmp://paris.restream.io/live"
                },
                {
                    "name": "EU-Central (Frankfurt, DE)",
                    "url": "rtmp://frankfurt.restream.io/live"
                },
                {
                    "name": "EU-South (Madrid, Spain)",
                    "url": "rtmp://madrid.restream.io/live"
                },
                {
                    "name": "Turkey (Istanbul)",
                    "url": "rtmp://istanbul.restream.io/live"
                },
                {
                    "name": "US-West (Seattle, WA)",
                    "url": "rtmp://seattle.restream.io/live"
                },
                {
                    "name": "US-West (San Jose, CA)",
                    "url": "rtmp://sanjose.restream.io/live"
                },
                {
                    "name": "US-Central (Dallas, TX)",
                    "url": "rtmp://dallas.restream.io/live"
                },
                {
                    "name": "US-East (Chicago, IL)",
                    "url": "rtmp://chicago.restream.io/live"
                },
                {
                    "name": "US-East (New York, NY)",
                    "url": "rtmp://newyork.restream.io/live"
                },
                {
                    "name": "US-East (Washington, DC)",
                    "url": "rtmp://washington.restream.io/live"
                },
                {
                    "name": "NA-East (Toronto, Canada)",
                    "url": "rtmp://toronto.restream.io/live"
                },
                {
                    "name": "SA (Saint Paul, Brazil)",
                    "url": "rtmp://saopaulo.restream.io/live"
                },
                {
                    "name": "India (Bangalore)",
                    "url": "rtmp://bangalore.restream.io/live"
                },
                {
                    "name": "Asia (Hong Kong)",
                    "url": "rtmp://hongkong.restream.io/live"
                },
                {
                    "name": "Asia (Singapore)",
                    "url": "rtmp://singapore.restream.io/live"
                },
                {
                    "name": "Asia (Seoul, South Korea)",
                    "url": "rtmp://seoul.restream.io/live"
                },
                {
                    "name": "Asia (Tokyo, Japan)",
                    "url": "rtmp://tokyo.restream.io/live"
                },
                {
                    "name": "Australia (Sydney)",
                    "url": "rtmp://sydney.restream.io/live"
                }
            ],
            "recommended": {
                "keyint": 2
            }
        },
        {
            "name": "Castr.io",
            "servers": [
                {
                    "name": "US-East (Chicago, IL)",
                    "url": "rtmp://cg.castr.io/static"
                },
                {
                    "name": "US-East (New York, NY)",
                    "url": "rtmp://ny.castr.io/static"
                },
                {
                    "name": "US-East (Miami, FL)",
                    "url": "rtmp://mi.castr.io/static"
                },
                {
                    "name": "US-West (Seattle, WA)",
                    "url": "rtmp://se.castr.io/static"
                },
                {
                    "name": "US-West (Los Angeles, CA)",
                    "url": "rtmp://la.castr.io/static"
                },
                {
                    "name": "US-Central (Dallas, TX)",
                    "url": "rtmp://da.castr.io/static"
                },
                {
                    "name": "NA-East (Toronto, CA)",
                    "url": "rtmp://qc.castr.io/static"
                },
                {
                    "name": "SA (Sao Paulo, BR)",
                    "url": "rtmp://br.castr.io/static"
                },
                {
                    "name": "EU-West (London, UK)",
                    "url": "rtmp://uk.castr.io/static"
                },
                {
                    "name": "EU-Central (Frankfurt, DE)",
                    "url": "rtmp://fr.castr.io/static"
                },
                {
                    "name": "Russia (Moscow)",
                    "url": "rtmp://ru.castr.io/static"
                },
                {
                    "name": "Asia (Singapore)",
                    "url": "rtmp://sg.castr.io/static"
                },
                {
                    "name": "Asia (India)",
                    "url": "rtmp://in.castr.io/static"
                },
                {
                    "name": "Australia (Sydney)",
                    "url": "rtmp://au.castr.io/static"
                },
                {
                    "name": "US Central",
                    "url": "rtmp://us-central.castr.io/static"
                },
                {
                    "name": "US West",
                    "url": "rtmp://us-west.castr.io/static"
                },
                {
                    "name": "US East",
                    "url": "rtmp://us-east.castr.io/static"
                },
                {
                    "name": "US South",
                    "url": "rtmp://us-south.castr.io/static"
                },
                {
                    "name": "South America",
                    "url": "rtmp://south-am.castr.io/static"
                },
                {
                    "name": "EU Central",
                    "url": "rtmp://eu-central.castr.io/static"
                },
                {
                    "name": "Singapore",
                    "url": "rtmp://sg-central.castr.io/static"
                }
            ],
            "recommended": {
                "keyint": 2
            }
        },
        {
            "name": "Boomstream",
            "servers": [
                {
                    "name": "Default",
                    "url": "rtmp://live.boomstream.com/live"
                }
            ]
        },
        {
            "name": "Meridix Live Sports Platform",
            "servers": [
                {
                    "name": "Primary",
                    "url": "rtmp://publish.meridix.com/live"
                }
            ],
            "recommended": {
                "max video bitrate": 3500
            }
        },
        {
            "name": "AfreecaTV",
            "alt_names": [
                "아프리카TV",
                "Afreeca.TV"
            ],
            "servers": [
                {
                    "name": "Asia : Korea",
                    "url": "rtmp://rtmpmanager-freecat.afreeca.tv/app"
                },
                {
                    "name": "North America : US East",
                    "url": "rtmp://rtmp-esu.afreecatv.com/app"
                },
                {
                    "name": "North America : US West",
                    "url": "rtmp://rtmp-wsu.afreecatv.com/app"
                },
                {
                    "name": "South America : Brazil",
                    "url": "rtmp://rtmp-brz.afreecatv.com/app"
                },
                {
                    "name": "Europe : UK",
                    "url": "rtmp://rtmp-uk.afreecatv.com/app"
                },
                {
                    "name": "Asia : Singapore",
                    "url": "rtmp://rtmp-sgp.afreecatv.com/app"
                }
            ],
            "recommended": {
                "keyint": 2,
                "profile": "main",
                "max video bitrate": 8000,
                "max audio bitrate": 192
            }
        },
        {
            "name": "CAM4",
            "servers": [
                {
                    "name": "CAM4",
                    "url": "rtmp://origin.cam4.com/cam4-origin-live"
                }
            ],
            "recommended": {
                "keyint": 1,
                "profile": "baseline",
                "max video bitrate": 3000,
                "max audio bitrate": 128
            }
        },
        {
            "name": "ePlay",
            "servers": [
                {
                    "name": "ePlay Primary",
                    "url": "rtmp://live.eplay.link/origin"
                }
            ],
            "recommended": {
                "keyint": 2,
                "profile": "main",
                "max video bitrate": 7500,
                "max audio bitrate": 192
            }
        },
        {
            "name": "Picarto",
            "servers": [
                {
                    "name": "Autoselect closest server",
                    "url": "rtmp://live.us.picarto.tv/golive"
                },
                {
                    "name": "Los Angeles, USA",
                    "url": "rtmp://live.us-losangeles.picarto.tv/golive"
                },
                {
                    "name": "Dallas, USA",
                    "url": "rtmp://live.us-dallas.picarto.tv/golive"
                },
                {
                    "name": "Miami, USA",
                    "url": "rtmp://live.us-miami.picarto.tv/golive"
                },
                {
                    "name": "New York, USA",
                    "url": "rtmp://live.us-newyork.picarto.tv/golive"
                },
                {
                    "name": "Europe",
                    "url": "rtmp://live.eu-west1.picarto.tv/golive"
                }
            ],
            "recommended": {
                "keyint": 2,
                "profile": "main",
                "max video bitrate": 3500
            }
        },
        {
            "name": "Livestream",
            "servers": [
                {
                    "name": "Primary",
                    "url": "rtmp://rtmpin.livestreamingest.com/rtmpin"
                }
            ]
        },
        {
            "name": "Uscreen",
            "servers": [
                {
                    "name": "Default",
                    "url": "rtmp://global-live.uscreen.app:5222/app"
                }
            ],
            "recommended": {
                "keyint": 2,
                "max video bitrate": 8000,
                "max audio bitrate": 192
            }
        },
        {
            "name": "Stripchat",
            "servers": [
                {
                    "name": "Auto",
                    "url": "rtmp://live.doppiocdn.com/ext"
                }
            ],
            "recommended": {
                "keyint": 2,
                "profile": "main",
                "bframes": 0,
                "max video bitrate": 6000,
                "max audio bitrate": 128,
                "x264opts": "tune=zerolatency"
            }
        },
        {
            "name": "CamSoda",
            "servers": [
                {
                    "name": "North America",
                    "url": "rtmp://obs-ingest-na.livemediahost.com/cam_obs"
                },
                {
                    "name": "South America",
                    "url": "rtmp://obs-ingest-sa.livemediahost.com/cam_obs"
                },
                {
                    "name": "Asia",
                    "url": "rtmp://obs-ingest-as.livemediahost.com/cam_obs"
                },
                {
                    "name": "Europe",
                    "url": "rtmp://obs-ingest-eu.livemediahost.com/cam_obs"
                },
                {
                    "name": "Oceania",
                    "url": "rtmp://obs-ingest-oc.livemediahost.com/cam_obs"
                }
            ],
            "recommended": {
                "supported resolutions": [
                    "1920x1080",
                    "1280x720",
                    "852x480",
                    "480x360"
                ],
                "max fps": 30,
                "max video bitrate": 6000,
                "max audio bitrate": 160,
                "x264opts": "tune=zerolatency"
            }
        },
        {
            "name": "Chaturbate",
            "servers": [
                {
                    "name": "Global Main Fastest - Recommended",
                    "url": "rtmp://live.stream.highwebmedia.com/live-origin"
                },
                {
                    "name": "Global Backup",
                    "url": "rtmp://live-backup.stream.highwebmedia.com/live-origin"
                },
                {
                    "name": "US West: Seattle, WA",
                    "url": "rtmp://live-sea.stream.highwebmedia.com/live-origin"
                },
                {
                    "name": "US West: Phoenix, AZ",
                    "url": "rtmp://live-phx.stream.highwebmedia.com/live-origin"
                },
                {
                    "name": "US Central: Salt Lake City, UT",
                    "url": "rtmp://live-slc.stream.highwebmedia.com/live-origin"
                },
                {
                    "name": "US Central: Chicago, IL",
                    "url": "rtmp://live-chi.stream.highwebmedia.com/live-origin"
                },
                {
                    "name": "US East: Atlanta, GA",
                    "url": "rtmp://live-atl.stream.highwebmedia.com/live-origin"
                },
                {
                    "name": "US East: Ashburn, VA",
                    "url": "rtmp://live-ash.stream.highwebmedia.com/live-origin"
                },
                {
                    "name": "South America: Sao Paulo, Brazil",
                    "url": "rtmp://live-gru.stream.highwebmedia.com/live-origin"
                },
                {
                    "name": "EU: Amsterdam, NL",
                    "url": "rtmp://live-nld.stream.highwebmedia.com/live-origin"
                },
                {
                    "name": "EU: Alblasserdam, NL",
                    "url": "rtmp://live-alb.stream.highwebmedia.com/live-origin"
                },
                {
                    "name": "EU: Frankfurt, DE",
                    "url": "rtmp://live-fra.stream.highwebmedia.com/live-origin"
                },
                {
                    "name": "EU: Belgrade, Serbia",
                    "url": "rtmp://live-srb.stream.highwebmedia.com/live-origin"
                },
                {
                    "name": "Asia: Singapore",
                    "url": "rtmp://live-sin.stream.highwebmedia.com/live-origin"
                },
                {
                    "name": "Asia: Tokyo, Japan",
                    "url": "rtmp://live-nrt.stream.highwebmedia.com/live-origin"
                },
                {
                    "name": "Australia: Sydney",
                    "url": "rtmp://live-syd.stream.highwebmedia.com/live-origin"
                }
            ],
            "recommended": {
                "keyint": 2,
                "max video bitrate": 50000,
                "max audio bitrate": 192
            }
        },
        {
            "name": "WpStream",
            "more_info_link": "https://wpstream.net/obs-more-info",
            "stream_key_link": "https://wpstream.net/obs-get-stream-key",
            "servers": [
                {
                    "name": "Closest server - Automatic",
                    "url": "rtmp://ingest.wpstream.net/golive"
                },
                {
                    "name": "North America",
                    "url": "rtmp://ingest-na.wpstream.net/golive"
                },
                {
                    "name": "Europe",
                    "url": "rtmp://ingest-eu.wpstream.net/golive"
                },
                {
                    "name": "Asia",
                    "url": "rtmp://ingest-as.wpstream.net/golive"
                },
                {
                    "name": "South America",
                    "url": "rtmp://ingest-sa.wpstream.net/golive"
                },
                {
                    "name": "Australia & Oceania",
                    "url": "rtmp://ingest-au.wpstream.net/golive"
                }
            ],
            "recommended": {
                "keyint": 2,
                "max audio bitrate": 160
            }
        },
        {
            "name": "Twitter",
            "common": true,
            "stream_key_link": "https://studio.twitter.com/producer/sources",
            "alt_names": [
                "Twitter / Periscope"
            ],
            "servers": [
                {
                    "name": "US West: California",
                    "url": "rtmp://ca.pscp.tv:80/x"
                },
                {
                    "name": "US West: Oregon",
                    "url": "rtmp://or.pscp.tv:80/x"
                },
                {
                    "name": "US East: Virginia",
                    "url": "rtmp://va.pscp.tv:80/x"
                },
                {
                    "name": "South America: Brazil",
                    "url": "rtmp://br.pscp.tv:80/x"
                },
                {
                    "name": "EU West: France",
                    "url": "rtmp://fr.pscp.tv:80/x"
                },
                {
                    "name": "EU West: Ireland",
                    "url": "rtmp://ie.pscp.tv:80/x"
                },
                {
                    "name": "EU Central: Germany",
                    "url": "rtmp://de.pscp.tv:80/x"
                },
                {
                    "name": "Asia/Pacific: Australia",
                    "url": "rtmp://au.pscp.tv:80/x"
                },
                {
                    "name": "Asia/Pacific: India",
                    "url": "rtmp://in.pscp.tv:80/x"
                },
                {
                    "name": "Asia/Pacific: Japan",
                    "url": "rtmp://jp.pscp.tv:80/x"
                },
                {
                    "name": "Asia/Pacific: Korea",
                    "url": "rtmp://kr.pscp.tv:80/x"
                },
                {
                    "name": "Asia/Pacific: Singapore",
                    "url": "rtmp://sg.pscp.tv:80/x"
                }
            ],
            "recommended": {
                "keyint": 3,
                "max video bitrate": 12000,
                "max audio bitrate": 128,
                "max fps": 60
            }
        },
        {
            "name": "Switchboard Live",
            "alt_names": [
                "Switchboard Live (Joicaster)"
            ],
            "servers": [
                {
                    "name": "Global - Recommended",
                    "url": "rtmps://live.sb.zone:443/live"
                },
                {
                    "name": "Global - Legacy",
                    "url": "rtmp://ingest-global.switchboard.zone/live"
                }                            
            ],
            "recommended": {
                "keyint": 2,
                "profile": "high"               
            }
        },
        {
            "name": "Looch",
            "common": false,
            "servers": [
                {
                    "name": "Primary Looch ingest server",
                    "url": "rtmp://ingest.looch.tv/live"
                }
            ],
            "recommended": {
                "keyint": 2,
                "profile": "main",
                "max video bitrate": 6000,
                "max audio bitrate": 160
            }
        },
        {
            "name": "Eventials",
            "servers": [
                {
                    "name": "Default",
                    "url": "rtmp://transmission.eventials.com/eventialsLiveOrigin"
                }
            ],
            "recommended": {
                "keyint": 1,
                "profile": "baseline",
                "max video bitrate": 900,
                "max audio bitrate": 96
            }
        },
        {
            "name": "EventLive.pro",
            "servers": [
                {
                    "name": "Default",
                    "url": "rtmp://go.eventlive.pro/live"
                }
            ],
            "recommended": {
                "keyint": 2,
                "max video bitrate": 3000,
                "max audio bitrate": 192,
                "supported resolutions": [
                    "1920x1080",
                    "1280x720"
                ],
                "max fps": 30
            }
        },
        {
            "name": "Lahzenegar - StreamG | لحظه‌نگار - استریمجی",
            "servers": [
                {
                    "name": "Primary",
                    "url": "rtmp://rtmp.lahzecdn.com/pro"
                },
                {
                    "name": "Iran",
                    "url": "rtmp://rtmp-iran.lahzecdn.com/pro"
                }
            ],
            "recommended": {
                "keyint": 2,
                "profile": "main",
                "max video bitrate": 4000,
                "max audio bitrate": 192
            }
        },
        {
            "name": "MyLive",
            "servers": [
                {
                    "name": "Default",
                    "url": "rtmp://stream.mylive.in.th/live"
                }
            ],
            "recommended": {
                "keyint": 2,
                "profile": "main",
                "max video bitrate": 7000,
                "max audio bitrate": 192
            }
        },
        {
            "name": "Trovo",
            "alt_names": [
                "Madcat"
            ],
            "stream_key_link": "https://studio.trovo.live/mychannel/stream",
            "servers": [
                {
                    "name": "Default",
                    "url": "rtmp://livepush.trovo.live/live/"
                }
            ],
            "recommended": {
                "keyint": 2,
                "max video bitrate": 9000,
                "max audio bitrate": 160,
                "x264opts": "scenecut=0"
            }
        },
        {
            "name": "Mixcloud",
            "servers": [
                {
                    "name": "Default",
                    "url": "rtmp://rtmp.mixcloud.com/broadcast"
                }
            ],
            "recommended": {
                "keyint": 2,
                "max video bitrate": 6000,
                "max audio bitrate": 320,
                "supported resolutions": [
                    "1280x720",
                    "852x480",
                    "480x360"
                ],
                "max fps": 30,
                "x264opts": "scenecut=0"
            }
        },
        {
            "name": "SermonAudio Cloud",
            "alt_names": [
                "SermonAudio.com"
            ],
            "servers": [
                {
                    "name": "Primary",
                    "url": "rtmp://webcast.sermonaudio.com/sa"
                }
            ],
            "recommended": {
                "max video bitrate": 2000,
                "max audio bitrate": 128
            }
        },
        {
            "name": "Vimeo",
            "servers": [
                {
                    "name": "Default",
                    "url": "rtmp://rtmp.cloud.vimeo.com/live"
                }
            ]
        },
        {
            "name": "Aparat",
            "servers": [
                {
                    "name": "Default",
                    "url": "rtmp://rtmp.cdn.asset.aparat.com:443/event"
                }
            ],
            "recommended": {
                "keyint": 2,
                "max video bitrate": 6000,
                "max audio bitrate": 320,
                "x264opts": "scenecut=0"
            }
        },
        {
            "name": "KakaoTV",
            "servers": [
                {
                    "name": "Default",
                    "url": "rtmp://rtmp.play.kakao.com/kakaotv"
                }
            ],
            "recommended": {
                "max video bitrate": 8000,
                "max audio bitrate": 192
            }
        },
        {
            "name": "Piczel.tv",
            "servers": [
                {
                    "name": "Default",
                    "url": "rtmp://piczel.tv:1935/live"
                }
            ],
            "recommended": {
                "keyint": 4,
                "max video bitrate": 2500,
                "max audio bitrate": 256,
                "x264opts": "tune=zerolatency"
            }
        },
        {
            "name": "STAGE TEN",
            "servers": [
                {
                    "name": "STAGE TEN",
                    "url": "rtmps://app-rtmp.stageten.tv:443/stageten"
                }
            ],
            "recommended": {
                "keyint": 2,
                "profile": "baseline",
                "max video bitrate": 4000,
                "max audio bitrate": 128
            }
        },
        {
            "name": "DLive",
            "servers": [
                {
                    "name": "Default",
                    "url": "rtmp://stream.dlive.tv/live"
                }
            ],
            "recommended": {
                "keyint": 2,
                "max video bitrate": 6000,
                "max audio bitrate": 160
            }
        },
        {
            "name": "Lightcast.com",
            "servers": [
                {
                    "name": "North America / East",
                    "url": "rtmp://us-east.live.lightcast.com/202E1F/default"
                },
                {
                    "name": "North America / West",
                    "url": "rtmp://us-west.live.lightcast.com/202E1F/default"
                },
                {
                    "name": "Europe / Amsterdam",
                    "url": "rtmp://europe.live.lightcast.com/202E1F/default"
                },
                {
                    "name": "Europe / Frankfurt",
                    "url": "rtmp://europe-fra.live.lightcast.com/202E1F/default"
                },
                {
                    "name": "Europe / Stockholm",
                    "url": "rtmp://europe-sto.live.lightcast.com/202E1F/default"
                },
                {
                    "name": "Asia / Hong Kong",
                    "url": "rtmp://asia.live.lightcast.com/202E1F/default"
                },
                {
                    "name": "Australia / Sydney",
                    "url": "rtmp://australia.live.lightcast.com/202E1F/default"
                }
            ],
            "recommended": {
                "keyint": 2,
                "max video bitrate": 6000,
                "max audio bitrate": 160
            }
        },
        {
            "name": "Bongacams",
            "servers": [
                {
                    "name": "Automatic / Default",
                    "url": "rtmp://auto.origin.gnsbc.com:1934/live"
                },
                {
                    "name": "Automatic / Backup",
                    "url": "rtmp://origin.bcvidorigin.com:1934/live"
                },
                {
                    "name": "Europe",
                    "url": "rtmp://z-eu.origin.gnsbc.com:1934/live"
                },
                {
                    "name": "North America",
                    "url": "rtmp://z-us.origin.gnsbc.com:1934/live"
                }
            ],
            "recommended": {
                "keyint": 2,
                "max video bitrate": 6000,
                "max audio bitrate": 192,
                "bframes": 0,
                "x264opts": "tune=zerolatency"
            }
        },
        {
            "name": "Chathostess",
            "servers": [
                {
                    "name": "Chathostess - Backup",
                    "url": "rtmp://wowza05.foobarweb.com/cmschatsys_video"
                }
            ],
            "recommended": {
                "keyint": 2,
                "max video bitrate": 3600,
                "max audio bitrate": 128
            }
        },
        {
            "name": "OnlyFans.com",
            "servers": [
                {
                    "name": "USA",
                    "url": "rtmp://route0.onlyfans.com/live"
                },
                {
                    "name": "Europe",
                    "url": "rtmp://route0-dc2.onlyfans.com/live"
                }
            ],
            "recommended": {
                "keyint": 2,
                "profile": "main",
                "max video bitrate": 2500,
                "max audio bitrate": 192,
                "bframes": 0,
                "x264opts": "tune=zerolatency"
            }
        },
        {
            "name": "YouNow",
            "common": false,
            "supported audio codecs": [
                "opus"
            ],
            "servers": [
                {
                    "name": "younow.com",
                    "url": "https://api.younow.com/php/api/broadcast/ingest?id="
                }
            ],
            "recommended": {
                "keyint": 2,
                "output": "ftl_output",
                "max audio bitrate": 160,
                "max video bitrate": 7000,
                "profile": "main",
                "bframes": 0
            }
        },
        {
            "name": "Steam",
            "common": false,
            "servers": [
                {
                    "name": "Default",
                    "url": "rtmp://ingest-rtmp.broadcast.steamcontent.com/app"
                }
            ],
            "recommended": {
                "keyint": 2,
                "profile": "high",
                "max video bitrate": 7000,
                "max audio bitrate": 128
            }
        },
        {
            "name": "Konduit.live",
            "servers": [
                {
                    "name": "Default",
                    "url": "rtmp://rtmp.konduit.live/live"
                }
            ],
            "recommended": {
                "keyint": 2,
                "x264opts": "scenecut=0"
            }
        },
        {
            "name": "LOCO",
            "servers": [
                {
                    "name": "Default",
                    "url": "rtmp://ivory-ingest.getloconow.com:1935/stream"
                }
            ],
            "recommended": {
                "keyint": 2
            }
        },
        {
            "name": "niconico, premium member (ニコニコ生放送 プレミアム会員)",
            "servers": [
                {
                    "name": "Default",
                    "url": "rtmp://aliveorigin.dmc.nico/named_input"
                }
            ],
            "recommended": {
                "keyint": 2,
                "profile": "high",
                "max audio bitrate": 192,
                "max video bitrate": 5808,
                "x264opts": "tune=zerolatency"
            }
        },
        {
            "name": "niconico, free member (ニコニコ生放送 一般会員)",
            "servers": [
                {
                    "name": "Default",
                    "url": "rtmp://aliveorigin.dmc.nico/named_input"
                }
            ],
            "recommended": {
                "keyint": 2,
                "profile": "high",
                "max audio bitrate": 96,
                "max video bitrate": 904,
                "x264opts": "tune=zerolatency"
            }
        },
        {
            "name": "WASD.TV",
            "servers": [
                {
                    "name": "Automatic",
                    "url": "rtmp://push.rtmp.wasd.tv/live"
                },
                {
                    "name": "Russia, Moscow",
                    "url": "rtmp://ru-moscow.rtmp.wasd.tv/live"
                },
                {
                    "name": "Germany, Frankfurt",
                    "url": "rtmp://de-frankfurt.rtmp.wasd.tv/live"
                },
                {
                    "name": "Finland, Helsinki",
                    "url": "rtmp://fi-helsinki.rtmp.wasd.tv/live"
                }
            ],
            "recommended": {
                "keyint": 2,
                "max video bitrate": 10000,
                "max audio bitrate": 192
            }
        },
        {
            "name": "Nimo TV",
            "servers": [
                {
                    "name": "Global:1",
                    "url": "rtmp://wspush.rtmp.nimo.tv/live/"
                },
                {
                    "name": "Global:2",
                    "url": "rtmp://txpush.rtmp.nimo.tv/live/"
                },
                {
                    "name": "Global:3",
                    "url": "rtmp://alpush.rtmp.nimo.tv/live/"
                }
            ],
            "recommended": {
                "keyint": 2,
                "max video bitrate": 6000,
                "max audio bitrate": 160
            }
        },
        {
            "name": "XLoveCam.com",
            "servers": [
                {
                    "name": "Europe(main)",
                    "url": "rtmp://nl.eu.stream.xlove.com/performer-origin"
                },
                {
                    "name": "Europe(Romania)",
                    "url": "rtmp://ro.eu.stream.xlove.com/performer-origin"
                },
                {
                    "name": "Europe(Russia)",
                    "url": "rtmp://ru.eu.stream.xlove.com/performer-origin"
                },
                {
                    "name": "North America(US East)",
                    "url": "rtmp://usec.na.stream.xlove.com/performer-origin"
                },
                {
                    "name": "North America(US West)",
                    "url": "rtmp://uswc.na.stream.xlove.com/performer-origin"
                },
                {
                    "name": "North America(Canada)",
                    "url": "rtmp://ca.na.stream.xlove.com/performer-origin"
                },
                {
                    "name": "South America",
                    "url": "rtmp://co.sa.stream.xlove.com/performer-origin"
                },
                {
                    "name": "Asia",
                    "url": "rtmp://sg.as.stream.xlove.com/performer-origin"
                }
            ],
            "recommended": {
                "x264opts": "scenecut=0"
            }
        },
        {
            "name": "AngelThump",
            "servers": [
                {
                    "name": "Auto",
                    "url": "rtmp://ingest.angelthump.com/live"
                },
                {
                    "name": "New York 3",
                    "url": "rtmp://nyc-ingest.angelthump.com:1935/live"
                },
                {
                    "name": "San Francisco 2",
                    "url": "rtmp://sfo-ingest.angelthump.com:1935/live"
                },
                {
                    "name": "Singapore 1",
                    "url": "rtmp://sgp-ingest.angelthump.com:1935/live"
                },
                {
                    "name": "London 1",
                    "url": "rtmp://lon-ingest.angelthump.com:1935/live"
                },
                {
                    "name": "Frankfurt 1",
                    "url": "rtmp://fra-ingest.angelthump.com:1935/live"
                },
                {
                    "name": "Toronto 1",
                    "url": "rtmp://tor-ingest.angelthump.com:1935/live"
                },
                {
                    "name": "Bangalore 1",
                    "url": "rtmp://blr-ingest.angelthump.com:1935/live"
                },
                {
                    "name": "Amsterdam 3",
                    "url": "rtmp://ams-ingest.angelthump.com:1935/live"
                }
            ],
            "recommended": {
                "keyint": 2,
                "profile": "high",
                "max video bitrate": 3500,
                "max audio bitrate": 160
            }
        },
        {
            "name": "api.video",
            "servers": [
                {
                    "name": "Default",
                    "url": "rtmp://broadcast.api.video/s"
                }
            ],
            "recommended": {
                "keyint": 2,
                "max video bitrate": 20000,
                "max audio bitrate": 192
            }
        },
        {
            "name": "SHOWROOM",
            "servers": [
                {
                    "name": "Default",
                    "url": "https://www.showroom-live.com/api/obs/streaming_info?obs_key="
                }
            ],
            "recommended": {
                "keyint": 2,
                "profile": "main",
                "max video bitrate": 1500,
                "max audio bitrate": 160,
                "x264opts": "tune=zerolatency"
            }
        },
        {
            "name": "Mux",
            "servers": [
                {
                    "name": "Global (RTMPS)",
                    "url": "rtmps://global-live.mux.com:443/app"
                },
                {
                    "name": "Global (RTMP)",
                    "url": "rtmp://global-live.mux.com:5222/app"
                }
            ],
            "recommended": {
                "keyint": 2,
                "max video bitrate": 5000,
                "max audio bitrate": 160
            }
        },
        {
            "name": "Viloud",
            "servers": [
                {
                    "name": "Default",
                    "url": "rtmp://live.viloud.tv:5222/app"
                }
            ],
            "recommended": {
                "keyint": 2,
                "max video bitrate": 5000,
                "max audio bitrate": 160
            }
        },
        {
            "name": "MyFreeCams",
            "servers": [
                {
                    "name": "Automatic",
                    "url": "rtmp://publish.myfreecams.com/NxServer"
                },
                {
                    "name": "Australia",
                    "url": "rtmp://publish-syd.myfreecams.com/NxServer"
                },
                {
                    "name": "East Asia",
                    "url": "rtmp://publish-tyo.myfreecams.com/NxServer"
                },
                {
                    "name": "Europe (East)",
                    "url": "rtmp://publish-buh.myfreecams.com/NxServer"
                },
                {
                    "name": "Europe (West)",
                    "url": "rtmp://publish-ams.myfreecams.com/NxServer"
                },
                {
                    "name": "North America (East Coast)",
                    "url": "rtmp://publish-ord.myfreecams.com/NxServer"
                },
                {
                    "name": "North America (West Coast)",
                    "url": "rtmp://publish-tuk.myfreecams.com/NxServer"
                },
                {
                    "name": "South America",
                    "url": "rtmp://publish-sao.myfreecams.com/NxServer"
                }
            ],
            "recommended": {
                "keyint": 1,
                "profile": "high",
                "max fps": 60,
                "max video bitrate": 10000,
                "max audio bitrate": 192,
                "x264opts": "tune=zerolatency scenecut=0"
            }
        },
        {
            "name": "PolyStreamer.com",
            "servers": [
                {
                    "name": "Auto-select closest server",
                    "url": "rtmp://live.polystreamer.com/live"
                },
                {
                    "name": "United States - West",
                    "url": "rtmp://us-west.live.polystreamer.com/live"
                },
                {
                    "name": "United States - East",
                    "url": "rtmp://us-east.live.polystreamer.com/live"
                },
                {
                    "name": "Australia",
                    "url": "rtmp://aus.live.polystreamer.com/live"
                },
                {
                    "name": "India",
                    "url": "rtmp://ind.live.polystreamer.com/live"
                },
                {
                    "name": "Germany",
                    "url": "rtmp://deu.live.polystreamer.com/live"
                },
                {
                    "name": "Japan",
                    "url": "rtmp://jpn.live.polystreamer.com/live"
                },
                {
                    "name": "Singapore",
                    "url": "rtmp://sgp.live.polystreamer.com/live"
                }
            ],
            "recommended": {
                "keyint": 2
            }
        },
        {
            "name": "Glimesh",
            "stream_key_link": "https://glimesh.tv/users/settings/stream",
            "supported audio codecs": [
                "opus"
            ],
            "servers": [
                {
                    "name": "North America - Chicago, United States",
                    "url": "ingest.kord.live.glimesh.tv"
                },
                {
                    "name": "North America - New York, United States",
                    "url": "ingest.kjfk.live.glimesh.tv"
                },
                {
                    "name": "North America - San Francisco, United States",
                    "url": "ingest.ksfo.live.glimesh.tv"
                },
                {
                    "name": "North America - Toronto, Canada",
                    "url": "ingest.cyyz.live.glimesh.tv"
                },
                {
                    "name": "South America - Sao Paulo, Brazil",
                    "url": "ingest.sbgr.live.glimesh.tv"
                },
                {
                    "name": "Europe - Amsterdam, Netherlands",
                    "url": "ingest.eham.live.glimesh.tv"
                },
                {
                    "name": "Europe - Frankfurt, Germany",
                    "url": "ingest.eddf.live.glimesh.tv"
                },
                {
                    "name": "Europe - London, United Kingdom",
                    "url": "ingest.egll.live.glimesh.tv"
                },
                {
                    "name": "Asia - Bangalore, India",
                    "url": "ingest.vobl.live.glimesh.tv"
                },
                {
                    "name": "Asia - Singapore",
                    "url": "ingest.wsss.live.glimesh.tv"
                },
                {
                    "name": "Australia - Sydney, Australia",
                    "url": "ingest.yssy.live.glimesh.tv"
                }
            ],
            "recommended": {
                "keyint": 2,
                "output": "ftl_output",
                "max audio bitrate": 160,
                "max video bitrate": 6000,
                "bframes": 0,
                "x264opts": "scenecut=0"
            }
        },
        {
            "name": "Glimesh - RTMP",
            "stream_key_link": "https://glimesh.tv/users/settings/stream",
            "servers": [
                {
                    "name": "North America - Chicago, United States",
                    "url": "rtmp://ingest.kord.live.glimesh.tv"
                },
                {
                    "name": "North America - New York, United States",
                    "url": "rtmp://ingest.kjfk.live.glimesh.tv"
                },
                {
                    "name": "North America - San Francisco, United States",
                    "url": "rtmp://ingest.ksfo.live.glimesh.tv"
                },
                {
                    "name": "North America - Toronto, Canada",
                    "url": "rtmp://ingest.cyyz.live.glimesh.tv"
                },
                {
                    "name": "South America - Sao Paulo, Brazil",
                    "url": "rtmp://ingest.sbgr.live.glimesh.tv"
                },
                {
                    "name": "Europe - Amsterdam, Netherlands",
                    "url": "rtmp://ingest.eham.live.glimesh.tv"
                },
                {
                    "name": "Europe - Frankfurt, Germany",
                    "url": "rtmp://ingest.eddf.live.glimesh.tv"
                },
                {
                    "name": "Europe - London, United Kingdom",
                    "url": "rtmp://ingest.egll.live.glimesh.tv"
                },
                {
                    "name": "Asia - Bangalore, India",
                    "url": "rtmp://ingest.vobl.live.glimesh.tv"
                },
                {
                    "name": "Asia - Singapore",
                    "url": "rtmp://ingest.wsss.live.glimesh.tv"
                },
                {
                    "name": "Australia - Sydney, Australia",
                    "url": "rtmp://ingest.yssy.live.glimesh.tv"
                }
            ],
            "recommended": {
                "keyint": 2,
                "max audio bitrate": 160,
                "max video bitrate": 6000,
                "bframes": 0,
                "x264opts": "scenecut=0"
            }
        },
        {
            "name": "OPENREC.tv - Premium member (プレミアム会員)",
            "stream_key_link": "https://www.openrec.tv/login?keep_login=true&url=https://www.openrec.tv/dashboard/live?from=obs",
            "servers": [
                {
                    "name": "Default",
                    "url": "rtmp://a.station.openrec.tv:1935/live1"
                }
            ],
            "recommended": {
                "keyint": 2,
                "max video bitrate": 5000,
                "max audio bitrate": 160
            }
        },
        {
            "name": "nanoStream Cloud / bintu",
            "more_info_link": "https://www.nanocosmos.de/obs",
            "stream_key_link": "https://bintu-cloud-frontend.nanocosmos.de/organisation",
            "servers": [
                {
                    "name": "bintu-stream global ingest (rtmp)",
                    "url": "rtmp://bintu-stream.nanocosmos.de/live"
                },
                {
                    "name": "bintu-stream global ingest (rtmps)",
                    "url": "rtmps://bintu-stream.nanocosmos.de:1937/live"
                },
                {
                    "name": "bintu-vtrans global ingest with transcoding/ABR (rtmp)",
                    "url": "rtmp://bintu-vtrans.nanocosmos.de/live"
                },
                {
                    "name": "bintu-vtrans global ingest with transcoding/ABR (rtmps)",
                    "url": "rtmps://bintu-vtrans.nanocosmos.de:1937/live"
                },
                {
                    "name": "bintu-stream Europe (EU)",
                    "url": "rtmp://bintu-stream-eu.nanocosmos.de/live"
                },
                {
                    "name": "bintu-stream USA West (USW)",
                    "url": "rtmp://bintu-stream-usw.nanocosmos.de/live"
                },
                {
                    "name": "bintu-stream US East (USE)",
                    "url": "rtmp://bintu-stream-use.nanocosmos.de/live"
                },
                {
                    "name": "bintu-stream Asia South (ASS)",
                    "url": "rtmp://bintu-stream-ass.nanocosmos.de/live"
                },
                {
                    "name": "bintu-stream Australia (AU)",
                    "url": "rtmp://bintu-stream-au.nanocosmos.de/live"
                },
                {
                    "name": "bintu-vtrans Europe (EU)",
                    "url": "rtmp://bintu-vtrans-eu.nanocosmos.de/live"
                },
                {
                    "name": "bintu-vtrans USA West (USW)",
                    "url": "rtmp://bintu-vtrans-usw.nanocosmos.de/live"
                },
                {
                    "name": "bintu-vtrans US East (USE)",
                    "url": "rtmp://bintu-vtrans-use.nanocosmos.de/live"
                },
                {
                    "name": "bintu-vtrans Asia South (ASS)",
                    "url": "rtmp://bintu-vtrans-ass.nanocosmos.de/live"
                },
                {
                    "name": "bintu-vtrans Australia (AU)",
                    "url": "rtmp://bintu-vtrans-au.nanocosmos.de/live"
                }
            ],
            "recommended": {
                "keyint": 2,
                "profile": "baseline",
                "bframes": 0,
                "max video bitrate": 5000,
                "max audio bitrate": 192,
                "x264opts": "tune=zerolatency b-pyramid=0 scenecut=0"
            }
        },
        {
            "name": "Dacast",
            "servers": [
                {
                    "name": "Default",
                    "url": "https://developer.dacast.com/v3/encoder-setup/"
                }
            ],
            "recommended": {
                "keyint": 1,
                "profile": "high",
                "max video bitrate": 7000,
                "max audio bitrate": 128
            }
        },
        {
            "name": "Bilibili Live - RTMP | 哔哩哔哩直播 - RTMP",
            "more_info_link": "https://link.bilibili.com/p/help/index#/tools-tutorial?id=9",
            "stream_key_link": "https://link.bilibili.com/p/center/index#/my-room/start-live",
            "alt_names": [
                "Bilibili Live"
            ],
            "servers": [
                {
                    "name": "Default | 默认",
                    "url": "rtmp://live-push.bilivideo.com/live-bvc/"
                }
            ]
        },
        {
            "name": "Volume.com",
            "stream_key_link": "https://volume.com/b?show_key=1&webrtc=0",
            "servers": [
                {
                    "name": "Default - Recommended",
                    "url": "rtmp://live.volume.com/live-origin"
                },
                {
                    "name": "US - West",
                    "url": "rtmp://live-pdx.volume.com/live-origin"
                },
                {
                    "name": "US - East",
                    "url": "rtmp://live-ash.volume.com/live-origin"
                }
            ],
            "recommended": {
                "keyint": 2,
                "max video bitrate": 20000,
                "max fps": 60
            }
        },
        {
            "name": "BoxCast",
            "stream_key_link": "https://dashboard.boxcast.com/#/sources",
            "servers": [
                {
                    "name": "BoxCast",
                    "url": "rtmp://rtmp.boxcast.com/live"
                }
            ]
        },
        {
            "name": "Disciple Media",
            "servers": [
                {
                    "name": "Default",
                    "url": "rtmp://rtmp.disciplemedia.com/b-fme"
                }
            ]
        },
        {
            "name": "Jio Games",
            "servers": [
                {
                    "name": "Primary",
                    "url": "rtmp://livepub1.api.engageapps.jio/live"
                },
                {
                    "name": "Secondary",
                    "url": "rtmp://livepub2.api.engageapps.jio/live"
                }
            ],
            "recommended": {
                "keyint": 2,
                "max video bitrate": 32000,
                "max audio bitrate": 256
            }
        },
        {
            "name": "Kuaishou Live",
            "stream_key_link": "https://studio.kuaishou.com/live/list",
            "servers": [
                {
                    "name": "Default",
                    "url": "rtmp://open-push.voip.yximgs.com/gifshow/"
                },
                {
                    "name": "North America",
                    "url": "rtmp://tx.push.yximgs.com/live/"
                }
            ]
        },
        {
            "name": "Utreon",
            "servers": [
                {
                    "name": "Default",
                    "url": "rtmp://live.utreon.com:5222/app"
                }
            ],
            "recommended": {
                "keyint": 2,
                "max video bitrate": 5000,
                "max audio bitrate": 160
            }
        },
        {
            "name": "Autistici.org Live",
            "servers": [
                {
                    "name": "Default",
                    "url": "rtmp://live.autistici.org/ingest"
                }
            ],
            "recommended": {
                "keyint": 2,
                "max video bitrate": 2500,
                "max audio bitrate": 128
            }
        },
        {
            "name": "PhoneLiveStreaming",
            "stream_key_link": "https://app.phonelivestreaming.com/media/rtmp",
            "servers": [
                {
                    "name": "PhoneLiveStreaming",
                    "url": "rtmp://live.phonelivestreaming.com/live/"
                }
            ],
            "recommended": {
                "keyint": 2,
                "max video bitrate": 128,
                "max audio bitrate": 160
            }
        },
        {
            "name": "ManyVids",
            "servers": [
                {
                    "name": "Default",
                    "url": "rtmp://rtmp.str.manyvids.com:1935/live_stream/"
                }
            ],
            "recommended": {
                "supported resolutions": [
                    "1280x720",
                    "960x540"
                ],
                "bitrate matrix": [
                    {
                        "res": "960x540",
                        "fps": 30,
                        "max bitrate": 3000
                    },
                    {
                        "res": "1280x720",
                        "fps": 30,
                        "max bitrate": 4000
                    }
                ],
                "keyint": 2,
                "max video bitrate": 4000,
                "max fps": 30
            }
        },
        {
            "name": "Fantasy.Club",
            "stream_key_link": "https://fantasy.club/app/create-content/stream-now",
            "more_info_link": "https://help.fantasy.club/",
            "servers": [
                {
                    "name": "US: East",
                    "url": "rtmp://live-east.fantasy.club/live"
                },
                {
                    "name": "US: West",
                    "url": "rtmp://live-west.fantasy.club/live"
                },
                {
                    "name": "Europe",
                    "url": "rtmp://live-eu.fantasy.club/live"
                },
                {
                    "name": "South America",
                    "url": "rtmp://live-sa.fantasy.club/live"
                }
            ],
            "recommended": {
                "keyint": 2,
                "profile": "high",
                "bframes": 0,
                "x264opts": "scenecut=0",
                "supported resolutions": [
                    "1920x1080",
                    "1280x720",
                    "852x480"
                ],
                "bitrate matrix": [
                    {
                        "res": "852x480",
                        "fps": 30,
                        "max bitrate": 1200
                    },
                    {
                        "res": "1280x720",
                        "fps": 30,
                        "max bitrate": 3600
                    },
                    {
                        "res": "1280x720",
                        "fps": 60,
                        "max bitrate": 4200
                    },
                    {
                        "res": "1920x1080",
                        "fps": 30,
                        "max bitrate": 5000
                    },
                    {
                        "res": "1920x1080",
                        "fps": 60,
                        "max bitrate": 7200
                    }
                ],
                "max fps": 60,
                "max video bitrate": 7200,
                "max audio bitrate": 196
            }
        },
        {
            "name": "Sympla",
            "servers": [
                {
                    "name": "Sympla RTMP",
                    "url": "rtmp://rtmp.sympla.com.br:5222/app"
                }
            ],
            "recommended": {
                "keyint": 2,
                "max video bitrate": 5000,
                "max audio bitrate": 160
            }
        },
        {
            "name": "Mildom",
            "more_info_link": "https://support.mildom.com/hc/ja/articles/360056569954",
            "stream_key_link": "https://www.mildom.com/creator/live",
            "servers": [
                {
                    "name": "Global",
                    "url": "rtmp://txlvb-push.mildom.tv/live"
                }
            ],
            "recommended": {
                "keyint": 2,
                "max video bitrate": 6000,
                "max audio bitrate": 160
            }
        },
        {
            "name": "Nonolive",
            "more_info_link": "https://wia.nonolive.com/views/obs_assistant_tutorial.html",
            "stream_key_link": "https://www.nonolive.com/room_setting",
            "servers": [
                {
                    "name": "Asia: Hong Kong, China",
                    "url": "rtmp://live-hk-zl.nonolive.tv/live"
                },
                {
                    "name": "Asia: Jakarta, Indonesia",
                    "url": "rtmp://live-jkt-zl.nonolive.tv/live"
                },
                {
                    "name": "EU: Frankfurt, DE",
                    "url": "rtmp://live-fra-zl.nonolive.tv/live"
                }
            ],
            "recommended": {
                "keyint": 2,
                "max video bitrate": 6000,
                "max audio bitrate": 160
            }
        },
        {
            "name": "StreamVi",
            "stream_key_link": "https://streamvi.ru/settings",
            "servers": [
                {
                    "name": "Default",
                    "url": "rtmp://live-default.streamvi.ru/live"
                },
                {
                    "name": "Russia: Moscow",
                    "url": "rtmp://live-msk.streamvi.ru/live"
                },
                {
                    "name": "EU Central: Germany",
                    "url": "rtmp://live-germany.streamvi.ru/live"
                },
                {
                    "name": "Russia: Novosibirsk",
                    "url": "rtmp://live-novosib.streamvi.ru/live"
                }
            ]
        },
        {
            "name": "Livepush",
            "more_info_link": "https://docs.livepush.io/en/articles/5065323-how-to-stream-live-from-obs-to-livepush",
            "servers": [
                {
                    "name": "Livepush Global (Default)",
                    "url": "rtmp://dc-global.livepush.io/live"
                },
                {
                    "name": "Chicago, US",
                    "url": "rtmp://us-central-ch.livepush.io/live"
                },
                {
                    "name": "New York, US",
                    "url": "rtmp://us-east-ny.livepush.io/live"
                },
                {
                    "name": "Los Angeles, US",
                    "url": "rtmp://us-west-la.livepush.io/live"
                },
                {
                    "name": "Miami, US",
                    "url": "rtmp://us-south-mia.livepush.io/live"
                },
                {
                    "name": "Dallas, US",
                    "url": "rtmp://us-central-dal.livepush.io/live"
                },
                {
                    "name": "Montreal, CA",
                    "url": "rtmp://ca-central-mon.livepush.io/live"
                },
                {
                    "name": "Toronto, CA",
                    "url": "rtmp://ca-south-tor.livepush.io/live"
                },
                {
                    "name": "Sydney, AU",
                    "url": "rtmp://au-east-syd.livepush.io/live"
                },
                {
                    "name": "London, UK",
                    "url": "rtmp://uk-central-ldn.livepush.io/live"
                },
                {
                    "name": "Milan, Italy",
                    "url": "rtmp://it-north-mln.livepush.io/live"
                },
                {
                    "name": "Paris, FR",
                    "url": "rtmp://fr-central-par.livepush.io/live"
                },
                {
                    "name": "Singapore",
                    "url": "rtmp://as-southeast-sg.livepush.io/live"
                },
                {
                    "name": "Bangalore, IN",
                    "url": "rtmp://in-south-blr.livepush.io/live"
                },
                {
                    "name": "Turkiye",
                    "url": "rtmp://tr-north-ist.livepush.io/live"
                }
            ],
            "recommended": {
                "keyint": 2,
                "max video bitrate": 16000
            }
        },
        {
            "name": "Vindral",
            "more_info_link": "https://docs.vindral.com/docs/vindral-cdn/",
            "servers": [
                {
                    "name": "eu-north",
                    "url": "rtmps://rtmp.eu-north.cdn.vindral.com/publish"
                },
                {
                    "name": "eu-west",
                    "url": "rtmps://rtmp.eu-west.cdn.vindral.com/publish"
                }
            ],
            "recommended": {
                "keyint": 1,
                "profile": "high",
                "bframes": 0,
                "max video bitrate": 20000,
                "max audio bitrate": 192
            }
        },
        {
            "name": "Whowatch (ふわっち)",
            "more_info_link": "https://whowatch.tv/help/encoder",
            "stream_key_link": "https://whowatch.tv/publish",
            "servers": [
                {
                    "name": "default",
                    "url": "rtmp://live.whowatch.tv/live/"
                }
            ],
            "recommended": {
                "keyint": 2,
                "max video bitrate": 1800,
                "max audio bitrate": 192
            }
        },
        {
            "name": "IRLToolkit",
            "stream_key_link": "https://irl.run/settings/ingest/",
            "servers": [
                {
                    "name": "Global (Recommended)",
                    "url": "rtmp://stream.global.irl.run/ingest"
                },
                {
                    "name": "Los Angeles, US",
                    "url": "rtmp://stream.lax.irl.run/ingest"
                },
                {
                    "name": "New York, US",
                    "url": "rtmp://stream.ewr.irl.run/ingest"
                },
                {
                    "name": "Rotterdam, NL",
                    "url": "rtmp://stream.rtm.irl.run/ingest"
                },
                {
                    "name": "Singapore",
                    "url": "rtmp://stream.sin.irl.run/ingest"
                },
                {
                    "name": "Tokyo, JP",
                    "url": "rtmp://stream.tyo.irl.run/ingest"
                }
            ],
            "recommended": {
                "keyint": 2,
                "bframes": 2,
                "max video bitrate": 20000
            }
        },
<<<<<<< HEAD
	{
	    "name": "Bitmovin",
	    "more_info_link": "https://developer.bitmovin.com/docs/overview",
	    "stream_key_link": "https://bitmovin.com/dashboard/streams?streamsTab=LIVE",
	    "servers": [
                {
		    "name": "Streams Live",
		    "url": "rtmp://live-input.bitmovin.com/streams"
		}
	    ],
	    "recommended": {
	    "keyint": 2
	    }
	},
	{
		"name": "MAVENX.GG",
		"more_info_link": "https://mavenx.gg/eSportsTV/Streams/Tools",
		"servers": [
			{
				"name": "MAVEN X Streaming",
				"url": "rtmp://rtmp.mavenx.tv/live"
			}
		]
	}
=======
        {
            "name": "Bitmovin",
            "more_info_link": "https://developer.bitmovin.com/docs/overview",
            "stream_key_link": "https://bitmovin.com/dashboard/streams?streamsTab=LIVE",
            "servers": [
                {
                    "name": "Streams Live",
                    "url": "rtmp://live-input.bitmovin.com/streams"
                }
            ],
            "recommended": {
                "keyint": 2
            }
        },
        {
            "name": "Live Streamer Cafe",
            "more_info_link": "https://livestreamercafe.com/help.php",
            "stream_key_link": "https://livestreamercafe.com/profile.php",
            "servers": [
                {
                    "name": "Live Streamer Cafe Server",
                    "url": "rtmp://tophicles.com/live"
                }
            ],
            "recommended": {
                "keyint": 2,
		"max video bitrate": 6000
            }
        }
>>>>>>> 08733a0e
    ]
}<|MERGE_RESOLUTION|>--- conflicted
+++ resolved
@@ -2480,32 +2480,16 @@
                 "max video bitrate": 20000
             }
         },
-<<<<<<< HEAD
-	{
-	    "name": "Bitmovin",
-	    "more_info_link": "https://developer.bitmovin.com/docs/overview",
-	    "stream_key_link": "https://bitmovin.com/dashboard/streams?streamsTab=LIVE",
-	    "servers": [
-                {
-		    "name": "Streams Live",
-		    "url": "rtmp://live-input.bitmovin.com/streams"
-		}
-	    ],
-	    "recommended": {
-	    "keyint": 2
-	    }
-	},
-	{
-		"name": "MAVENX.GG",
-		"more_info_link": "https://mavenx.gg/eSportsTV/Streams/Tools",
-		"servers": [
-			{
-				"name": "MAVEN X Streaming",
-				"url": "rtmp://rtmp.mavenx.tv/live"
-			}
-		]
-	}
-=======
+        {
+          "name": "MAVENX.GG",
+          "more_info_link": "https://mavenx.gg/eSportsTV/Streams/Tools",
+          "servers": [
+            {
+              "name": "MAVEN X Streaming",
+              "url": "rtmp://rtmp.mavenx.tv/live"
+            }
+          ]
+        },
         {
             "name": "Bitmovin",
             "more_info_link": "https://developer.bitmovin.com/docs/overview",
@@ -2532,9 +2516,8 @@
             ],
             "recommended": {
                 "keyint": 2,
-		"max video bitrate": 6000
+		            "max video bitrate": 6000
             }
         }
->>>>>>> 08733a0e
     ]
 }