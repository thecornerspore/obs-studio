--- conflicted
+++ resolved
@@ -1891,7 +1891,6 @@
             }
         },
         {
-<<<<<<< HEAD
             "name": "Lucra.live",
             "common": true,
             "servers": [
@@ -1902,7 +1901,10 @@
             ],
             "recommended": {
                 "max video bitrate": 6000,
-=======
+                "max audio bitrate": 160
+            }
+        },
+        {
             "name": "Viloud",
             "servers": [
                 {
@@ -1913,12 +1915,10 @@
             "recommended": {
                 "keyint": 2,
                 "max video bitrate": 5000,
->>>>>>> 35c07bb7
                 "max audio bitrate": 160
             }
         },
         {
-<<<<<<< HEAD
             "name": "StageIt",
             "common": true,
             "servers": [
@@ -1931,7 +1931,8 @@
                 "max video bitrate": 6000,
                 "max audio bitrate": 160
             }
-=======
+        },
+        {
             "name": "MyFreeCams",
             "servers": [
                 {
@@ -2220,7 +2221,6 @@
                 "max audio bitrate": 320,
                 "x264opts": "scenecut=0"
             }
->>>>>>> 35c07bb7
         }
     ]
 }