#include <inttypes.h>
#include <obs-module.h>
#include <obs-hotkey.h>
#include <util/dstr.h>
#include <util/platform.h>
#include <util/threading.h>
#include <util/windows/window-helpers.h>
#include <windows.h>
#include <dxgi.h>
#include <util/sse-intrin.h>
#include <util/util_uint64.h>
#include <ipc-util/pipe.h>
<<<<<<< HEAD
#include <graphics/image-file.h>
#include "obfuscate.h"
=======
#include <util/windows/obfuscate.h>
>>>>>>> b4f7499b
#include "inject-library.h"
#include "graphics-hook-info.h"
#include "graphics-hook-ver.h"
#include "cursor-capture.h"
#include "app-helpers.h"
#include "nt-stuff.h"
#include "obs-internal.h"
#include <jansson.h>

extern struct obs_core *obs = NULL;

#define do_log(level, format, ...)                  \
	blog(level, "[game-capture: '%s'] " format, \
	     obs_source_get_name(gc->source), ##__VA_ARGS__)

#define warn(format, ...) do_log(LOG_WARNING, format, ##__VA_ARGS__)
#define info(format, ...) do_log(LOG_INFO, format, ##__VA_ARGS__)
#define debug(format, ...) do_log(LOG_DEBUG, format, ##__VA_ARGS__)

/* clang-format off */

#define SETTING_MODE                 "capture_mode"
#define SETTING_CAPTURE_WINDOW       "window"
#define SETTING_ACTIVE_WINDOW        "active_window"
#define SETTING_WINDOW_PRIORITY      "priority"
#define SETTING_COMPATIBILITY        "sli_compatibility"
#define SETTING_CURSOR               "capture_cursor"
#define SETTING_TRANSPARENCY         "allow_transparency"
#define SETTING_LIMIT_FRAMERATE      "limit_framerate"
#define SETTING_CAPTURE_OVERLAYS     "capture_overlays"
#define SETTING_ANTI_CHEAT_HOOK      "anti_cheat_hook"
#define SETTING_HOOK_RATE            "hook_rate"
#define SETTING_RGBA10A2_SPACE       "rgb10a2_space"

#define SETTING_AUTO_LIST_FILE   "auto_capture_rules_path"
#define SETTING_PLACEHOLDER_IMG  "auto_placeholder_image"
#define SETTING_PLACEHOLDER_MSG  "auto_placeholder_message"
#define SETTING_PLACEHOLDER_USE  "user_placeholder_use"
#define SETTING_PLACEHOLDER_USR  "user_placeholder_image"

/* deprecated */
#define SETTING_ANY_FULLSCREEN   "capture_any_fullscreen"

#define SETTING_MODE_AUTO        "auto"
#define SETTING_MODE_ANY         "any_fullscreen"
#define SETTING_MODE_WINDOW      "window"
#define SETTING_MODE_HOTKEY      "hotkey"

#define HOTKEY_START             "hotkey_start"
#define HOTKEY_STOP              "hotkey_stop"

<<<<<<< HEAD
#define TEXT_MODE                obs_module_text("Mode")
#define TEXT_GAME_CAPTURE        obs_module_text("GameCapture")
#define TEXT_ANY_FULLSCREEN      obs_module_text("GameCapture.AnyFullscreen")
#define TEXT_SLI_COMPATIBILITY   obs_module_text("SLIFix")
#define TEXT_ALLOW_TRANSPARENCY  obs_module_text("AllowTransparency")
#define TEXT_WINDOW              obs_module_text("WindowCapture.Window")
#define TEXT_MATCH_PRIORITY      obs_module_text("WindowCapture.Priority")
#define TEXT_MATCH_TITLE         obs_module_text("WindowCapture.Priority.Title")
#define TEXT_MATCH_CLASS         obs_module_text("WindowCapture.Priority.Class")
#define TEXT_MATCH_EXE           obs_module_text("WindowCapture.Priority.Exe")
#define TEXT_CAPTURE_CURSOR      obs_module_text("CaptureCursor")
#define TEXT_LIMIT_FRAMERATE     obs_module_text("GameCapture.LimitFramerate")
#define TEXT_CAPTURE_OVERLAYS    obs_module_text("GameCapture.CaptureOverlays")
#define TEXT_ANTI_CHEAT_HOOK     obs_module_text("GameCapture.AntiCheatHook")
#define TEXT_PLACEHOLDER_USER    obs_module_text("GameCapture.Placeholder.Custom")
#define TEXT_PLACEHOLDER_USE     obs_module_text("GameCapture.Placeholder.Use.Custom")
#define TEXT_HOOK_RATE           obs_module_text("GameCapture.HookRate")
#define TEXT_HOOK_RATE_SLOW      obs_module_text("GameCapture.HookRate.Slow")
#define TEXT_HOOK_RATE_NORMAL    obs_module_text("GameCapture.HookRate.Normal")
#define TEXT_HOOK_RATE_FAST      obs_module_text("GameCapture.HookRate.Fast")
#define TEXT_HOOK_RATE_FASTEST   obs_module_text("GameCapture.HookRate.Fastest")
=======
#define TEXT_MODE                  obs_module_text("Mode")
#define TEXT_GAME_CAPTURE          obs_module_text("GameCapture")
#define TEXT_ANY_FULLSCREEN        obs_module_text("GameCapture.AnyFullscreen")
#define TEXT_SLI_COMPATIBILITY     obs_module_text("SLIFix")
#define TEXT_ALLOW_TRANSPARENCY    obs_module_text("AllowTransparency")
#define TEXT_WINDOW                obs_module_text("WindowCapture.Window")
#define TEXT_MATCH_PRIORITY        obs_module_text("WindowCapture.Priority")
#define TEXT_MATCH_TITLE           obs_module_text("WindowCapture.Priority.Title")
#define TEXT_MATCH_CLASS           obs_module_text("WindowCapture.Priority.Class")
#define TEXT_MATCH_EXE             obs_module_text("WindowCapture.Priority.Exe")
#define TEXT_CAPTURE_CURSOR        obs_module_text("CaptureCursor")
#define TEXT_LIMIT_FRAMERATE       obs_module_text("GameCapture.LimitFramerate")
#define TEXT_CAPTURE_OVERLAYS      obs_module_text("GameCapture.CaptureOverlays")
#define TEXT_ANTI_CHEAT_HOOK       obs_module_text("GameCapture.AntiCheatHook")
#define TEXT_HOOK_RATE             obs_module_text("GameCapture.HookRate")
#define TEXT_HOOK_RATE_SLOW        obs_module_text("GameCapture.HookRate.Slow")
#define TEXT_HOOK_RATE_NORMAL      obs_module_text("GameCapture.HookRate.Normal")
#define TEXT_HOOK_RATE_FAST        obs_module_text("GameCapture.HookRate.Fast")
#define TEXT_HOOK_RATE_FASTEST     obs_module_text("GameCapture.HookRate.Fastest")
#define TEXT_RGBA10A2_SPACE        obs_module_text("GameCapture.Rgb10a2Space")
#define TEXT_RGBA10A2_SPACE_SRGB   obs_module_text("GameCapture.Rgb10a2Space.Srgb")
#define TEXT_RGBA10A2_SPACE_2100PQ obs_module_text("GameCapture.Rgb10a2Space.2100PQ")
>>>>>>> b4f7499b

#define TEXT_MODE_AUTO           obs_module_text("GameCapture.AutoCapture")
#define TEXT_MODE_ANY            TEXT_ANY_FULLSCREEN
#define TEXT_MODE_WINDOW         obs_module_text("GameCapture.CaptureWindow")
#define TEXT_MODE_HOTKEY         obs_module_text("GameCapture.UseHotkey")

#define TEXT_HOTKEY_START        obs_module_text("GameCapture.HotkeyStart")
#define TEXT_HOTKEY_STOP         obs_module_text("GameCapture.HotkeyStop")

/* clang-format on */

#define DEFAULT_RETRY_INTERVAL 2.0f
#define ERROR_RETRY_INTERVAL 4.0f

enum capture_mode {
	CAPTURE_MODE_ANY 	= 0,
	CAPTURE_MODE_WINDOW     = 1,
	CAPTURE_MODE_HOTKEY     = 2,
	CAPTURE_MODE_AUTO 	= 3
};

enum hook_rate {
	HOOK_RATE_SLOW,
	HOOK_RATE_NORMAL,
	HOOK_RATE_FAST,
	HOOK_RATE_FASTEST
};

#define RGBA10A2_SPACE_SRGB "srgb"
#define RGBA10A2_SPACE_2100PQ "2100pq"

struct game_capture_config {
	char *title;
	char *class;
	char *executable;
	enum window_priority priority;
	enum capture_mode mode;
	bool cursor;
	bool force_shmem;
	bool allow_transparency;
	bool limit_framerate;
	bool auto_fit_to_output;
	bool capture_overlays;
	bool anticheat_hook;
	enum hook_rate hook_rate;
	bool is_10a2_2100pq;
};

struct auto_game_capture {
	DARRAY(struct game_capture_matching_rule) matching_rules;
	DARRAY(HWND) checked_windows;
	HANDLE mutex;
};
typedef DPI_AWARENESS_CONTEXT(WINAPI *PFN_SetThreadDpiAwarenessContext)(
	DPI_AWARENESS_CONTEXT);
typedef DPI_AWARENESS_CONTEXT(WINAPI *PFN_GetThreadDpiAwarenessContext)(VOID);
typedef DPI_AWARENESS_CONTEXT(WINAPI *PFN_GetWindowDpiAwarenessContext)(HWND);

struct game_capture {
	obs_source_t *source;

	struct cursor_data cursor_data;
	HANDLE injector_process;
	uint32_t cx;
	uint32_t cy;
	uint32_t pitch;
	DWORD process_id;
	DWORD thread_id;
	HWND next_window;
	HWND window;
	float retry_time;
	float fps_reset_time;
	float retry_interval;
	struct dstr title;
	struct dstr class;
	struct dstr executable;
	enum window_priority priority;
	obs_hotkey_pair_id hotkey_pair;
	volatile long hotkey_window;
	volatile bool deactivate_hook;
	volatile bool activate_hook_now;
	bool wait_for_target_startup;
	bool showing;
	bool active;
	bool capturing;
	bool activate_hook;
	bool process_is_64bit;
	bool error_acquiring;
	bool dwm_capture;
	bool initial_config;
	bool convert_16bit;
	bool is_app;
	bool cursor_hidden;

	struct game_capture_config config;
	struct auto_game_capture auto_capture;
	int placeholder_text_height;
	int placeholder_text_width;
	gs_image_file2_t placeholder_image;
	gs_texture_t *placeholder_text_texture; 
	struct dstr placeholder_image_path;
	struct dstr placeholder_text;

	ipc_pipe_server_t pipe;
	gs_texture_t *texture;
	gs_texture_t *extra_texture;
	gs_texrender_t *extra_texrender;
	bool is_10a2_2100pq;
	bool linear_sample;
	struct hook_info *global_hook_info;
	HANDLE keepalive_mutex;
	HANDLE hook_init;
	HANDLE hook_restart;
	HANDLE hook_stop;
	HANDLE hook_ready;
	HANDLE hook_exit;
	HANDLE hook_data_map;
	HANDLE global_hook_info_map;
	HANDLE target_process;
	HANDLE texture_mutexes[2];
	wchar_t *app_sid;
	int retrying;
	float cursor_check_time;

	union {
		struct {
			struct shmem_data *shmem_data;
			uint8_t *texture_buffers[2];
		};

		struct shtex_data *shtex_data;
		void *data;
	};

	void (*copy_texture)(struct game_capture *);

	PFN_SetThreadDpiAwarenessContext set_thread_dpi_awareness_context;
	PFN_GetThreadDpiAwarenessContext get_thread_dpi_awareness_context;
	PFN_GetWindowDpiAwarenessContext get_window_dpi_awareness_context;
};

struct graphics_offsets offsets32 = {0};
struct graphics_offsets offsets64 = {0};

static void unload_placeholder_image(struct game_capture *gc);
static void load_placeholder_image(struct game_capture *gc);

static inline bool use_anticheat(struct game_capture *gc)
{
	return gc->config.anticheat_hook && !gc->is_app;
}

static inline HANDLE open_mutex_plus_id(struct game_capture *gc,
					const wchar_t *name, DWORD id)
{
	wchar_t new_name[64];
	_snwprintf(new_name, 64, L"%s%lu", name, id);
	return gc->is_app ? open_app_mutex(gc->app_sid, new_name)
			  : open_mutex(new_name);
}

static inline HANDLE open_mutex_gc(struct game_capture *gc, const wchar_t *name)
{
	return open_mutex_plus_id(gc, name, gc->process_id);
}

static inline HANDLE open_event_plus_id(struct game_capture *gc,
					const wchar_t *name, DWORD id)
{
	wchar_t new_name[64];
	_snwprintf(new_name, 64, L"%s%lu", name, id);
	return gc->is_app ? open_app_event(gc->app_sid, new_name)
			  : open_event(new_name);
}

static inline HANDLE open_event_gc(struct game_capture *gc, const wchar_t *name)
{
	return open_event_plus_id(gc, name, gc->process_id);
}

static inline HANDLE open_map_plus_id(struct game_capture *gc,
				      const wchar_t *name, DWORD id)
{
	wchar_t new_name[64];
	swprintf(new_name, 64, L"%s%lu", name, id);

	debug("map id: %S", new_name);

	return gc->is_app ? open_app_map(gc->app_sid, new_name)
			  : OpenFileMappingW(GC_MAPPING_FLAGS, false, new_name);
}

static inline HANDLE open_hook_info(struct game_capture *gc)
{
	return open_map_plus_id(gc, SHMEM_HOOK_INFO, gc->process_id);
}

static inline enum gs_color_format convert_format(uint32_t format)
{
	switch (format) {
	case DXGI_FORMAT_R8G8B8A8_UNORM:
		return GS_RGBA;
	case DXGI_FORMAT_B8G8R8X8_UNORM:
		return GS_BGRX;
	case DXGI_FORMAT_B8G8R8A8_UNORM:
		return GS_BGRA;
	case DXGI_FORMAT_R10G10B10A2_UNORM:
		return GS_R10G10B10A2;
	case DXGI_FORMAT_R16G16B16A16_UNORM:
		return GS_RGBA16;
	case DXGI_FORMAT_R16G16B16A16_FLOAT:
		return GS_RGBA16F;
	case DXGI_FORMAT_R32G32B32A32_FLOAT:
		return GS_RGBA32F;
	}

	return GS_UNKNOWN;
}

static void close_handle(HANDLE *p_handle)
{
	HANDLE handle = *p_handle;
	if (handle) {
		if (handle != INVALID_HANDLE_VALUE)
			CloseHandle(handle);
		*p_handle = NULL;
	}
}

static inline HMODULE kernel32(void)
{
	static HMODULE kernel32_handle = NULL;
	if (!kernel32_handle)
		kernel32_handle = GetModuleHandleW(L"kernel32");
	return kernel32_handle;
}

static inline HANDLE open_process(DWORD desired_access, bool inherit_handle,
				  DWORD process_id)
{
	typedef HANDLE(WINAPI * PFN_OpenProcess)(DWORD, BOOL, DWORD);
	static PFN_OpenProcess open_process_proc = NULL;
	if (!open_process_proc)
		open_process_proc = (PFN_OpenProcess)ms_get_obfuscated_func(
			kernel32(), "NuagUykjcxr", 0x1B694B59451ULL);

	return open_process_proc(desired_access, inherit_handle, process_id);
}

static inline float hook_rate_to_float(enum hook_rate rate)
{
	switch (rate) {
	case HOOK_RATE_SLOW:
		return 2.0f;
	case HOOK_RATE_FAST:
		return 0.5f;
	case HOOK_RATE_FASTEST:
		return 0.1f;
	case HOOK_RATE_NORMAL:
		/* FALLTHROUGH */
	default:
		return 1.0f;
	}
}

static void load_whitelist(struct auto_game_capture * ac, const char * whitelist_path)
{
	if (ac->matching_rules.num != 0) 
		return;

	char *file_data = os_quick_read_utf8_file(whitelist_path);
	if (!file_data)
		return;

	json_error_t error;
	json_t *root = json_loads(file_data, JSON_REJECT_DUPLICATES, &error);
	bfree(file_data);
	if (root) {
		WaitForSingleObject(ac->mutex, INFINITE);
	
		da_free(ac->checked_windows);

		size_t index;
		json_t *json_rule;
		json_array_foreach (root, index, json_rule) {
			struct game_capture_matching_rule rule = convert_json_to_matching_rule(json_rule);
			da_push_back(ac->matching_rules, &rule);
		};

		ReleaseMutex(ac->mutex);
	}
	json_decref(root);

}

static void free_whitelist(struct auto_game_capture * ac)
{
	WaitForSingleObject(ac->mutex, INFINITE);
	for (size_t i = 0; i < ac->matching_rules.num; i++) {
		struct game_capture_matching_rule * rule = ac->matching_rules.array + i;
		
		dstr_free(&rule->title);
		dstr_free(&rule->class);
		dstr_free(&rule->executable);
	}

	da_free(ac->matching_rules);

	da_free(ac->checked_windows);
	ReleaseMutex(ac->mutex);
}

static void stop_capture(struct game_capture *gc)
{
	ipc_pipe_server_free(&gc->pipe);

	if (gc->hook_stop) {
		SetEvent(gc->hook_stop);
	}
	if (gc->global_hook_info) {
		UnmapViewOfFile(gc->global_hook_info);
		gc->global_hook_info = NULL;
	}
	if (gc->data) {
		UnmapViewOfFile(gc->data);
		gc->data = NULL;
	}

	if (gc->app_sid) {
		LocalFree(gc->app_sid);
		gc->app_sid = NULL;
	}

	close_handle(&gc->hook_restart);
	close_handle(&gc->hook_stop);
	close_handle(&gc->hook_ready);
	close_handle(&gc->hook_exit);
	close_handle(&gc->hook_init);
	close_handle(&gc->hook_data_map);
	close_handle(&gc->keepalive_mutex);
	close_handle(&gc->global_hook_info_map);
	close_handle(&gc->target_process);
	close_handle(&gc->texture_mutexes[0]);
	close_handle(&gc->texture_mutexes[1]);

	obs_enter_graphics();
	gs_texrender_destroy(gc->extra_texrender);
	gc->extra_texrender = NULL;
	gs_texture_destroy(gc->extra_texture);
	gc->extra_texture = NULL;
	gs_texture_destroy(gc->texture);
	gc->texture = NULL;
	obs_leave_graphics();

	if (gc->active)
		info("capture stopped");

	gc->copy_texture = NULL;
	gc->wait_for_target_startup = false;
	gc->active = false;
	gc->capturing = false;

	if (gc->retrying)
		gc->retrying--;

}

static inline void free_config(struct game_capture_config *config)
{
	bfree(config->title);
	bfree(config->class);
	bfree(config->executable);
	memset(config, 0, sizeof(*config));
}

static void game_capture_destroy(void *data)
{
	struct game_capture *gc = data;
	stop_capture(gc);

	if (gc->hotkey_pair)
		obs_hotkey_pair_unregister(gc->hotkey_pair);

	obs_enter_graphics();
	cursor_data_free(&gc->cursor_data);
	obs_leave_graphics();

	dstr_free(&gc->title);
	dstr_free(&gc->class);
	dstr_free(&gc->executable);
	free_config(&gc->config);
	
	free_whitelist(&gc->auto_capture);
	close_handle(&gc->auto_capture.mutex);
	dstr_free(&gc->placeholder_image_path);
	dstr_free(&gc->placeholder_text);
	unload_placeholder_image(gc);

	bfree(gc);
}

static inline bool using_older_non_mode_format(obs_data_t *settings)
{
	return obs_data_has_user_value(settings, SETTING_ANY_FULLSCREEN) &&
	       !obs_data_has_user_value(settings, SETTING_MODE);
}

static inline void get_config(struct game_capture_config *cfg,
			      obs_data_t *settings, const char *window)
{
	const char *mode_str = NULL;

	ms_build_window_strings(window, &cfg->class, &cfg->title,
				&cfg->executable);

	if (using_older_non_mode_format(settings)) {
		bool any = obs_data_get_bool(settings, SETTING_ANY_FULLSCREEN);
		mode_str = any ? SETTING_MODE_ANY : SETTING_MODE_WINDOW;
	} else {
		mode_str = obs_data_get_string(settings, SETTING_MODE);
	}

	if (mode_str && strcmp(mode_str, SETTING_MODE_WINDOW) == 0)
		cfg->mode = CAPTURE_MODE_WINDOW;
	else if (mode_str && strcmp(mode_str, SETTING_MODE_HOTKEY) == 0)
		cfg->mode = CAPTURE_MODE_HOTKEY;
	else  if (mode_str && strcmp(mode_str, SETTING_MODE_ANY) == 0)
		cfg->mode = CAPTURE_MODE_ANY;
	else 
		cfg->mode = CAPTURE_MODE_AUTO;

	cfg->priority = (enum window_priority)obs_data_get_int(
		settings, SETTING_WINDOW_PRIORITY);
	cfg->force_shmem = obs_data_get_bool(settings, SETTING_COMPATIBILITY);
	cfg->cursor = obs_data_get_bool(settings, SETTING_CURSOR);
	cfg->allow_transparency =
		obs_data_get_bool(settings, SETTING_TRANSPARENCY);
	cfg->limit_framerate =
		obs_data_get_bool(settings, SETTING_LIMIT_FRAMERATE);
	cfg->capture_overlays =
		obs_data_get_bool(settings, SETTING_CAPTURE_OVERLAYS);
	cfg->anticheat_hook =
		obs_data_get_bool(settings, SETTING_ANTI_CHEAT_HOOK);
	cfg->hook_rate =
		(enum hook_rate)obs_data_get_int(settings, SETTING_HOOK_RATE);
	cfg->is_10a2_2100pq =
		strcmp(obs_data_get_string(settings, SETTING_RGBA10A2_SPACE),
		       "2100pq") == 0;
}

static inline int s_cmp(const char *str1, const char *str2)
{
	if (!str1 || !str2)
		return -1;

	return strcmp(str1, str2);
}

static inline bool capture_needs_reset(struct game_capture_config *cfg1,
				       struct game_capture_config *cfg2)
{
	if (cfg1->mode != cfg2->mode) {
		return true;

	} else if (cfg1->mode == CAPTURE_MODE_WINDOW &&
		   (s_cmp(cfg1->class, cfg2->class) != 0 ||
		    s_cmp(cfg1->title, cfg2->title) != 0 ||
		    s_cmp(cfg1->executable, cfg2->executable) != 0 ||
		    cfg1->priority != cfg2->priority)) {
		return true;

	} else if (cfg1->force_shmem != cfg2->force_shmem) {
		return true;

	} else if (cfg1->limit_framerate != cfg2->limit_framerate) {
		return true;

	} else if (cfg1->capture_overlays != cfg2->capture_overlays) {
		return true;
	}

	return false;
}

static bool hotkey_start(void *data, obs_hotkey_pair_id id,
			 obs_hotkey_t *hotkey, bool pressed)
{
	UNUSED_PARAMETER(id);
	UNUSED_PARAMETER(hotkey);

	struct game_capture *gc = data;

	if (pressed && gc->config.mode == CAPTURE_MODE_HOTKEY) {
		info("Activate hotkey pressed");
		os_atomic_set_long(&gc->hotkey_window,
				   (long)(uintptr_t)GetForegroundWindow());
		os_atomic_set_bool(&gc->deactivate_hook, true);
		os_atomic_set_bool(&gc->activate_hook_now, true);
	}

	return true;
}

static bool hotkey_stop(void *data, obs_hotkey_pair_id id, obs_hotkey_t *hotkey,
			bool pressed)
{
	UNUSED_PARAMETER(id);
	UNUSED_PARAMETER(hotkey);

	struct game_capture *gc = data;

	if (pressed && gc->config.mode == CAPTURE_MODE_HOTKEY) {
		info("Deactivate hotkey pressed");
		os_atomic_set_bool(&gc->deactivate_hook, true);
	}

	return true;
}

static void load_placeholder_image(struct game_capture *gc)
{
	unload_placeholder_image(gc);

	if (!dstr_is_empty(&gc->placeholder_image_path)) {
		gs_image_file2_init(&gc->placeholder_image, gc->placeholder_image_path.array);

		obs_enter_graphics();
		gs_image_file2_init_texture(&gc->placeholder_image);
		obs_leave_graphics();
	}
	
	TCHAR* translated_string = NULL;
	size_t len = os_utf8_to_wcs(gc->placeholder_text.array, 0, NULL, 0);
	if (len) {
		translated_string = malloc( (len+1)*2);
		os_utf8_to_wcs(gc->placeholder_text.array, 0, &translated_string[0], len + 1);
	} else {
		return;
	}

	const int bytes_per_pixel = 4;
	const int fraction_of_image_for_text = 8;
	const int text_fitting_step = 5;
	const int ALPHA_COMPONENT = 3;
	struct obs_video_info ovi;	
	obs_get_video_info(&ovi);

	gc->placeholder_text_height = ovi.base_height/fraction_of_image_for_text;
	gc->placeholder_text_width = ovi.base_width;

	BITMAPINFOHEADER bmphdr = { 0 };
	bmphdr.biSize = sizeof(BITMAPINFOHEADER);
	bmphdr.biWidth = gc->placeholder_text_width;
	bmphdr.biHeight = -gc->placeholder_text_height;
	bmphdr.biPlanes = 1;
	bmphdr.biBitCount = 32;
	bmphdr.biSizeImage = gc->placeholder_text_height * gc->placeholder_text_width * bytes_per_pixel;
	
	HDC wdc = GetDC(NULL);
	if (wdc) {
		HDC memDC = CreateCompatibleDC ( wdc );

		uint8_t * bitmap_buffer = bmalloc(bmphdr.biSizeImage);	
		HBITMAP text_bitmap = CreateDIBSection(NULL, (PBITMAPINFO)&bmphdr, DIB_RGB_COLORS, &bitmap_buffer, NULL, 0);
		if (text_bitmap) {
			SelectObject(memDC, text_bitmap);
			SetTextColor(memDC, 0x00FFFFFF);
			SetBkColor(memDC, 0x00000000);

			SIZE string_width = {0};

			HFONT   font;
			LOGFONT LogFont = {0};
			LogFont.lfStrikeOut = 0;
			LogFont.lfUnderline = 0;
			LogFont.lfEscapement = 0;
			LogFont.lfQuality = 0x05;
			LogFont.lfItalic = 0;
			LogFont.lfHeight = gc->placeholder_text_height;

			while (true) {
				font = CreateFontIndirect(&LogFont);
				SelectObject(memDC, font);
				
				GetTextExtentPoint32(memDC, translated_string, (int)len, &string_width);
				if (string_width.cx < gc->placeholder_text_width) 
					break;
				
				DeleteObject(font);
				LogFont.lfHeight = LogFont.lfHeight - text_fitting_step;
			}

			TextOut(memDC, 
				(gc->placeholder_text_width-string_width.cx)/2, 
				(gc->placeholder_text_height-LogFont.lfHeight)/2, 
				translated_string, (int)len); 

			for (int i = 0; i <gc->placeholder_text_height*gc->placeholder_text_width; i++)	{
				int pixel_offset = i*bytes_per_pixel;
				int color_components_average = (bitmap_buffer[pixel_offset+0] + 
								bitmap_buffer[pixel_offset+1] + 
								bitmap_buffer[pixel_offset+2])/3;

				bitmap_buffer[pixel_offset+ALPHA_COMPONENT] = color_components_average;
			}

			obs_enter_graphics();
			gc->placeholder_text_texture = gs_texture_create(gc->placeholder_text_width, 
									gc->placeholder_text_height, 
									GS_BGRA, 1, 
									&bitmap_buffer, GS_DYNAMIC);
			obs_leave_graphics();

			DeleteObject(font);
			DeleteObject(text_bitmap);
		}
		DeleteDC(memDC);  
		DeleteDC(wdc);  
	}

	free( translated_string );
}

static void unload_placeholder_image(struct game_capture *gc)
{
	if ( gc->placeholder_image.image.loaded ) {
		obs_enter_graphics();
		gs_image_file2_free(&gc->placeholder_image);
		obs_leave_graphics();
	}
	if (gc->placeholder_text_texture) {
		obs_enter_graphics();
		gs_texture_destroy(gc->placeholder_text_texture);
		gc->placeholder_text_texture = NULL;
		obs_leave_graphics();
	}
}

static void game_capture_update(void *data, obs_data_t *settings)
{
	struct game_capture *gc = data;
	struct game_capture_config cfg;

	bool reset_capture = false;
	const char *window =
		obs_data_get_string(settings, SETTING_CAPTURE_WINDOW);

	get_config(&cfg, settings, window);

	if (cfg.mode == CAPTURE_MODE_AUTO) {
		const char *games_list_file = obs_data_get_string(settings, SETTING_AUTO_LIST_FILE);
		load_whitelist(&gc->auto_capture, games_list_file);
	} else {
		free_whitelist(&gc->auto_capture);
	}
	
	const char *img_path = NULL;
	const char *placeholder_text = NULL;
	bool use_custom_placeholder = obs_data_get_bool(settings, SETTING_PLACEHOLDER_USE);
	if (use_custom_placeholder)
		img_path = obs_data_get_string(settings, SETTING_PLACEHOLDER_USR);
	else
		img_path = obs_data_get_string(settings, SETTING_PLACEHOLDER_IMG);

	if (gc->placeholder_image_path.len == 0 || dstr_cmp(&gc->placeholder_image_path, img_path) != 0) {
		unload_placeholder_image(gc);
	}
	dstr_copy(&gc->placeholder_image_path, img_path);

	if (!use_custom_placeholder)
		placeholder_text = obs_data_get_string(settings, SETTING_PLACEHOLDER_MSG);

	dstr_copy(&gc->placeholder_text, placeholder_text);

	reset_capture = capture_needs_reset(&cfg, &gc->config);

	gc->error_acquiring = false;

	if (cfg.mode == CAPTURE_MODE_HOTKEY &&
	    gc->config.mode != CAPTURE_MODE_HOTKEY) {
		gc->activate_hook = false;
	} else {
		gc->activate_hook = !!window && !!*window;
	}

	free_config(&gc->config);
	gc->config = cfg;
	gc->retry_interval = DEFAULT_RETRY_INTERVAL * hook_rate_to_float(gc->config.hook_rate);
	gc->wait_for_target_startup = false;
	gc->is_10a2_2100pq = gc->config.is_10a2_2100pq;

	dstr_free(&gc->title);
	dstr_free(&gc->class);
	dstr_free(&gc->executable);

	if (cfg.mode == CAPTURE_MODE_WINDOW) {
		dstr_copy(&gc->title, gc->config.title);
		dstr_copy(&gc->class, gc->config.class);
		dstr_copy(&gc->executable, gc->config.executable);
		gc->priority = gc->config.priority;
	}

	if (cfg.mode == CAPTURE_MODE_AUTO) {
		load_placeholder_image(gc);
	} else {
		unload_placeholder_image(gc);
	}

	if (!gc->initial_config) {
		if (reset_capture) {
			stop_capture(gc);
		}
	} else {
		gc->initial_config = false;
	}
}

extern void wait_for_hook_initialization(void);

static void *game_capture_create(obs_data_t *settings, obs_source_t *source)
{
	struct game_capture *gc = bzalloc(sizeof(*gc));

	wait_for_hook_initialization();

	gc->source = source;
	gc->initial_config = true;
	gc->retry_interval = DEFAULT_RETRY_INTERVAL *
			     hook_rate_to_float(gc->config.hook_rate);
	gc->hotkey_pair = obs_hotkey_pair_register_source(
		gc->source, HOTKEY_START, TEXT_HOTKEY_START, HOTKEY_STOP,
		TEXT_HOTKEY_STOP, hotkey_start, hotkey_stop, gc, gc);

	gc->auto_capture.mutex = CreateMutex(NULL, FALSE, NULL);

	da_init(gc->auto_capture.matching_rules);
	da_init(gc->auto_capture.checked_windows);

	dstr_init(&gc->placeholder_image_path);
	dstr_init(&gc->placeholder_text);
	gc->placeholder_text_texture = NULL;
	const HMODULE hModuleUser32 = GetModuleHandle(L"User32.dll");
	if (hModuleUser32) {
		PFN_SetThreadDpiAwarenessContext
			set_thread_dpi_awareness_context =
				(PFN_SetThreadDpiAwarenessContext)GetProcAddress(
					hModuleUser32,
					"SetThreadDpiAwarenessContext");
		PFN_GetThreadDpiAwarenessContext
			get_thread_dpi_awareness_context =
				(PFN_GetThreadDpiAwarenessContext)GetProcAddress(
					hModuleUser32,
					"GetThreadDpiAwarenessContext");
		PFN_GetWindowDpiAwarenessContext
			get_window_dpi_awareness_context =
				(PFN_GetWindowDpiAwarenessContext)GetProcAddress(
					hModuleUser32,
					"GetWindowDpiAwarenessContext");
		if (set_thread_dpi_awareness_context &&
		    get_thread_dpi_awareness_context &&
		    get_window_dpi_awareness_context) {
			gc->set_thread_dpi_awareness_context =
				set_thread_dpi_awareness_context;
			gc->get_thread_dpi_awareness_context =
				get_thread_dpi_awareness_context;
			gc->get_window_dpi_awareness_context =
				get_window_dpi_awareness_context;
		}
	}

	game_capture_update(gc, settings);
	return gc;
}

#define STOP_BEING_BAD                                                      \
	"  This is most likely due to security software. Please make sure " \
	"that the OBS installation folder is excluded/ignored in the "      \
	"settings of the security software you are using."

static bool check_file_integrity(struct game_capture *gc, const char *file,
				 const char *name)
{
	DWORD error;
	HANDLE handle;
	wchar_t *w_file = NULL;

	if (!file || !*file) {
		warn("Game capture %s not found." STOP_BEING_BAD, name);
		return false;
	}

	if (!os_utf8_to_wcs_ptr(file, 0, &w_file)) {
		warn("Could not convert file name to wide string");
		return false;
	}

	handle = CreateFileW(w_file, GENERIC_READ | GENERIC_EXECUTE,
			     FILE_SHARE_READ, NULL, OPEN_EXISTING, 0, NULL);

	bfree(w_file);

	if (handle != INVALID_HANDLE_VALUE) {
		CloseHandle(handle);
		return true;
	}

	error = GetLastError();
	if (error == ERROR_FILE_NOT_FOUND) {
		warn("Game capture file '%s' not found." STOP_BEING_BAD, file);
	} else if (error == ERROR_ACCESS_DENIED) {
		warn("Game capture file '%s' could not be loaded." STOP_BEING_BAD,
		     file);
	} else {
		warn("Game capture file '%s' could not be loaded: %lu." STOP_BEING_BAD,
		     file, error);
	}

	return false;
}

static inline bool is_64bit_windows(void)
{
#ifdef _WIN64
	return true;
#else
	BOOL x86 = false;
	bool success = !!IsWow64Process(GetCurrentProcess(), &x86);
	return success && !!x86;
#endif
}

static inline bool is_64bit_process(HANDLE process)
{
	BOOL x86 = true;
	if (is_64bit_windows()) {
		bool success = !!IsWow64Process(process, &x86);
		if (!success) {
			return false;
		}
	}

	return !x86;
}

static inline bool open_target_process(struct game_capture *gc)
{
	gc->target_process = open_process(
		PROCESS_QUERY_INFORMATION | SYNCHRONIZE, false, gc->process_id);
	if (!gc->target_process) {
		warn("could not open process: %s", gc->config.executable);
		return false;
	}

	gc->process_is_64bit = is_64bit_process(gc->target_process);
	gc->is_app = is_app(gc->target_process);
	if (gc->is_app) {
		gc->app_sid = get_app_sid(gc->target_process);
	}
	return true;
}

static inline bool init_keepalive(struct game_capture *gc)
{
	wchar_t new_name[64];
	swprintf(new_name, 64, WINDOW_HOOK_KEEPALIVE L"%lu", gc->process_id);

	gc->keepalive_mutex = gc->is_app
				      ? create_app_mutex(gc->app_sid, new_name)
				      : CreateMutexW(NULL, false, new_name);
	if (!gc->keepalive_mutex) {
		warn("Failed to create keepalive mutex: %lu", GetLastError());
		return false;
	}

	return true;
}

static inline bool init_texture_mutexes(struct game_capture *gc)
{
	gc->texture_mutexes[0] = open_mutex_gc(gc, MUTEX_TEXTURE1);
	gc->texture_mutexes[1] = open_mutex_gc(gc, MUTEX_TEXTURE2);

	if (!gc->texture_mutexes[0] || !gc->texture_mutexes[1]) {
		DWORD error = GetLastError();
		if (error == 2) {
			if (!gc->retrying) {
				gc->retrying = 2;
				info("hook not loaded yet, retrying..");
			}
		} else {
			warn("failed to open texture mutexes: %lu",
			     GetLastError());
		}
		return false;
	}

	return true;
}

/* if there's already a hook in the process, then signal and start */
static inline bool attempt_existing_hook(struct game_capture *gc)
{
	gc->hook_restart = open_event_gc(gc, EVENT_CAPTURE_RESTART);
	if (gc->hook_restart) {
		debug("existing hook found, signaling process: %s",
		      gc->config.executable);
		SetEvent(gc->hook_restart);
		return true;
	}

	return false;
}

static inline void reset_frame_interval(struct game_capture *gc)
{
	struct obs_video_info ovi;
	uint64_t interval = 0;

	if (obs_get_video_info(&ovi)) {
		interval =
			util_mul_div64(ovi.fps_den, 1000000000ULL, ovi.fps_num);

		/* Always limit capture framerate to some extent.  If a game
		 * running at 900 FPS is being captured without some sort of
		 * limited capture interval, it will dramatically reduce
		 * performance. */
		if (!gc->config.limit_framerate)
			interval /= 2;
	}

	gc->global_hook_info->frame_interval = interval;
}

static inline bool init_hook_info(struct game_capture *gc)
{
	gc->global_hook_info_map = open_hook_info(gc);
	if (!gc->global_hook_info_map) {
		warn("init_hook_info: get_hook_info failed: %lu",
		     GetLastError());
		return false;
	}

	gc->global_hook_info = MapViewOfFile(gc->global_hook_info_map,
					     FILE_MAP_ALL_ACCESS, 0, 0,
					     sizeof(*gc->global_hook_info));
	if (!gc->global_hook_info) {
		warn("init_hook_info: failed to map data view: %lu",
		     GetLastError());
		return false;
	}

	if (gc->config.force_shmem) {
		warn("init_hook_info: user is forcing shared memory "
		     "(multi-adapter compatibility mode)");
	}

	gc->global_hook_info->offsets = gc->process_is_64bit ? offsets64
							     : offsets32;
	gc->global_hook_info->capture_overlay = gc->config.capture_overlays;
	gc->global_hook_info->force_shmem = gc->config.force_shmem;
	gc->global_hook_info->UNUSED_use_scale = false;
	gc->global_hook_info->allow_srgb_alias = true;
	reset_frame_interval(gc);

	obs_enter_graphics();
	if (!gs_shared_texture_available()) {
		warn("init_hook_info: shared texture capture unavailable");
		gc->global_hook_info->force_shmem = true;
	}
	obs_leave_graphics();

	return true;
}

static void pipe_log(void *param, uint8_t *data, size_t size)
{
	struct game_capture *gc = param;
	if (data && size)
		info("%s", data);
}

static inline bool init_pipe(struct game_capture *gc)
{
	char name[64];
	sprintf(name, "%s%lu", PIPE_NAME, gc->process_id);
	DWORD err = 0;

	if (!ipc_pipe_server_start(&gc->pipe, name, pipe_log, gc, &err)) {
		warn("init_pipe: failed to start pipe. Error: %lu", err);
		return false;
	}

	return true;
}

static inline int inject_library(HANDLE process, const wchar_t *dll)
{
	return inject_library_obf(process, dll, "D|hkqkW`kl{k\\osofj",
				  0xa178ef3655e5ade7, "[uawaRzbhh{tIdkj~~",
				  0x561478dbd824387c, "[fr}pboIe`dlN}",
				  0x395bfbc9833590fd, "\\`zs}gmOzhhBq",
				  0x12897dd89168789a, "GbfkDaezbp~X",
				  0x76aff7238788f7db);
}

static inline bool hook_direct(struct game_capture *gc,
			       const char *hook_path_rel)
{
	wchar_t hook_path_abs_w[MAX_PATH];
	wchar_t *hook_path_rel_w;
	wchar_t *path_ret;
	HANDLE process;
	int ret;

	os_utf8_to_wcs_ptr(hook_path_rel, 0, &hook_path_rel_w);
	if (!hook_path_rel_w) {
		warn("hook_direct: could not convert string");
		return false;
	}

	path_ret = _wfullpath(hook_path_abs_w, hook_path_rel_w, MAX_PATH);
	bfree(hook_path_rel_w);

	if (path_ret == NULL) {
		warn("hook_direct: could not make absolute path");
		return false;
	}

	process = open_process(PROCESS_ALL_ACCESS, false, gc->process_id);
	if (!process) {
		warn("hook_direct: could not open process: %s (%lu)",
		     gc->config.executable, GetLastError());
		return false;
	}

	ret = inject_library(process, hook_path_abs_w);
	CloseHandle(process);

	if (ret != 0) {
		warn("hook_direct: inject failed: %d", ret);
		return false;
	}

	return true;
}

static inline bool create_inject_process(struct game_capture *gc,
					 const char *inject_path,
					 const char *hook_dll)
{
	wchar_t *command_line_w = malloc(4096 * sizeof(wchar_t));
	wchar_t *inject_path_w;
	wchar_t *hook_dll_w;
	bool anti_cheat = use_anticheat(gc);
	PROCESS_INFORMATION pi = {0};
	STARTUPINFO si = {0};
	bool success = false;

	os_utf8_to_wcs_ptr(inject_path, 0, &inject_path_w);
	os_utf8_to_wcs_ptr(hook_dll, 0, &hook_dll_w);

	si.cb = sizeof(si);

	swprintf(command_line_w, 4096, L"\"%s\" \"%s\" %lu %lu", inject_path_w,
		 hook_dll_w, (unsigned long)anti_cheat,
		 anti_cheat ? gc->thread_id : gc->process_id);

	success = !!CreateProcessW(inject_path_w, command_line_w, NULL, NULL,
				   false, CREATE_NO_WINDOW, NULL, NULL, &si,
				   &pi);
	if (success) {
		CloseHandle(pi.hThread);
		gc->injector_process = pi.hProcess;
	} else {
		warn("Failed to create inject helper process: %lu",
		     GetLastError());
	}

	free(command_line_w);
	bfree(inject_path_w);
	bfree(hook_dll_w);
	return success;
}

extern char *get_hook_path(bool b64);

static inline bool inject_hook(struct game_capture *gc)
{
	bool matching_architecture;
	bool success = false;
	char *inject_path;
	char *hook_path;

	if (gc->process_is_64bit) {
		inject_path = obs_module_file("inject-helper64.exe");
	} else {
		inject_path = obs_module_file("inject-helper32.exe");
	}

	hook_path = get_hook_path(gc->process_is_64bit);

	if (!check_file_integrity(gc, inject_path, "inject helper")) {
		goto cleanup;
	}
	if (!check_file_integrity(gc, hook_path, "graphics hook")) {
		goto cleanup;
	}

#ifdef _WIN64
	matching_architecture = gc->process_is_64bit;
#else
	matching_architecture = !gc->process_is_64bit;
#endif

	if (matching_architecture && !use_anticheat(gc)) {
		info("using direct hook");
		success = hook_direct(gc, hook_path);
	} else {
		info("using helper (%s hook)",
		     use_anticheat(gc) ? "compatibility" : "direct");
		success = create_inject_process(gc, inject_path, hook_path);
	}

cleanup:
	bfree(inject_path);
	bfree(hook_path);
	return success;
}

static const char *blacklisted_exes[] = {
	"explorer",
	"steam",
	"battle.net",
	"galaxyclient",
	"skype",
	"uplay",
	"origin",
	"devenv",
	"taskmgr",
	"chrome",
	"discord",
	"firefox",
	"systemsettings",
	"applicationframehost",
	"cmd",
	"shellexperiencehost",
	"winstore.app",
	"searchui",
	"lockapp",
	"windowsinternal.composableshell.experiences.textinput.inputapp",
	NULL,
};

static bool is_blacklisted_exe(const char *exe)
{
	char cur_exe[MAX_PATH];

	if (!exe)
		return false;

	for (const char **vals = blacklisted_exes; *vals; vals++) {
		strcpy(cur_exe, *vals);
		strcat(cur_exe, ".exe");

		if (strcmpi(cur_exe, exe) == 0)
			return true;
	}

	return false;
}

static bool target_suspended(struct game_capture *gc)
{
	return thread_is_suspended(gc->process_id, gc->thread_id);
}

static bool init_events(struct game_capture *gc);

static bool init_hook(struct game_capture *gc)
{
	struct dstr exe = {0};
	bool blacklisted_process = false;

	if (gc->config.mode == CAPTURE_MODE_ANY) {
		if (ms_get_window_exe(&exe, gc->next_window)) {
			info("attempting to hook fullscreen process: %s",
			     exe.array);
		}
	} else {
		if (ms_get_window_exe(&exe, gc->next_window)) {
			info("attempting to hook process: %s", exe.array);
		}
	}

	blacklisted_process = is_blacklisted_exe(exe.array);
	if (blacklisted_process)
		info("cannot capture %s due to being blacklisted", exe.array);
	dstr_free(&exe);

	if (blacklisted_process) {
		return false;
	}
	if (target_suspended(gc)) {
		return false;
	}
	if (!open_target_process(gc)) {
		return false;
	}
	if (!init_keepalive(gc)) {
		return false;
	}
	if (!init_pipe(gc)) {
		return false;
	}
	if (!attempt_existing_hook(gc)) {
		if (!inject_hook(gc)) {
			return false;
		}
	}
	if (!init_texture_mutexes(gc)) {
		return false;
	}
	if (!init_hook_info(gc)) {
		return false;
	}
	if (!init_events(gc)) {
		return false;
	}

	SetEvent(gc->hook_init);

	gc->window = gc->next_window;
	gc->next_window = NULL;
	gc->active = true;
	gc->retrying = 0;
	return true;
}

static void setup_window(struct game_capture *gc, HWND window)
{
	HANDLE hook_restart;
	HANDLE process;

	GetWindowThreadProcessId(window, &gc->process_id);
	if (gc->process_id) {
		process = open_process(PROCESS_QUERY_INFORMATION, false,
				       gc->process_id);
		if (process) {
			gc->is_app = is_app(process);
			if (gc->is_app) {
				gc->app_sid = get_app_sid(process);
			}
			CloseHandle(process);
		}
	}

	/* do not wait if we're re-hooking a process */
	hook_restart = open_event_gc(gc, EVENT_CAPTURE_RESTART);
	if (hook_restart) {
		gc->wait_for_target_startup = false;
		CloseHandle(hook_restart);
	}

	/* otherwise if it's an unhooked process, always wait a bit for the
	 * target process to start up before starting the hook process;
	 * sometimes they have important modules to load first or other hooks
	 * (such as steam) need a little bit of time to load.  ultimately this
	 * helps prevent crashes */
	if (gc->wait_for_target_startup) {
		gc->retry_interval =
			3.0f * hook_rate_to_float(gc->config.hook_rate);
		gc->wait_for_target_startup = false;
	} else {
		gc->next_window = window;
	}
}

static void save_selected_window(struct game_capture *gc, HWND window)
{
	struct dstr window_line = {0};
	obs_data_t *settings = obs_source_get_settings(gc->source);
	get_captured_window_line(window, &window_line);
	obs_data_set_string(settings, SETTING_CAPTURE_WINDOW, window_line.array);

	obs_data_release(settings);
}		

static void get_game_window(struct game_capture *gc)
{
	HWND window;
	struct auto_game_capture * ac = &gc->auto_capture;
	WaitForSingleObject(ac->mutex, INFINITE);
	window = find_matching_window(INCLUDE_MINIMIZED, &ac->matching_rules, &ac->checked_windows);
	ReleaseMutex(ac->mutex);
	if (window) {
		setup_window(gc, window);
 		save_selected_window(gc, window);
	} else {
		gc->wait_for_target_startup = true;
	}
}

static void get_fullscreen_window(struct game_capture *gc)
{
	HWND window = GetForegroundWindow();
	MONITORINFO mi = {0};
	HMONITOR monitor;
	DWORD styles;
	RECT rect;

	gc->next_window = NULL;

	if (!window) {
		return;
	}
	if (!GetWindowRect(window, &rect)) {
		return;
	}

	/* ignore regular maximized windows */
	styles = (DWORD)GetWindowLongPtr(window, GWL_STYLE);
	if ((styles & WS_MAXIMIZE) != 0 && (styles & WS_BORDER) != 0) {
		return;
	}

	monitor = MonitorFromRect(&rect, MONITOR_DEFAULTTONEAREST);
	if (!monitor) {
		return;
	}

	mi.cbSize = sizeof(mi);
	if (!GetMonitorInfo(monitor, &mi)) {
		return;
	}

	if (rect.left == mi.rcMonitor.left &&
	    rect.right == mi.rcMonitor.right &&
	    rect.bottom == mi.rcMonitor.bottom &&
	    rect.top == mi.rcMonitor.top) {
		setup_window(gc, window);
	} else {
		gc->wait_for_target_startup = true;
	}
}

static void get_selected_window(struct game_capture *gc)
{
	HWND window;

	if (dstr_cmpi(&gc->class, "dwm") == 0) {
		wchar_t class_w[512];
		os_utf8_to_wcs(gc->class.array, 0, class_w, 512);
		window = FindWindowW(class_w, NULL);
	} else {
		window = ms_find_window(INCLUDE_MINIMIZED, gc->priority,
					gc->class.array, gc->title.array,
					gc->executable.array);
	}

	if (window) {
		setup_window(gc, window);
	} else {
		gc->wait_for_target_startup = true;
	}
}

static void try_hook(struct game_capture *gc)
{
	if (gc->config.mode == CAPTURE_MODE_ANY) {
		get_fullscreen_window(gc);
	} else if (gc->config.mode == CAPTURE_MODE_AUTO) {
		get_game_window(gc);
	} else {
		get_selected_window(gc);
	}

	if (gc->next_window) {
		gc->thread_id = GetWindowThreadProcessId(gc->next_window,
							 &gc->process_id);

		// Make sure we never try to hook ourselves (projector)
		if (gc->process_id == GetCurrentProcessId())
			return;

		if (!gc->thread_id && gc->process_id)
			return;
		if (!gc->process_id) {
			warn("error acquiring, failed to get window "
			     "thread/process ids: %lu",
			     GetLastError());
			gc->error_acquiring = true;
			return;
		}

		if (!init_hook(gc)) {
			stop_capture(gc);
		}
	} else {
		gc->active = false;
	}
}

static inline bool init_events(struct game_capture *gc)
{
	if (!gc->hook_restart) {
		gc->hook_restart = open_event_gc(gc, EVENT_CAPTURE_RESTART);
		if (!gc->hook_restart) {
			warn("init_events: failed to get hook_restart "
			     "event: %lu",
			     GetLastError());
			return false;
		}
	}

	if (!gc->hook_stop) {
		gc->hook_stop = open_event_gc(gc, EVENT_CAPTURE_STOP);
		if (!gc->hook_stop) {
			warn("init_events: failed to get hook_stop event: %lu",
			     GetLastError());
			return false;
		}
	}

	if (!gc->hook_init) {
		gc->hook_init = open_event_gc(gc, EVENT_HOOK_INIT);
		if (!gc->hook_init) {
			warn("init_events: failed to get hook_init event: %lu",
			     GetLastError());
			return false;
		}
	}

	if (!gc->hook_ready) {
		gc->hook_ready = open_event_gc(gc, EVENT_HOOK_READY);
		if (!gc->hook_ready) {
			warn("init_events: failed to get hook_ready event: %lu",
			     GetLastError());
			return false;
		}
	}

	if (!gc->hook_exit) {
		gc->hook_exit = open_event_gc(gc, EVENT_HOOK_EXIT);
		if (!gc->hook_exit) {
			warn("init_events: failed to get hook_exit event: %lu",
			     GetLastError());
			return false;
		}
	}

	return true;
}

enum capture_result { CAPTURE_FAIL, CAPTURE_RETRY, CAPTURE_SUCCESS };

static inline bool init_data_map(struct game_capture *gc, HWND window)
{
	wchar_t name[64];
	swprintf(name, 64, SHMEM_TEXTURE "_%" PRIu64 "_",
		 (uint64_t)(uintptr_t)window);

	gc->hook_data_map =
		open_map_plus_id(gc, name, gc->global_hook_info->map_id);
	return !!gc->hook_data_map;
}

static inline enum capture_result init_capture_data(struct game_capture *gc)
{
	gc->cx = gc->global_hook_info->cx;
	gc->cy = gc->global_hook_info->cy;
	gc->pitch = gc->global_hook_info->pitch;

	if (gc->data) {
		UnmapViewOfFile(gc->data);
		gc->data = NULL;
	}

	close_handle(&gc->hook_data_map);

	DWORD error = 0;
	if (!init_data_map(gc, gc->window)) {
		HWND retry_hwnd = (HWND)(uintptr_t)gc->global_hook_info->window;
		error = GetLastError();

		/* if there's an error, just override.  some windows don't play
		 * nice. */
		if (init_data_map(gc, retry_hwnd)) {
			error = 0;
		}
	}

	if (!gc->hook_data_map) {
		if (error == 2) {
			return CAPTURE_RETRY;
		} else {
			warn("init_capture_data: failed to open file "
			     "mapping: %lu",
			     error);
		}
		return CAPTURE_FAIL;
	}

	gc->data = MapViewOfFile(gc->hook_data_map, FILE_MAP_ALL_ACCESS, 0, 0,
				 gc->global_hook_info->map_size);
	if (!gc->data) {
		warn("init_capture_data: failed to map data view: %lu",
		     GetLastError());
		return CAPTURE_FAIL;
	}

	return CAPTURE_SUCCESS;
}

#define PIXEL_16BIT_SIZE 2
#define PIXEL_32BIT_SIZE 4

static inline uint32_t convert_5_to_8bit(uint16_t val)
{
	return (uint32_t)((double)(val & 0x1F) * (255.0 / 31.0));
}

static inline uint32_t convert_6_to_8bit(uint16_t val)
{
	return (uint32_t)((double)(val & 0x3F) * (255.0 / 63.0));
}

static void copy_b5g6r5_tex(struct game_capture *gc, int cur_texture,
			    uint8_t *data, uint32_t pitch)
{
	uint8_t *input = gc->texture_buffers[cur_texture];
	uint32_t gc_cx = gc->cx;
	uint32_t gc_cy = gc->cy;
	uint32_t gc_pitch = gc->pitch;

	for (size_t y = 0; y < gc_cy; y++) {
		uint8_t *row = input + (gc_pitch * y);
		uint8_t *out = data + (pitch * y);

		for (size_t x = 0; x < gc_cx; x += 8) {
			__m128i pixels_blue, pixels_green, pixels_red;
			__m128i pixels_result;
			__m128i *pixels_dest;

			__m128i *pixels_src =
				(__m128i *)(row + x * sizeof(uint16_t));
			__m128i pixels = _mm_load_si128(pixels_src);

			__m128i zero = _mm_setzero_si128();
			__m128i pixels_low = _mm_unpacklo_epi16(pixels, zero);
			__m128i pixels_high = _mm_unpackhi_epi16(pixels, zero);

			__m128i blue_channel_mask = _mm_set1_epi32(0x0000001F);
			__m128i blue_offset = _mm_set1_epi32(0x00000003);
			__m128i green_channel_mask = _mm_set1_epi32(0x000007E0);
			__m128i green_offset = _mm_set1_epi32(0x00000008);
			__m128i red_channel_mask = _mm_set1_epi32(0x0000F800);
			__m128i red_offset = _mm_set1_epi32(0x00000300);

			pixels_blue =
				_mm_and_si128(pixels_low, blue_channel_mask);
			pixels_blue = _mm_slli_epi32(pixels_blue, 3);
			pixels_blue = _mm_add_epi32(pixels_blue, blue_offset);

			pixels_green =
				_mm_and_si128(pixels_low, green_channel_mask);
			pixels_green =
				_mm_add_epi32(pixels_green, green_offset);
			pixels_green = _mm_slli_epi32(pixels_green, 5);

			pixels_red =
				_mm_and_si128(pixels_low, red_channel_mask);
			pixels_red = _mm_add_epi32(pixels_red, red_offset);
			pixels_red = _mm_slli_epi32(pixels_red, 8);

			pixels_result = _mm_set1_epi32(0xFF000000);
			pixels_result =
				_mm_or_si128(pixels_result, pixels_blue);
			pixels_result =
				_mm_or_si128(pixels_result, pixels_green);
			pixels_result = _mm_or_si128(pixels_result, pixels_red);

			pixels_dest = (__m128i *)(out + x * sizeof(uint32_t));
			_mm_store_si128(pixels_dest, pixels_result);

			pixels_blue =
				_mm_and_si128(pixels_high, blue_channel_mask);
			pixels_blue = _mm_slli_epi32(pixels_blue, 3);
			pixels_blue = _mm_add_epi32(pixels_blue, blue_offset);

			pixels_green =
				_mm_and_si128(pixels_high, green_channel_mask);
			pixels_green =
				_mm_add_epi32(pixels_green, green_offset);
			pixels_green = _mm_slli_epi32(pixels_green, 5);

			pixels_red =
				_mm_and_si128(pixels_high, red_channel_mask);
			pixels_red = _mm_add_epi32(pixels_red, red_offset);
			pixels_red = _mm_slli_epi32(pixels_red, 8);

			pixels_result = _mm_set1_epi32(0xFF000000);
			pixels_result =
				_mm_or_si128(pixels_result, pixels_blue);
			pixels_result =
				_mm_or_si128(pixels_result, pixels_green);
			pixels_result = _mm_or_si128(pixels_result, pixels_red);

			pixels_dest =
				(__m128i *)(out + (x + 4) * sizeof(uint32_t));
			_mm_store_si128(pixels_dest, pixels_result);
		}
	}
}

static void copy_b5g5r5a1_tex(struct game_capture *gc, int cur_texture,
			      uint8_t *data, uint32_t pitch)
{
	uint8_t *input = gc->texture_buffers[cur_texture];
	uint32_t gc_cx = gc->cx;
	uint32_t gc_cy = gc->cy;
	uint32_t gc_pitch = gc->pitch;

	for (size_t y = 0; y < gc_cy; y++) {
		uint8_t *row = input + (gc_pitch * y);
		uint8_t *out = data + (pitch * y);

		for (size_t x = 0; x < gc_cx; x += 8) {
			__m128i pixels_blue, pixels_green, pixels_red,
				pixels_alpha;
			__m128i pixels_result;
			__m128i *pixels_dest;

			__m128i *pixels_src =
				(__m128i *)(row + x * sizeof(uint16_t));
			__m128i pixels = _mm_load_si128(pixels_src);

			__m128i zero = _mm_setzero_si128();
			__m128i pixels_low = _mm_unpacklo_epi16(pixels, zero);
			__m128i pixels_high = _mm_unpackhi_epi16(pixels, zero);

			__m128i blue_channel_mask = _mm_set1_epi32(0x0000001F);
			__m128i blue_offset = _mm_set1_epi32(0x00000003);
			__m128i green_channel_mask = _mm_set1_epi32(0x000003E0);
			__m128i green_offset = _mm_set1_epi32(0x000000C);
			__m128i red_channel_mask = _mm_set1_epi32(0x00007C00);
			__m128i red_offset = _mm_set1_epi32(0x00000180);
			__m128i alpha_channel_mask = _mm_set1_epi32(0x00008000);
			__m128i alpha_offset = _mm_set1_epi32(0x00000001);
			__m128i alpha_mask32 = _mm_set1_epi32(0xFF000000);

			pixels_blue =
				_mm_and_si128(pixels_low, blue_channel_mask);
			pixels_blue = _mm_slli_epi32(pixels_blue, 3);
			pixels_blue = _mm_add_epi32(pixels_blue, blue_offset);

			pixels_green =
				_mm_and_si128(pixels_low, green_channel_mask);
			pixels_green =
				_mm_add_epi32(pixels_green, green_offset);
			pixels_green = _mm_slli_epi32(pixels_green, 6);

			pixels_red =
				_mm_and_si128(pixels_low, red_channel_mask);
			pixels_red = _mm_add_epi32(pixels_red, red_offset);
			pixels_red = _mm_slli_epi32(pixels_red, 9);

			pixels_alpha =
				_mm_and_si128(pixels_low, alpha_channel_mask);
			pixels_alpha = _mm_srli_epi32(pixels_alpha, 15);
			pixels_alpha =
				_mm_sub_epi32(pixels_alpha, alpha_offset);
			pixels_alpha =
				_mm_andnot_si128(pixels_alpha, alpha_mask32);

			pixels_result = pixels_red;
			pixels_result =
				_mm_or_si128(pixels_result, pixels_alpha);
			pixels_result =
				_mm_or_si128(pixels_result, pixels_blue);
			pixels_result =
				_mm_or_si128(pixels_result, pixels_green);

			pixels_dest = (__m128i *)(out + x * sizeof(uint32_t));
			_mm_store_si128(pixels_dest, pixels_result);

			pixels_blue =
				_mm_and_si128(pixels_high, blue_channel_mask);
			pixels_blue = _mm_slli_epi32(pixels_blue, 3);
			pixels_blue = _mm_add_epi32(pixels_blue, blue_offset);

			pixels_green =
				_mm_and_si128(pixels_high, green_channel_mask);
			pixels_green =
				_mm_add_epi32(pixels_green, green_offset);
			pixels_green = _mm_slli_epi32(pixels_green, 6);

			pixels_red =
				_mm_and_si128(pixels_high, red_channel_mask);
			pixels_red = _mm_add_epi32(pixels_red, red_offset);
			pixels_red = _mm_slli_epi32(pixels_red, 9);

			pixels_alpha =
				_mm_and_si128(pixels_high, alpha_channel_mask);
			pixels_alpha = _mm_srli_epi32(pixels_alpha, 15);
			pixels_alpha =
				_mm_sub_epi32(pixels_alpha, alpha_offset);
			pixels_alpha =
				_mm_andnot_si128(pixels_alpha, alpha_mask32);

			pixels_result = pixels_red;
			pixels_result =
				_mm_or_si128(pixels_result, pixels_alpha);
			pixels_result =
				_mm_or_si128(pixels_result, pixels_blue);
			pixels_result =
				_mm_or_si128(pixels_result, pixels_green);

			pixels_dest =
				(__m128i *)(out + (x + 4) * sizeof(uint32_t));
			_mm_store_si128(pixels_dest, pixels_result);
		}
	}
}

static inline void copy_16bit_tex(struct game_capture *gc, int cur_texture,
				  uint8_t *data, uint32_t pitch)
{
	if (gc->global_hook_info->format == DXGI_FORMAT_B5G5R5A1_UNORM) {
		copy_b5g5r5a1_tex(gc, cur_texture, data, pitch);

	} else if (gc->global_hook_info->format == DXGI_FORMAT_B5G6R5_UNORM) {
		copy_b5g6r5_tex(gc, cur_texture, data, pitch);
	}
}

static void copy_shmem_tex(struct game_capture *gc)
{
	int cur_texture;
	HANDLE mutex = NULL;
	uint32_t pitch;
	int next_texture;
	uint8_t *data;

	if (!gc->shmem_data)
		return;

	cur_texture = gc->shmem_data->last_tex;

	if (cur_texture < 0 || cur_texture > 1)
		return;

	next_texture = cur_texture == 1 ? 0 : 1;

	if (object_signalled(gc->texture_mutexes[cur_texture])) {
		mutex = gc->texture_mutexes[cur_texture];

	} else if (object_signalled(gc->texture_mutexes[next_texture])) {
		mutex = gc->texture_mutexes[next_texture];
		cur_texture = next_texture;

	} else {
		return;
	}

	if (gs_texture_map(gc->texture, &data, &pitch)) {
		if (gc->convert_16bit) {
			copy_16bit_tex(gc, cur_texture, data, pitch);

		} else if (pitch == gc->pitch) {
			memcpy(data, gc->texture_buffers[cur_texture],
			       (size_t)pitch * (size_t)gc->cy);
		} else {
			uint8_t *input = gc->texture_buffers[cur_texture];
			uint32_t best_pitch = pitch < gc->pitch ? pitch
								: gc->pitch;

			uint32_t fixed_y = gc->cy;

			// If the new pitch is higher from the old one we must
			// perform some modifications to not cause a crash
			// Check if the old values are valid
			if (pitch > gc->pitch)
			{
				uint32_t tex_size = gc->shmem_data->tex2_offset - gc->shmem_data->tex1_offset;

				if (gc->pitch > 0 && fixed_y > tex_size / gc->pitch)
				{
					fixed_y = tex_size / gc->pitch;
				}
			}

			for (uint32_t y = 0; y < fixed_y; y++) {
				uint8_t *line_in = input + gc->pitch * y;
				uint8_t *line_out = data + pitch * y;
				memcpy(line_out, line_in, best_pitch);
			}
		}

		gs_texture_unmap(gc->texture);
	}

	ReleaseMutex(mutex);
}

static inline bool is_16bit_format(uint32_t format)
{
	return format == DXGI_FORMAT_B5G5R5A1_UNORM ||
	       format == DXGI_FORMAT_B5G6R5_UNORM;
}

static inline bool init_shmem_capture(struct game_capture *gc)
{
	const uint32_t dxgi_format = gc->global_hook_info->format;
	const bool convert_16bit = is_16bit_format(dxgi_format);
	const enum gs_color_format format =
		convert_16bit ? GS_BGRA : convert_format(dxgi_format);

	obs_enter_graphics();
	gs_texrender_destroy(gc->extra_texrender);
	gc->extra_texrender = NULL;
	gs_texture_destroy(gc->extra_texture);
	gc->extra_texture = NULL;
	gs_texture_destroy(gc->texture);
	gc->texture = NULL;
	gs_texture_t *const texture =
		gs_texture_create(gc->cx, gc->cy, format, 1, NULL, GS_DYNAMIC);
	obs_leave_graphics();

	bool success = texture != NULL;
	if (success) {
		const bool linear_sample = format != GS_R10G10B10A2;

		gs_texrender_t *extra_texrender = NULL;
		if (!linear_sample) {
			extra_texrender =
				gs_texrender_create(GS_RGBA16F, GS_ZS_NONE);
			success = extra_texrender != NULL;
			if (!success)
				warn("init_shmem_capture: failed to create extra texrender");
		}

		if (success) {
			gc->texture_buffers[0] = (uint8_t *)gc->data +
						 gc->shmem_data->tex1_offset;
			gc->texture_buffers[1] = (uint8_t *)gc->data +
						 gc->shmem_data->tex2_offset;
			gc->convert_16bit = convert_16bit;

			gc->texture = texture;
			gc->extra_texture = NULL;
			gc->extra_texrender = extra_texrender;
			gc->linear_sample = linear_sample;
			gc->copy_texture = copy_shmem_tex;
		} else {
			gs_texture_destroy(texture);
		}
	} else {
		warn("init_shmem_capture: failed to create texture");
	}

	return success;
}

static inline bool init_shtex_capture(struct game_capture *gc)
{
	obs_enter_graphics();
	gs_texrender_destroy(gc->extra_texrender);
	gc->extra_texrender = NULL;
	gs_texture_destroy(gc->extra_texture);
	gc->extra_texture = NULL;
	gs_texture_destroy(gc->texture);
	gc->texture = NULL;
	gs_texture_t *const texture =
		gs_texture_open_shared(gc->shtex_data->tex_handle);
	bool success = texture != NULL;
	if (success) {
		enum gs_color_format format =
			gs_texture_get_color_format(texture);
		const bool ten_bit_srgb = (format == GS_R10G10B10A2);
		enum gs_color_format linear_format =
			ten_bit_srgb ? GS_RGBA16F
				     : gs_generalize_format(format);
		const bool linear_sample = (linear_format == format);
		gs_texture_t *extra_texture = NULL;
		gs_texrender_t *extra_texrender = NULL;
		if (!linear_sample) {
			if (ten_bit_srgb) {
				extra_texrender = gs_texrender_create(
					linear_format, GS_ZS_NONE);
				success = extra_texrender != NULL;
				if (!success)
					warn("init_shtex_capture: failed to create extra texrender");
			} else {
				extra_texture = gs_texture_create(
					gs_texture_get_width(texture),
					gs_texture_get_height(texture),
					linear_format, 1, NULL, 0);
				success = extra_texture != NULL;
				if (!success)
					warn("init_shtex_capture: failed to create extra texture");
			}
		}

		if (success) {
			gc->texture = texture;
			gc->linear_sample = linear_sample;
			gc->extra_texture = extra_texture;
			gc->extra_texrender = extra_texrender;
		} else {
			gs_texture_destroy(texture);
		}
	} else {
		warn("init_shtex_capture: failed to open shared handle");
	}
	obs_leave_graphics();

	return success;
}

static bool start_capture(struct game_capture *gc)
{
	debug("Starting capture");

	/* prevent from using a DLL version that's higher than current */
	if (gc->global_hook_info->hook_ver_major > HOOK_VER_MAJOR) {
		warn("cannot initialize hook, DLL hook version is "
		     "%" PRIu32 ".%" PRIu32
		     ", current plugin hook major version is %d.%d",
		     gc->global_hook_info->hook_ver_major,
		     gc->global_hook_info->hook_ver_minor, HOOK_VER_MAJOR,
		     HOOK_VER_MINOR);
		return false;
	}

	if (gc->global_hook_info->type == CAPTURE_TYPE_MEMORY) {
		if (!init_shmem_capture(gc)) {
			return false;
		}

		info("memory capture successful");
	} else {
		if (!init_shtex_capture(gc)) {
			return false;
		}

		info("shared texture capture successful");
	}

	return true;
}

static inline bool capture_valid(struct game_capture *gc)
{
	if (!gc->dwm_capture && !IsWindow(gc->window))
		return false;

	return !object_signalled(gc->target_process);
}

static void check_foreground_window(struct game_capture *gc, float seconds)
{
	// Hides the cursor if the user isn't actively in the game
	gc->cursor_check_time += seconds;
	if (gc->cursor_check_time >= 0.1f) {
		DWORD foreground_process_id;
		GetWindowThreadProcessId(GetForegroundWindow(),
					 &foreground_process_id);
		if (gc->process_id != foreground_process_id)
			gc->cursor_hidden = true;
		else
			gc->cursor_hidden = false;
		gc->cursor_check_time = 0.0f;
	}
}

static void game_capture_tick(void *data, float seconds)
{
	struct game_capture *gc = data;
	bool deactivate = os_atomic_set_bool(&gc->deactivate_hook, false);
	bool activate_now = os_atomic_set_bool(&gc->activate_hook_now, false);

	if (activate_now) {
		HWND hwnd = (HWND)(uintptr_t)os_atomic_load_long(
			&gc->hotkey_window);

		if (ms_is_uwp_window(hwnd))
			hwnd = ms_get_uwp_actual_window(hwnd);

		if (ms_get_window_exe(&gc->executable, hwnd)) {
			ms_get_window_title(&gc->title, hwnd);
			ms_get_window_class(&gc->class, hwnd);

			gc->priority = WINDOW_PRIORITY_CLASS;
			gc->retry_time = 10.0f * hook_rate_to_float(
							 gc->config.hook_rate);
			gc->activate_hook = true;
		} else {
			deactivate = false;
			activate_now = false;
		}
	} else if (deactivate) {
		gc->activate_hook = false;
	}

	if (!obs_source_showing(gc->source)) {
		if (gc->showing) {
			if (gc->active)
				stop_capture(gc);
			gc->showing = false;
		}
		return;

	} else if (!gc->showing) {
		gc->retry_time =
			10.0f * hook_rate_to_float(gc->config.hook_rate);
	}

	if (gc->hook_stop && object_signalled(gc->hook_stop)) {
		debug("hook stop signal received");
		stop_capture(gc);
	}
	if (gc->active && deactivate) {
		stop_capture(gc);
	}

	if (gc->active && !gc->hook_ready && gc->process_id) {
		gc->hook_ready = open_event_gc(gc, EVENT_HOOK_READY);
	}

	if (gc->injector_process && object_signalled(gc->injector_process)) {
		DWORD exit_code = 0;

		GetExitCodeProcess(gc->injector_process, &exit_code);
		close_handle(&gc->injector_process);

		if (exit_code != 0) {
			warn("inject process failed: %ld", (long)exit_code);
			gc->error_acquiring = true;

		} else if (!gc->capturing) {
			gc->retry_interval =
				ERROR_RETRY_INTERVAL *
				hook_rate_to_float(gc->config.hook_rate);
			stop_capture(gc);
		}
	}

	if (gc->hook_ready && object_signalled(gc->hook_ready)) {
		debug("capture initializing!");
		enum capture_result result = init_capture_data(gc);

		if (result == CAPTURE_SUCCESS)
			gc->capturing = start_capture(gc);
		else
			debug("init_capture_data failed");

		if (result != CAPTURE_RETRY && !gc->capturing) {
			gc->retry_interval =
				ERROR_RETRY_INTERVAL *
				hook_rate_to_float(gc->config.hook_rate);
			stop_capture(gc);
		}
	}

	gc->retry_time += seconds;

	if (!gc->active) {
		if (!gc->error_acquiring &&
		    gc->retry_time > gc->retry_interval) {
			if (gc->config.mode == CAPTURE_MODE_ANY ||
				gc->config.mode == CAPTURE_MODE_AUTO ||
			    gc->activate_hook) {
				try_hook(gc);
				gc->retry_time = 0.0f;
			}
		}
	} else {
		if (!capture_valid(gc)) {
			info("capture window no longer exists, "
			     "terminating capture");
			stop_capture(gc);
		} else {
			if (gc->copy_texture) {
				obs_enter_graphics();
				gc->copy_texture(gc);
				obs_leave_graphics();
			}

			if (gc->config.cursor) {
				DPI_AWARENESS_CONTEXT previous = NULL;
				if (gc->get_window_dpi_awareness_context !=
				    NULL) {
					const DPI_AWARENESS_CONTEXT context =
						gc->get_window_dpi_awareness_context(
							gc->window);
					previous =
						gc->set_thread_dpi_awareness_context(
							context);
				}

				check_foreground_window(gc, seconds);
				obs_enter_graphics();
				cursor_capture(&gc->cursor_data);
				obs_leave_graphics();

				if (previous) {
					gc->set_thread_dpi_awareness_context(
						previous);
				}
			}

			gc->fps_reset_time += seconds;
			if (gc->fps_reset_time >= gc->retry_interval) {
				reset_frame_interval(gc);
				gc->fps_reset_time = 0.0f;
			}
		}
	}

	if (!gc->showing)
		gc->showing = true;
}

static inline void game_capture_render_cursor(struct game_capture *gc)
{
	POINT p = {0};
	HWND window;

	if (!gc->global_hook_info->cx || !gc->global_hook_info->cy)
		return;

	window = !!gc->global_hook_info->window
			 ? (HWND)(uintptr_t)gc->global_hook_info->window
			 : gc->window;

	DPI_AWARENESS_CONTEXT previous = NULL;
	if (gc->get_window_dpi_awareness_context != NULL) {
		const DPI_AWARENESS_CONTEXT context =
			gc->get_window_dpi_awareness_context(gc->window);
		previous = gc->set_thread_dpi_awareness_context(context);
	}

	ClientToScreen(window, &p);

	if (previous)
		gc->set_thread_dpi_awareness_context(previous);

	cursor_draw(&gc->cursor_data, -p.x, -p.y, gc->global_hook_info->cx,
		    gc->global_hook_info->cy);
}

static void game_capture_render(void *data, gs_effect_t *unused)
{
	UNUSED_PARAMETER(unused);

	struct game_capture *gc = data;
	if (!gc->texture || !gc->active) {
		if (gc->config.mode == CAPTURE_MODE_AUTO) {
			if (gc->placeholder_image.image.texture) {
				//draw placeholder image 
				gs_effect_t *effect;
				effect = obs_get_base_effect( OBS_EFFECT_DEFAULT );
				gs_technique_t *tech = gs_effect_get_technique(effect, "Draw");

				gs_effect_set_texture(gs_effect_get_param_by_name(effect, "image"), 
							gc->placeholder_image.image.texture);

				struct obs_video_info ovi;	
				obs_get_video_info(&ovi);

				size_t passes = gs_technique_begin(tech);
				for (size_t i = 0; i < passes; i++) {
					gs_technique_begin_pass(tech, i);
					gs_draw_sprite(gc->placeholder_image.image.texture, 
							0, ovi.base_width, ovi.base_height);
					gs_technique_end_pass(tech);
				}
				gs_technique_end(tech);

				if (gc->placeholder_text_texture) {
					effect = obs_get_base_effect(OBS_EFFECT_DEFAULT);
					tech = gs_effect_get_technique(effect, "Draw");
					float scale = gc->placeholder_text_width / (float)ovi.base_width;

					gs_effect_set_texture(gs_effect_get_param_by_name(effect, "image"), 
								gc->placeholder_text_texture);

					gs_matrix_push();
					gs_matrix_translate3f(0.0f, (ovi.base_height - gc->placeholder_text_height/scale)/2.05f, 0.0f);

					size_t passes = gs_technique_begin(tech);
					for (size_t i = 0; i < passes; i++) {
						gs_technique_begin_pass(tech, i);
						gs_draw_sprite( gc->placeholder_text_texture, 
								0, 
								(uint32_t)((float)gc->placeholder_text_width/scale), 
								(uint32_t)((float)gc->placeholder_text_height/scale));
						gs_technique_end_pass(tech);
					}

					gs_matrix_pop();

					gs_technique_end(tech);
				}
			}
		}
		return;
	}

	const bool allow_transparency = gc->config.allow_transparency;
	gs_effect_t *const effect = obs_get_base_effect(
		allow_transparency ? OBS_EFFECT_DEFAULT : OBS_EFFECT_OPAQUE);
	
	if (gc->config.mode == CAPTURE_MODE_AUTO) {	
		struct obs_video_info ovi;	
		obs_get_video_info(&ovi);
		float cx_scale = ovi.base_width/(float)gc->cx;
		float cy_scale = ovi.base_height/(float)gc->cy;
		gs_matrix_push();
		gs_matrix_scale3f(cx_scale, cy_scale, 1.0f);
	}

	gs_texture_t *texture = gc->texture;
	enum gs_color_space source_space = GS_CS_SRGB;
	bool is_10a2_compressed = false;
	if (gs_texture_get_color_format(texture) == GS_R10G10B10A2) {
		is_10a2_compressed = true;
		source_space = gc->is_10a2_2100pq ? GS_CS_709_EXTENDED
						  : GS_CS_SRGB_16F;
	} else if (gs_texture_get_color_format(texture) == GS_RGBA16F) {
		source_space = GS_CS_709_SCRGB;
	}

	bool linear_sample = gc->linear_sample;
	const enum gs_color_space current_space = gs_get_color_space();
	const bool texcoords_centered =
		obs_source_get_texcoords_centered(gc->source);
	if (!linear_sample && !texcoords_centered) {
		if (gs_texture_get_color_format(texture) == GS_R10G10B10A2) {
			gs_texrender_t *const texrender = gc->extra_texrender;
			gs_texrender_reset(texrender);
			const uint32_t cx = gs_texture_get_width(texture);
			const uint32_t cy = gs_texture_get_height(texture);
			if (gs_texrender_begin(texrender, cx, cy)) {
				gs_effect_t *const default_effect =
					obs_get_base_effect(OBS_EFFECT_DEFAULT);
				gs_enable_blending(false);
				gs_ortho(0.0f, (float)cx, 0.0f, (float)cy,
					 -100.0f, 100.0f);
				gs_eparam_t *const image =
					gs_effect_get_param_by_name(
						default_effect, "image");
				gs_effect_set_texture(image, texture);

				const char *tech_name = "DrawSrgbDecompress";
				if (gc->is_10a2_2100pq) {
					tech_name = "DrawPQ";

					const float multiplier =
						10000.f /
						obs_get_video_sdr_white_level();
					gs_effect_set_float(
						gs_effect_get_param_by_name(
							default_effect,
							"multiplier"),
						multiplier);
				}

				while (gs_effect_loop(default_effect,
						      tech_name)) {
					gs_draw_sprite(texture, 0, 0, 0);
				}
				gs_enable_blending(true);

				gs_texrender_end(texrender);

				texture = gs_texrender_get_texture(texrender);
			}

			is_10a2_compressed = false;
		} else {
			gs_texture_t *const extra_texture = gc->extra_texture;
			if (extra_texture) {
				gs_copy_texture(extra_texture, texture);
				texture = extra_texture;
			} else {
				gs_texrender_t *const texrender =
					gc->extra_texrender;
				gs_texrender_reset(texrender);
				const uint32_t cx =
					gs_texture_get_width(texture);
				const uint32_t cy =
					gs_texture_get_height(texture);
				if (gs_texrender_begin(texrender, cx, cy)) {
					gs_effect_t *const default_effect =
						obs_get_base_effect(
							OBS_EFFECT_DEFAULT);
					const bool previous =
						gs_framebuffer_srgb_enabled();
					gs_enable_framebuffer_srgb(false);
					gs_enable_blending(false);
					gs_ortho(0.0f, (float)cx, 0.0f,
						 (float)cy, -100.0f, 100.0f);
					gs_eparam_t *const image =
						gs_effect_get_param_by_name(
							default_effect,
							"image");
					gs_effect_set_texture(image, texture);
					while (gs_effect_loop(default_effect,
							      "Draw")) {
						gs_draw_sprite(texture, 0, 0,
							       0);
					}
					gs_enable_blending(true);
					gs_enable_framebuffer_srgb(previous);

					gs_texrender_end(texrender);

					texture = gs_texrender_get_texture(
						texrender);
				}
			}
		}

		linear_sample = true;
	}

	gs_eparam_t *const image = gs_effect_get_param_by_name(effect, "image");
	const uint32_t flip = gc->global_hook_info->flip ? GS_FLIP_V : 0;

	const char *tech_name = "Draw";
	float multiplier = 1.f;
	switch (source_space) {
	case GS_CS_SRGB:
		switch (current_space) {
		case GS_CS_SRGB:
			if (allow_transparency && !linear_sample)
				tech_name = "DrawSrgbDecompress";
			break;
		case GS_CS_SRGB_16F:
		case GS_CS_709_EXTENDED:
			if (!linear_sample)
				tech_name = "DrawSrgbDecompress";
			break;
		case GS_CS_709_SCRGB:
			if (linear_sample)
				tech_name = "DrawMultiply";
			else
				tech_name = "DrawSrgbDecompressMultiply";
			multiplier = obs_get_video_sdr_white_level() / 80.f;
		}
		break;
	case GS_CS_SRGB_16F:
		linear_sample = true;
		switch (current_space) {
		case GS_CS_SRGB:
		case GS_CS_SRGB_16F:
		case GS_CS_709_EXTENDED:
			tech_name = is_10a2_compressed ? "DrawSrgbDecompress"
						       : "Draw";
			break;
		case GS_CS_709_SCRGB:
			tech_name = is_10a2_compressed
					    ? "DrawSrgbDecompressMultiply"
					    : "DrawMultiply";
			multiplier = obs_get_video_sdr_white_level() / 80.f;
		}
		break;
	case GS_CS_709_EXTENDED:
		linear_sample = true;
		if (is_10a2_compressed) {
			switch (current_space) {
			case GS_CS_SRGB:
			case GS_CS_SRGB_16F:
				tech_name = "DrawTonemapPQ";
				multiplier = 10000.f /
					     obs_get_video_sdr_white_level();
				break;
			case GS_CS_709_EXTENDED:
				tech_name = "DrawPQ";
				multiplier = 10000.f /
					     obs_get_video_sdr_white_level();
				break;
			case GS_CS_709_SCRGB:
				tech_name = "DrawPQ";
				multiplier = 10000.f / 80.f;
			}
		} else {
			switch (current_space) {
			case GS_CS_SRGB:
			case GS_CS_SRGB_16F:
				tech_name = "DrawTonemap";
				break;
			case GS_CS_709_SCRGB:
				tech_name = "DrawMultiply";
				multiplier =
					obs_get_video_sdr_white_level() / 80.f;
			}
		}
		break;
	case GS_CS_709_SCRGB:
		linear_sample = true;
		switch (current_space) {
		case GS_CS_SRGB:
		case GS_CS_SRGB_16F:
			tech_name = "DrawMultiplyTonemap";
			multiplier = 80.f / obs_get_video_sdr_white_level();
			break;
		case GS_CS_709_EXTENDED:
			tech_name = "DrawMultiply";
			multiplier = 80.f / obs_get_video_sdr_white_level();
		}
	}

	while (gs_effect_loop(effect, tech_name)) {
		const bool previous = gs_framebuffer_srgb_enabled();
		gs_enable_framebuffer_srgb(allow_transparency || linear_sample);
		gs_enable_blending(allow_transparency);
		if (linear_sample)
			gs_effect_set_texture_srgb(image, texture);
		else
			gs_effect_set_texture(image, texture);
		gs_effect_set_float(gs_effect_get_param_by_name(effect,
								"multiplier"),
				    multiplier);
		gs_draw_sprite(texture, flip, 0, 0);
		gs_enable_blending(true);
		gs_enable_framebuffer_srgb(previous);
	}

	if (gc->config.cursor && !gc->cursor_hidden) {
		gs_effect_t *const default_effect =
			obs_get_base_effect(OBS_EFFECT_DEFAULT);

		const char *cursor_tech_name = "Draw";
		float cursor_multiplier = 1.f;
		if (current_space == GS_CS_709_SCRGB) {
			cursor_tech_name = "DrawMultiply";
			cursor_multiplier =
				obs_get_video_sdr_white_level() / 80.f;
		}

		const bool previous = gs_set_linear_srgb(true);

		while (gs_effect_loop(default_effect, cursor_tech_name)) {
			gs_effect_set_float(gs_effect_get_param_by_name(
						    effect, "multiplier"),
					    cursor_multiplier);
			game_capture_render_cursor(gc);
		}

		gs_set_linear_srgb(previous);
	}

	if (gc->config.mode == CAPTURE_MODE_AUTO) {	
		gs_matrix_pop();
	}
}

static uint32_t game_capture_width(void *data)
{
	struct game_capture *gc = data;
	if (gc->config.mode == CAPTURE_MODE_AUTO) {
		struct obs_video_info ovi;	
		obs_get_video_info(&ovi);
		return ovi.base_width;
	} else 
		return gc->active ? gc->cx : 0;
}

static uint32_t game_capture_height(void *data)
{
	struct game_capture *gc = data;
	if (gc->config.mode == CAPTURE_MODE_AUTO) {
		struct obs_video_info ovi;	
		obs_get_video_info(&ovi);
		return ovi.base_height;
	} else 
		return gc->active ? gc->cy : 0;
}

static const char *game_capture_name(void *unused)
{
	UNUSED_PARAMETER(unused);
	return TEXT_GAME_CAPTURE;
}

static void game_capture_defaults(obs_data_t *settings)
{
	obs_data_set_default_string(settings, SETTING_MODE, SETTING_MODE_AUTO);
	obs_data_set_default_int(settings, SETTING_WINDOW_PRIORITY,
				 (int)WINDOW_PRIORITY_EXE);
	obs_data_set_default_bool(settings, SETTING_COMPATIBILITY, false);
	obs_data_set_default_bool(settings, SETTING_CURSOR, true);
	obs_data_set_default_bool(settings, SETTING_TRANSPARENCY, false);
	obs_data_set_default_bool(settings, SETTING_LIMIT_FRAMERATE, false);
	obs_data_set_default_bool(settings, SETTING_CAPTURE_OVERLAYS, false);
	obs_data_set_default_bool(settings, SETTING_ANTI_CHEAT_HOOK, true);
	obs_data_set_default_int(settings, SETTING_HOOK_RATE,
				 (int)HOOK_RATE_NORMAL);
<<<<<<< HEAD

	obs_data_set_default_string(settings, SETTING_AUTO_LIST_FILE, "");
	obs_data_set_default_string(settings, SETTING_PLACEHOLDER_IMG, "");
	obs_data_set_default_string(settings, SETTING_PLACEHOLDER_USR, "");
	obs_data_set_default_bool(settings, SETTING_PLACEHOLDER_USE, false);
	obs_data_set_default_string(settings, SETTING_PLACEHOLDER_MSG, "Looking for a game to capture");
=======
	obs_data_set_default_string(settings, SETTING_RGBA10A2_SPACE,
				    RGBA10A2_SPACE_SRGB);
>>>>>>> b4f7499b
}

static bool mode_callback(obs_properties_t *ppts, obs_property_t *p,
			  obs_data_t *settings)
{
	bool capture_window;
	bool capture_window_auto;

	if (using_older_non_mode_format(settings)) {
		capture_window =
			!obs_data_get_bool(settings, SETTING_ANY_FULLSCREEN);
		capture_window_auto = false;
	} else {
		const char *mode = obs_data_get_string(settings, SETTING_MODE);
		capture_window = strcmp(mode, SETTING_MODE_WINDOW) == 0;
		capture_window_auto = strcmp(mode, SETTING_MODE_AUTO) == 0;
	}

	//show additional settings for mode to capture exact window
	p = obs_properties_get(ppts, SETTING_CAPTURE_WINDOW);
	obs_property_set_visible(p, capture_window);

	p = obs_properties_get(ppts, SETTING_WINDOW_PRIORITY);
	obs_property_set_visible(p, capture_window);

	//some settings hidden in auto game capture mode 
	p = obs_properties_get(ppts, SETTING_LIMIT_FRAMERATE);
	obs_property_set_visible(p, !capture_window_auto);
	
	p = obs_properties_get(ppts, SETTING_AUTO_LIST_FILE);
	obs_property_set_visible(p, false);

	p = obs_properties_get(ppts, SETTING_PLACEHOLDER_IMG);
	obs_property_set_visible(p, false);

	p = obs_properties_get(ppts, SETTING_PLACEHOLDER_MSG);
	obs_property_set_visible(p, false);

	p = obs_properties_get(ppts, SETTING_PLACEHOLDER_USE);
	obs_property_set_visible(p, capture_window_auto);

	p = obs_properties_get(ppts, SETTING_PLACEHOLDER_USR);
	if (capture_window_auto) {
		bool  use_custom_placeholder = obs_data_get_bool(settings, SETTING_PLACEHOLDER_USE);

		obs_property_set_visible(p, use_custom_placeholder);
	} else {
		obs_property_set_visible(p, false);
	}

	return true;
}

static bool window_changed_callback(obs_properties_t *ppts, obs_property_t *p,
				    obs_data_t *settings)
{
	return ms_check_window_property_setting(ppts, p, settings,
						SETTING_CAPTURE_WINDOW, 1);
}

static BOOL CALLBACK EnumFirstMonitor(HMONITOR monitor, HDC hdc, LPRECT rc,
				      LPARAM data)
{
	*(HMONITOR *)data = monitor;

	UNUSED_PARAMETER(hdc);
	UNUSED_PARAMETER(rc);
	return false;
}

static bool window_not_blacklisted(const char *title, const char *class,
				   const char *exe)
{
	UNUSED_PARAMETER(title);
	UNUSED_PARAMETER(class);

	return !is_blacklisted_exe(exe);
}


static obs_properties_t *game_capture_properties(void *data)
{
	HMONITOR monitor;
	uint32_t cx = 1920;
	uint32_t cy = 1080;

	/* scaling is free form, this is mostly just to provide some common
	 * values */
	bool success = !!EnumDisplayMonitors(NULL, NULL, EnumFirstMonitor,
					     (LPARAM)&monitor);
	if (success) {
		MONITORINFO mi = {0};
		mi.cbSize = sizeof(mi);

		if (!!GetMonitorInfo(monitor, &mi)) {
			cx = (uint32_t)(mi.rcMonitor.right - mi.rcMonitor.left);
			cy = (uint32_t)(mi.rcMonitor.bottom - mi.rcMonitor.top);
		}
	}

	/* update from deprecated settings */
	if (data) {
		struct game_capture *gc = data;
		obs_data_t *settings = obs_source_get_settings(gc->source);
		if (using_older_non_mode_format(settings)) {
			bool any = obs_data_get_bool(settings,
						     SETTING_ANY_FULLSCREEN);
			const char *mode = any ? SETTING_MODE_ANY
					       : SETTING_MODE_WINDOW;

			obs_data_set_string(settings, SETTING_MODE, mode);
		}
		obs_data_release(settings);
	}

	obs_properties_t *ppts = obs_properties_create();
	obs_property_t *p;

	p = obs_properties_add_list(ppts, SETTING_MODE, TEXT_MODE,
				    OBS_COMBO_TYPE_LIST,
				    OBS_COMBO_FORMAT_STRING);

	obs_property_list_add_string(p, TEXT_MODE_AUTO, SETTING_MODE_AUTO);
	obs_property_list_add_string(p, TEXT_MODE_ANY, SETTING_MODE_ANY);
	obs_property_list_add_string(p, TEXT_MODE_WINDOW, SETTING_MODE_WINDOW);
	obs_property_list_add_string(p, TEXT_MODE_HOTKEY, SETTING_MODE_HOTKEY);

	obs_property_set_modified_callback(p, mode_callback);

	p = obs_properties_add_list(ppts, SETTING_CAPTURE_WINDOW, TEXT_WINDOW,
				    OBS_COMBO_TYPE_LIST,
				    OBS_COMBO_FORMAT_STRING);
	obs_property_list_add_string(p, "", "");
	ms_fill_window_list(p, INCLUDE_MINIMIZED, window_not_blacklisted);

	obs_property_set_modified_callback(p, window_changed_callback);

	p = obs_properties_add_list(ppts, SETTING_WINDOW_PRIORITY,
				    TEXT_MATCH_PRIORITY, OBS_COMBO_TYPE_LIST,
				    OBS_COMBO_FORMAT_INT);
	obs_property_list_add_int(p, TEXT_MATCH_TITLE, WINDOW_PRIORITY_TITLE);
	obs_property_list_add_int(p, TEXT_MATCH_CLASS, WINDOW_PRIORITY_CLASS);
	obs_property_list_add_int(p, TEXT_MATCH_EXE, WINDOW_PRIORITY_EXE);

	obs_properties_add_bool(ppts, SETTING_COMPATIBILITY,
				TEXT_SLI_COMPATIBILITY);

	obs_properties_add_bool(ppts, SETTING_TRANSPARENCY,
				TEXT_ALLOW_TRANSPARENCY);

	obs_properties_add_bool(ppts, SETTING_LIMIT_FRAMERATE,
				TEXT_LIMIT_FRAMERATE);

	obs_properties_add_bool(ppts, SETTING_CURSOR, TEXT_CAPTURE_CURSOR);

	obs_properties_add_bool(ppts, SETTING_ANTI_CHEAT_HOOK,
				TEXT_ANTI_CHEAT_HOOK);

	obs_properties_add_bool(ppts, SETTING_CAPTURE_OVERLAYS,
				TEXT_CAPTURE_OVERLAYS);

	obs_properties_add_text(ppts, SETTING_AUTO_LIST_FILE,
				SETTING_AUTO_LIST_FILE, OBS_TEXT_DEFAULT);
	
	obs_properties_add_text(ppts, SETTING_PLACEHOLDER_IMG,
				SETTING_PLACEHOLDER_IMG, OBS_TEXT_DEFAULT);

	obs_properties_add_text(ppts, SETTING_PLACEHOLDER_MSG,
				SETTING_PLACEHOLDER_MSG, OBS_TEXT_DEFAULT);

	obs_properties_add_bool(ppts, SETTING_PLACEHOLDER_USE,
				TEXT_PLACEHOLDER_USE);

	obs_properties_add_path(ppts, SETTING_PLACEHOLDER_USR,
				TEXT_PLACEHOLDER_USER, OBS_PATH_FILE,
				"PNG (*.png);;JPEG (*.jpg *.jpeg);;BMP (*.bmp)", "");

	p = obs_properties_add_list(ppts, SETTING_HOOK_RATE, TEXT_HOOK_RATE,
				    OBS_COMBO_TYPE_LIST, OBS_COMBO_FORMAT_INT);
	obs_property_list_add_int(p, TEXT_HOOK_RATE_SLOW, HOOK_RATE_SLOW);
	obs_property_list_add_int(p, TEXT_HOOK_RATE_NORMAL, HOOK_RATE_NORMAL);
	obs_property_list_add_int(p, TEXT_HOOK_RATE_FAST, HOOK_RATE_FAST);
	obs_property_list_add_int(p, TEXT_HOOK_RATE_FASTEST, HOOK_RATE_FASTEST);

	p = obs_properties_add_list(ppts, SETTING_RGBA10A2_SPACE,
				    TEXT_RGBA10A2_SPACE, OBS_COMBO_TYPE_LIST,
				    OBS_COMBO_FORMAT_STRING);
	obs_property_list_add_string(p, TEXT_RGBA10A2_SPACE_SRGB,
				     RGBA10A2_SPACE_SRGB);
	obs_property_list_add_string(p, TEXT_RGBA10A2_SPACE_2100PQ,
				     RGBA10A2_SPACE_2100PQ);

	return ppts;
}

enum gs_color_space
game_capture_get_color_space(void *data, size_t count,
			     const enum gs_color_space *preferred_spaces)
{
	enum gs_color_space capture_space = GS_CS_SRGB;

	struct game_capture *const gc = data;
	if (gc->texture) {
		const enum gs_color_format format =
			gs_texture_get_color_format(gc->texture);
		if (((format == GS_R10G10B10A2) && gc->is_10a2_2100pq) ||
		    (format == GS_RGBA16F)) {
			for (size_t i = 0; i < count; ++i) {
				if (preferred_spaces[i] == GS_CS_709_SCRGB)
					return GS_CS_709_SCRGB;
			}

			capture_space = GS_CS_709_EXTENDED;
		} else if (format == GS_R10G10B10A2) {
			for (size_t i = 0; i < count; ++i) {
				if (preferred_spaces[i] == GS_CS_SRGB_16F)
					return GS_CS_SRGB_16F;
			}

			capture_space = GS_CS_709_EXTENDED;
		}
	}

	enum gs_color_space space = capture_space;
	for (size_t i = 0; i < count; ++i) {
		const enum gs_color_space preferred_space = preferred_spaces[i];
		space = preferred_space;
		if (preferred_space == capture_space)
			break;
	}

	return space;
}

struct obs_source_info game_capture_info = {
	.id = "game_capture",
	.type = OBS_SOURCE_TYPE_INPUT,
	.output_flags = OBS_SOURCE_VIDEO | OBS_SOURCE_CUSTOM_DRAW |
			OBS_SOURCE_DO_NOT_DUPLICATE | OBS_SOURCE_SRGB,
	.get_name = game_capture_name,
	.create = game_capture_create,
	.destroy = game_capture_destroy,
	.get_width = game_capture_width,
	.get_height = game_capture_height,
	.get_defaults = game_capture_defaults,
	.get_properties = game_capture_properties,
	.update = game_capture_update,
	.video_tick = game_capture_tick,
	.video_render = game_capture_render,
	.icon_type = OBS_ICON_TYPE_GAME_CAPTURE,
	.video_get_color_space = game_capture_get_color_space,
};<|MERGE_RESOLUTION|>--- conflicted
+++ resolved
@@ -10,12 +10,8 @@
 #include <util/sse-intrin.h>
 #include <util/util_uint64.h>
 #include <ipc-util/pipe.h>
-<<<<<<< HEAD
 #include <graphics/image-file.h>
-#include "obfuscate.h"
-=======
 #include <util/windows/obfuscate.h>
->>>>>>> b4f7499b
 #include "inject-library.h"
 #include "graphics-hook-info.h"
 #include "graphics-hook-ver.h"
@@ -67,29 +63,6 @@
 #define HOTKEY_START             "hotkey_start"
 #define HOTKEY_STOP              "hotkey_stop"
 
-<<<<<<< HEAD
-#define TEXT_MODE                obs_module_text("Mode")
-#define TEXT_GAME_CAPTURE        obs_module_text("GameCapture")
-#define TEXT_ANY_FULLSCREEN      obs_module_text("GameCapture.AnyFullscreen")
-#define TEXT_SLI_COMPATIBILITY   obs_module_text("SLIFix")
-#define TEXT_ALLOW_TRANSPARENCY  obs_module_text("AllowTransparency")
-#define TEXT_WINDOW              obs_module_text("WindowCapture.Window")
-#define TEXT_MATCH_PRIORITY      obs_module_text("WindowCapture.Priority")
-#define TEXT_MATCH_TITLE         obs_module_text("WindowCapture.Priority.Title")
-#define TEXT_MATCH_CLASS         obs_module_text("WindowCapture.Priority.Class")
-#define TEXT_MATCH_EXE           obs_module_text("WindowCapture.Priority.Exe")
-#define TEXT_CAPTURE_CURSOR      obs_module_text("CaptureCursor")
-#define TEXT_LIMIT_FRAMERATE     obs_module_text("GameCapture.LimitFramerate")
-#define TEXT_CAPTURE_OVERLAYS    obs_module_text("GameCapture.CaptureOverlays")
-#define TEXT_ANTI_CHEAT_HOOK     obs_module_text("GameCapture.AntiCheatHook")
-#define TEXT_PLACEHOLDER_USER    obs_module_text("GameCapture.Placeholder.Custom")
-#define TEXT_PLACEHOLDER_USE     obs_module_text("GameCapture.Placeholder.Use.Custom")
-#define TEXT_HOOK_RATE           obs_module_text("GameCapture.HookRate")
-#define TEXT_HOOK_RATE_SLOW      obs_module_text("GameCapture.HookRate.Slow")
-#define TEXT_HOOK_RATE_NORMAL    obs_module_text("GameCapture.HookRate.Normal")
-#define TEXT_HOOK_RATE_FAST      obs_module_text("GameCapture.HookRate.Fast")
-#define TEXT_HOOK_RATE_FASTEST   obs_module_text("GameCapture.HookRate.Fastest")
-=======
 #define TEXT_MODE                  obs_module_text("Mode")
 #define TEXT_GAME_CAPTURE          obs_module_text("GameCapture")
 #define TEXT_ANY_FULLSCREEN        obs_module_text("GameCapture.AnyFullscreen")
@@ -104,6 +77,8 @@
 #define TEXT_LIMIT_FRAMERATE       obs_module_text("GameCapture.LimitFramerate")
 #define TEXT_CAPTURE_OVERLAYS      obs_module_text("GameCapture.CaptureOverlays")
 #define TEXT_ANTI_CHEAT_HOOK       obs_module_text("GameCapture.AntiCheatHook")
+#define TEXT_PLACEHOLDER_USER      obs_module_text("GameCapture.Placeholder.Custom")
+#define TEXT_PLACEHOLDER_USE       obs_module_text("GameCapture.Placeholder.Use.Custom")
 #define TEXT_HOOK_RATE             obs_module_text("GameCapture.HookRate")
 #define TEXT_HOOK_RATE_SLOW        obs_module_text("GameCapture.HookRate.Slow")
 #define TEXT_HOOK_RATE_NORMAL      obs_module_text("GameCapture.HookRate.Normal")
@@ -112,7 +87,6 @@
 #define TEXT_RGBA10A2_SPACE        obs_module_text("GameCapture.Rgb10a2Space")
 #define TEXT_RGBA10A2_SPACE_SRGB   obs_module_text("GameCapture.Rgb10a2Space.Srgb")
 #define TEXT_RGBA10A2_SPACE_2100PQ obs_module_text("GameCapture.Rgb10a2Space.2100PQ")
->>>>>>> b4f7499b
 
 #define TEXT_MODE_AUTO           obs_module_text("GameCapture.AutoCapture")
 #define TEXT_MODE_ANY            TEXT_ANY_FULLSCREEN
@@ -162,8 +136,8 @@
 };
 
 struct auto_game_capture {
-	DARRAY(struct game_capture_matching_rule) matching_rules;
-	DARRAY(HWND) checked_windows;
+	game_capture_matching_rule_array_t matching_rules;
+	window_handles_t checked_windows;
 	HANDLE mutex;
 };
 typedef DPI_AWARENESS_CONTEXT(WINAPI *PFN_SetThreadDpiAwarenessContext)(
@@ -415,7 +389,7 @@
 		struct game_capture_matching_rule * rule = ac->matching_rules.array + i;
 		
 		dstr_free(&rule->title);
-		dstr_free(&rule->class);
+		dstr_free(&rule->classW);
 		dstr_free(&rule->executable);
 	}
 
@@ -2613,17 +2587,14 @@
 	obs_data_set_default_bool(settings, SETTING_ANTI_CHEAT_HOOK, true);
 	obs_data_set_default_int(settings, SETTING_HOOK_RATE,
 				 (int)HOOK_RATE_NORMAL);
-<<<<<<< HEAD
 
 	obs_data_set_default_string(settings, SETTING_AUTO_LIST_FILE, "");
 	obs_data_set_default_string(settings, SETTING_PLACEHOLDER_IMG, "");
 	obs_data_set_default_string(settings, SETTING_PLACEHOLDER_USR, "");
 	obs_data_set_default_bool(settings, SETTING_PLACEHOLDER_USE, false);
 	obs_data_set_default_string(settings, SETTING_PLACEHOLDER_MSG, "Looking for a game to capture");
-=======
 	obs_data_set_default_string(settings, SETTING_RGBA10A2_SPACE,
 				    RGBA10A2_SPACE_SRGB);
->>>>>>> b4f7499b
 }
 
 static bool mode_callback(obs_properties_t *ppts, obs_property_t *p,
