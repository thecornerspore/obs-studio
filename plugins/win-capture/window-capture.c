--- conflicted
+++ resolved
@@ -383,7 +383,8 @@
 			      obs_data_t *settings)
 {
 	struct window_capture *wc = obs_properties_get_param(props);
-<<<<<<< HEAD
+	if (!wc)
+		return false;
 
 	const char *window = obs_data_get_string(settings, "window");
 	if (window == NULL || strlen(window) == 0) {
@@ -391,10 +392,6 @@
 		if (first_window)
 			obs_data_set_default_string(settings, "window", first_window);
 	}
-=======
-	if (!wc)
-		return false;
->>>>>>> 3c14e4ec
 
 	update_settings(wc, settings);
 
