--- conflicted
+++ resolved
@@ -57,10 +57,8 @@
 	bool restart_on_activate;
 	bool close_when_inactive;
 	bool seekable;
-<<<<<<< HEAD
 	bool enable_caching;
 	
-=======
 
 	pthread_t reconnect_thread;
 	bool stop_reconnect;
@@ -68,7 +66,6 @@
 	volatile bool reconnecting;
 	int reconnect_delay_sec;
 
->>>>>>> 890d325d
 	enum obs_media_state state;
 	obs_hotkey_pair_id play_pause_hotkey;
 	obs_hotkey_id stop_hotkey;
@@ -102,12 +99,9 @@
 	obs_property_t *buffering = obs_properties_get(props, "buffering_mb");
 	obs_property_t *seekable = obs_properties_get(props, "seekable");
 	obs_property_t *speed = obs_properties_get(props, "speed_percent");
-<<<<<<< HEAD
 	obs_property_t *caching = obs_properties_get(props, "caching");
-=======
 	obs_property_t *reconnect_delay_sec =
 		obs_properties_get(props, "reconnect_delay_sec");
->>>>>>> 890d325d
 	obs_property_set_visible(input, !enabled);
 	obs_property_set_visible(input_format, !enabled);
 	obs_property_set_visible(buffering, !enabled);
@@ -115,11 +109,8 @@
 	obs_property_set_visible(looping, enabled);
 	obs_property_set_visible(speed, enabled);
 	obs_property_set_visible(seekable, !enabled);
-<<<<<<< HEAD
 	obs_property_set_visible(caching, false);
-=======
 	obs_property_set_visible(reconnect_delay_sec, !enabled);
->>>>>>> 890d325d
 
 	return true;
 }
@@ -337,11 +328,8 @@
 			.force_range = s->range,
 			.hardware_decoding = s->is_hw_decoding,
 			.is_local_file = s->is_local_file || s->seekable,
-<<<<<<< HEAD
 			.enable_caching = s->enable_caching
-=======
 			.reconnecting = s->reconnecting,
->>>>>>> 890d325d
 		};
 
 		s->media_valid = mp_media_init(&s->media, &info);
@@ -430,12 +418,9 @@
 		input = (char *)obs_data_get_string(settings, "local_file");
 		input_format = NULL;
 		s->is_looping = obs_data_get_bool(settings, "looping");
-<<<<<<< HEAD
 		s->close_when_inactive =
 			obs_data_get_bool(settings, "close_when_inactive");
 		s->enable_caching = obs_data_get_bool(settings, "caching");
-=======
->>>>>>> 890d325d
 	} else {
 		input = (char *)obs_data_get_string(settings, "input");
 		input_format =
@@ -446,17 +431,14 @@
 						 ? 10
 						 : s->reconnect_delay_sec;
 		s->is_looping = false;
-<<<<<<< HEAD
 		s->close_when_inactive = true;
 		s->enable_caching = false;
-=======
 
 		if (s->reconnect_thread_valid) {
 			s->stop_reconnect = true;
 			pthread_join(s->reconnect_thread, NULL);
 			s->stop_reconnect = false;
 		}
->>>>>>> 890d325d
 	}
 
 	s->close_when_inactive =
