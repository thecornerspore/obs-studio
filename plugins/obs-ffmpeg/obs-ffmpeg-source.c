/*
 * Copyright (c) 2015 John R. Bradley <jrb@turrettech.com>
 *
 * Permission to use, copy, modify, and distribute this software for any
 * purpose with or without fee is hereby granted, provided that the above
 * copyright notice and this permission notice appear in all copies.
 *
 * THE SOFTWARE IS PROVIDED "AS IS" AND THE AUTHOR DISCLAIMS ALL WARRANTIES
 * WITH REGARD TO THIS SOFTWARE INCLUDING ALL IMPLIED WARRANTIES OF
 * MERCHANTABILITY AND FITNESS. IN NO EVENT SHALL THE AUTHOR BE LIABLE FOR
 * ANY SPECIAL, DIRECT, INDIRECT, OR CONSEQUENTIAL DAMAGES OR ANY DAMAGES
 * WHATSOEVER RESULTING FROM LOSS OF USE, DATA OR PROFITS, WHETHER IN AN
 * ACTION OF CONTRACT, NEGLIGENCE OR OTHER TORTIOUS ACTION, ARISING OUT OF
 * OR IN CONNECTION WITH THE USE OR PERFORMANCE OF THIS SOFTWARE.
 */

#include <obs-module.h>
#include <util/platform.h>
#include <util/dstr.h>

#include "obs-ffmpeg-compat.h"
#include "obs-ffmpeg-formats.h"

#include <media-playback/media.h>

#define FF_LOG(level, format, ...) \
	blog(level, "[Media Source]: " format, ##__VA_ARGS__)
#define FF_LOG_S(source, level, format, ...)        \
	blog(level, "[Media Source '%s']: " format, \
	     obs_source_get_name(source), ##__VA_ARGS__)
#define FF_BLOG(level, format, ...) \
	FF_LOG_S(s->source, level, format, ##__VA_ARGS__)

struct ffmpeg_source {
	mp_media_t media;
	bool media_valid;
	bool destroy_media;

	struct SwsContext *sws_ctx;
	int sws_width;
	int sws_height;
	enum AVPixelFormat sws_format;
	uint8_t *sws_data;
	int sws_linesize;
	enum video_range_type range;
	bool is_linear_alpha;
	obs_source_t *source;
	obs_hotkey_id hotkey;

	char *input;
	char *input_format;
	int buffering_mb;
	int speed_percent;
	char *ffmpeg_options;
	bool is_looping;
	bool is_local_file;
	bool is_hw_decoding;
	bool is_clear_on_media_end;
	bool restart_on_activate;
	bool close_when_inactive;
	bool seekable;

	pthread_t reconnect_thread;
	bool stop_reconnect;
	bool reconnect_thread_valid;
	volatile bool reconnecting;
	int reconnect_delay_sec;

	enum obs_media_state state;
	obs_hotkey_pair_id play_pause_hotkey;
	obs_hotkey_id stop_hotkey;
};

static void set_media_state(void *data, enum obs_media_state state)
{
	struct ffmpeg_source *s = data;
	s->state = state;
}

static bool is_local_file_modified(obs_properties_t *props,
				   obs_property_t *prop, obs_data_t *settings)
{
	UNUSED_PARAMETER(prop);

	bool enabled = obs_data_get_bool(settings, "is_local_file");
	obs_property_t *input = obs_properties_get(props, "input");
	obs_property_t *input_format =
		obs_properties_get(props, "input_format");
	obs_property_t *local_file = obs_properties_get(props, "local_file");
	obs_property_t *looping = obs_properties_get(props, "looping");
	obs_property_t *buffering = obs_properties_get(props, "buffering_mb");
	obs_property_t *seekable = obs_properties_get(props, "seekable");
	obs_property_t *speed = obs_properties_get(props, "speed_percent");
	obs_property_t *reconnect_delay_sec =
		obs_properties_get(props, "reconnect_delay_sec");
	obs_property_t *ffmpeg_options =
		obs_properties_get(props, "ffmpeg_options");
	obs_property_set_visible(input, !enabled);
	obs_property_set_visible(input_format, !enabled);
	obs_property_set_visible(buffering, !enabled);
	obs_property_set_visible(local_file, enabled);
	obs_property_set_visible(looping, enabled);
	obs_property_set_visible(speed, enabled);
	obs_property_set_visible(seekable, !enabled);
	obs_property_set_visible(reconnect_delay_sec, !enabled);
	obs_property_set_visible(ffmpeg_options, !enabled);

	return true;
}

static void ffmpeg_source_defaults(obs_data_t *settings)
{
	obs_data_set_default_bool(settings, "is_local_file", true);
	obs_data_set_default_bool(settings, "looping", false);
	obs_data_set_default_bool(settings, "clear_on_media_end", true);
	obs_data_set_default_bool(settings, "restart_on_activate", true);
	obs_data_set_default_bool(settings, "linear_alpha", false);
	obs_data_set_default_int(settings, "reconnect_delay_sec", 10);
	obs_data_set_default_int(settings, "buffering_mb", 2);
	obs_data_set_default_int(settings, "speed_percent", 100);
}

static const char *media_filter =
	" (*.mp4 *.ts *.mov *.flv *.mkv *.avi *.mp3 *.ogg *.aac *.wav *.gif *.webm);;";
static const char *video_filter =
	" (*.mp4 *.ts *.mov *.flv *.mkv *.avi *.gif *.webm);;";
static const char *audio_filter = " (*.mp3 *.aac *.ogg *.wav);;";

static obs_properties_t *ffmpeg_source_getproperties(void *data)
{
	struct ffmpeg_source *s = data;
	struct dstr filter = {0};
	struct dstr path = {0};
	UNUSED_PARAMETER(data);

	obs_properties_t *props = obs_properties_create();

	obs_properties_set_flags(props, OBS_PROPERTIES_DEFER_UPDATE);

	obs_property_t *prop;
	// use this when obs allows non-readonly paths
	prop = obs_properties_add_bool(props, "is_local_file",
				       obs_module_text("LocalFile"));

	obs_property_set_modified_callback(prop, is_local_file_modified);

	dstr_copy(&filter, obs_module_text("MediaFileFilter.AllMediaFiles"));
	dstr_cat(&filter, media_filter);
	dstr_cat(&filter, obs_module_text("MediaFileFilter.VideoFiles"));
	dstr_cat(&filter, video_filter);
	dstr_cat(&filter, obs_module_text("MediaFileFilter.AudioFiles"));
	dstr_cat(&filter, audio_filter);
	dstr_cat(&filter, obs_module_text("MediaFileFilter.AllFiles"));
	dstr_cat(&filter, " (*.*)");

	if (s && s->input && *s->input) {
		const char *slash;

		dstr_copy(&path, s->input);
		dstr_replace(&path, "\\", "/");
		slash = strrchr(path.array, '/');
		if (slash)
			dstr_resize(&path, slash - path.array + 1);
	}

	obs_properties_add_path(props, "local_file",
				obs_module_text("LocalFile"), OBS_PATH_FILE,
				filter.array, path.array);
	dstr_free(&filter);
	dstr_free(&path);

	obs_properties_add_bool(props, "looping", obs_module_text("Looping"));

	obs_properties_add_bool(props, "restart_on_activate",
				obs_module_text("RestartWhenActivated"));

	prop = obs_properties_add_int_slider(props, "buffering_mb",
					     obs_module_text("BufferingMB"), 0,
					     16, 1);
	obs_property_int_set_suffix(prop, " MB");

	obs_properties_add_text(props, "input", obs_module_text("Input"),
				OBS_TEXT_DEFAULT);

	obs_properties_add_text(props, "input_format",
				obs_module_text("InputFormat"),
				OBS_TEXT_DEFAULT);

	prop = obs_properties_add_int_slider(
		props, "reconnect_delay_sec",
		obs_module_text("ReconnectDelayTime"), 1, 60, 1);
	obs_property_int_set_suffix(prop, " S");

	obs_properties_add_bool(props, "hw_decode",
				obs_module_text("HardwareDecode"));

	obs_properties_add_bool(props, "clear_on_media_end",
				obs_module_text("ClearOnMediaEnd"));

	prop = obs_properties_add_bool(
		props, "close_when_inactive",
		obs_module_text("CloseFileWhenInactive"));

	obs_property_set_long_description(
		prop, obs_module_text("CloseFileWhenInactive.ToolTip"));

	prop = obs_properties_add_int_slider(props, "speed_percent",
					     obs_module_text("SpeedPercentage"),
					     1, 200, 1);
	obs_property_int_set_suffix(prop, "%");

	prop = obs_properties_add_list(props, "color_range",
				       obs_module_text("ColorRange"),
				       OBS_COMBO_TYPE_LIST,
				       OBS_COMBO_FORMAT_INT);
	obs_property_list_add_int(prop, obs_module_text("ColorRange.Auto"),
				  VIDEO_RANGE_DEFAULT);
	obs_property_list_add_int(prop, obs_module_text("ColorRange.Partial"),
				  VIDEO_RANGE_PARTIAL);
	obs_property_list_add_int(prop, obs_module_text("ColorRange.Full"),
				  VIDEO_RANGE_FULL);

	obs_properties_add_bool(props, "linear_alpha",
				obs_module_text("LinearAlpha"));

	obs_properties_add_bool(props, "seekable", obs_module_text("Seekable"));

	prop = obs_properties_add_text(props, "ffmpeg_options",
				       obs_module_text("FFmpeg.Options"),
				       OBS_TEXT_DEFAULT);

	obs_property_set_long_description(
		prop, obs_module_text("FFmpeg.Options.Tooltip"));

	return props;
}

static void dump_source_info(struct ffmpeg_source *s, const char *input,
			     const char *input_format)
{
	FF_BLOG(LOG_INFO,
		"settings:\n"
		"\tinput:                   %s\n"
		"\tinput_format:            %s\n"
		"\tspeed:                   %d\n"
		"\tis_looping:              %s\n"
		"\tis_linear_alpha:         %s\n"
		"\tis_hw_decoding:          %s\n"
		"\tis_clear_on_media_end:   %s\n"
		"\trestart_on_activate:     %s\n"
		"\tclose_when_inactive:     %s\n"
		"\tffmpeg_options:          %s",
		input ? input : "(null)",
		input_format ? input_format : "(null)", s->speed_percent,
		s->is_looping ? "yes" : "no", s->is_linear_alpha ? "yes" : "no",
		s->is_hw_decoding ? "yes" : "no",
		s->is_clear_on_media_end ? "yes" : "no",
		s->restart_on_activate ? "yes" : "no",
		s->close_when_inactive ? "yes" : "no", s->ffmpeg_options);
}

static void get_frame(void *opaque, struct obs_source_frame *f)
{
	struct ffmpeg_source *s = opaque;
	obs_source_output_video(s->source, f);
}

static void preload_frame(void *opaque, struct obs_source_frame *f)
{
	struct ffmpeg_source *s = opaque;
	if (s->close_when_inactive)
		return;

	if (s->is_clear_on_media_end || s->is_looping)
		obs_source_preload_video(s->source, f);

	if (!s->is_local_file && os_atomic_set_bool(&s->reconnecting, false))
		FF_BLOG(LOG_INFO, "Reconnected.");
}

static void seek_frame(void *opaque, struct obs_source_frame *f)
{
	struct ffmpeg_source *s = opaque;
	obs_source_set_video_frame(s->source, f);
}

static void get_audio(void *opaque, struct obs_source_audio *a)
{
	struct ffmpeg_source *s = opaque;
	obs_source_output_audio(s->source, a);

	if (!s->is_local_file && os_atomic_set_bool(&s->reconnecting, false))
		FF_BLOG(LOG_INFO, "Reconnected.");
}

static void media_stopped(void *opaque)
{
	struct ffmpeg_source *s = opaque;
	if (s->is_clear_on_media_end) {
		obs_source_output_video(s->source, NULL);
	}

	if ((s->close_when_inactive || !s->is_local_file) && s->media_valid)
		s->destroy_media = true;

	set_media_state(s, OBS_MEDIA_STATE_ENDED);
	obs_source_media_ended(s->source);
}

static void ffmpeg_source_open(struct ffmpeg_source *s)
{
	if (s->input && *s->input) {
		struct mp_media_info info = {
			.opaque = s,
			.v_cb = get_frame,
			.v_preload_cb = preload_frame,
			.v_seek_cb = seek_frame,
			.a_cb = get_audio,
			.stop_cb = media_stopped,
			.path = s->input,
			.format = s->input_format,
			.buffering = s->buffering_mb * 1024 * 1024,
			.speed = s->speed_percent,
			.force_range = s->range,
			.is_linear_alpha = s->is_linear_alpha,
			.hardware_decoding = s->is_hw_decoding,
			.ffmpeg_options = s->ffmpeg_options,
			.is_local_file = s->is_local_file || s->seekable,
			.reconnecting = s->reconnecting,
		};

		s->media_valid = mp_media_init(&s->media, &info);
	}
}

static void ffmpeg_source_start(struct ffmpeg_source *s)
{
	if (!s->media_valid)
		ffmpeg_source_open(s);

	if (!s->media_valid)
		return;

	mp_media_play(&s->media, s->is_looping, s->reconnecting);
	if (s->is_local_file && (s->is_clear_on_media_end || s->is_looping))
		obs_source_show_preloaded_video(s->source);
	else
		obs_source_output_video(s->source, NULL);
	set_media_state(s, OBS_MEDIA_STATE_PLAYING);
	obs_source_media_started(s->source);
}

static void *ffmpeg_source_reconnect(void *data)
{
	struct ffmpeg_source *s = data;
	os_sleep_ms(s->reconnect_delay_sec * 1000);

	if (s->stop_reconnect || s->media_valid)
		goto finish;

	bool active = obs_source_active(s->source);
	if (!s->close_when_inactive || active)
		ffmpeg_source_open(s);

	if (!s->restart_on_activate || active)
		ffmpeg_source_start(s);

finish:
	s->reconnect_thread_valid = false;
	return NULL;
}

static void ffmpeg_source_tick(void *data, float seconds)
{
	UNUSED_PARAMETER(seconds);

	struct ffmpeg_source *s = data;
	if (s->destroy_media) {
		if (s->media_valid) {
			mp_media_free(&s->media);
			s->media_valid = false;
		}

		s->destroy_media = false;

		if (!s->is_local_file) {
			if (!os_atomic_set_bool(&s->reconnecting, true)) {
				FF_BLOG(LOG_WARNING, "Disconnected. "
						     "Reconnecting...");
			}
			if (pthread_create(&s->reconnect_thread, NULL,
					   ffmpeg_source_reconnect, s) != 0) {
				FF_BLOG(LOG_WARNING, "Could not create "
						     "reconnect thread");
				return;
			}
			s->reconnect_thread_valid = true;
		}
	}
}

#define SRT_PROTO "srt"
#define RIST_PROTO "rist"

static bool requires_mpegts(char *path)
{
	return !astrcmpi_n(path, SRT_PROTO, sizeof(SRT_PROTO) - 1) ||
	       !astrcmpi_n(path, RIST_PROTO, sizeof(RIST_PROTO) - 1);
}

static void ffmpeg_source_update(void *data, obs_data_t *settings)
{
	struct ffmpeg_source *s = data;

	bool is_local_file = obs_data_get_bool(settings, "is_local_file");

	char *input;
	char *input_format;
	char *ffmpeg_options;

	bfree(s->input);
	bfree(s->input_format);
	bfree(s->ffmpeg_options);

	if (is_local_file) {
		input = (char *)obs_data_get_string(settings, "local_file");
		input_format = NULL;
		ffmpeg_options = NULL;
		s->is_looping = obs_data_get_bool(settings, "looping");
	} else {
		input = (char *)obs_data_get_string(settings, "input");
		input_format =
			(char *)obs_data_get_string(settings, "input_format");
<<<<<<< HEAD
		ffmpeg_options =
			(char *)obs_data_get_string(settings, "ffmpeg_options");
=======
		if (requires_mpegts(input)) {
			input_format = "mpegts";
			obs_data_set_string(settings, "input_format", "mpegts");
		}
>>>>>>> 490c6214
		s->reconnect_delay_sec =
			(int)obs_data_get_int(settings, "reconnect_delay_sec");
		s->reconnect_delay_sec = s->reconnect_delay_sec == 0
						 ? 10
						 : s->reconnect_delay_sec;
		s->is_looping = false;

		if (s->reconnect_thread_valid) {
			s->stop_reconnect = true;
			pthread_join(s->reconnect_thread, NULL);
			s->stop_reconnect = false;
		}
	}

	s->close_when_inactive =
		obs_data_get_bool(settings, "close_when_inactive");

	s->input = input ? bstrdup(input) : NULL;
	s->input_format = input_format ? bstrdup(input_format) : NULL;
	s->is_hw_decoding = obs_data_get_bool(settings, "hw_decode");
	s->ffmpeg_options = ffmpeg_options ? bstrdup(ffmpeg_options) : NULL;
	s->is_clear_on_media_end =
		obs_data_get_bool(settings, "clear_on_media_end");
	s->restart_on_activate =
		!astrcmpi_n(input, RIST_PROTO, sizeof(RIST_PROTO) - 1)
			? false
			: obs_data_get_bool(settings, "restart_on_activate");
	s->range = (enum video_range_type)obs_data_get_int(settings,
							   "color_range");
	s->is_linear_alpha = obs_data_get_bool(settings, "linear_alpha");
	s->buffering_mb = (int)obs_data_get_int(settings, "buffering_mb");
	s->speed_percent = (int)obs_data_get_int(settings, "speed_percent");
	s->is_local_file = is_local_file;
	s->seekable = obs_data_get_bool(settings, "seekable");

	if (s->speed_percent < 1 || s->speed_percent > 200)
		s->speed_percent = 100;

	if (s->media_valid) {
		mp_media_free(&s->media);
		s->media_valid = false;
	}

	bool active = obs_source_active(s->source);
	if (!s->close_when_inactive || active)
		ffmpeg_source_open(s);

	dump_source_info(s, input, input_format);
	if (!s->restart_on_activate || active)
		ffmpeg_source_start(s);
}

static const char *ffmpeg_source_getname(void *unused)
{
	UNUSED_PARAMETER(unused);
	return obs_module_text("FFMpegSource");
}

static void restart_hotkey(void *data, obs_hotkey_id id, obs_hotkey_t *hotkey,
			   bool pressed)
{
	UNUSED_PARAMETER(id);
	UNUSED_PARAMETER(hotkey);

	if (!pressed)
		return;

	struct ffmpeg_source *s = data;
	if (obs_source_showing(s->source))
		obs_source_media_restart(s->source);
}

static void restart_proc(void *data, calldata_t *cd)
{
	restart_hotkey(data, 0, NULL, true);
	UNUSED_PARAMETER(cd);
}

static void get_duration(void *data, calldata_t *cd)
{
	struct ffmpeg_source *s = data;
	int64_t dur = 0;
	if (s->media.fmt)
		dur = s->media.fmt->duration;

	calldata_set_int(cd, "duration", dur * 1000);
}

static void get_nb_frames(void *data, calldata_t *cd)
{
	struct ffmpeg_source *s = data;
	int64_t frames = 0;

	if (!s->media.fmt) {
		calldata_set_int(cd, "num_frames", frames);
		return;
	}

	int video_stream_index = av_find_best_stream(
		s->media.fmt, AVMEDIA_TYPE_VIDEO, -1, -1, NULL, 0);

	if (video_stream_index < 0) {
		FF_BLOG(LOG_WARNING, "Getting number of frames failed: No "
				     "video stream in media file!");
		calldata_set_int(cd, "num_frames", frames);
		return;
	}

	AVStream *stream = s->media.fmt->streams[video_stream_index];

	if (stream->nb_frames > 0) {
		frames = stream->nb_frames;
	} else {
		FF_BLOG(LOG_DEBUG, "nb_frames not set, estimating using frame "
				   "rate and duration");
		AVRational avg_frame_rate = stream->avg_frame_rate;
		frames = (int64_t)ceil((double)s->media.fmt->duration /
				       (double)AV_TIME_BASE *
				       (double)avg_frame_rate.num /
				       (double)avg_frame_rate.den);
	}

	calldata_set_int(cd, "num_frames", frames);
}

static bool ffmpeg_source_play_hotkey(void *data, obs_hotkey_pair_id id,
				      obs_hotkey_t *hotkey, bool pressed)
{
	UNUSED_PARAMETER(id);
	UNUSED_PARAMETER(hotkey);

	if (!pressed)
		return false;

	struct ffmpeg_source *s = data;

	if (s->state == OBS_MEDIA_STATE_PLAYING ||
	    !obs_source_showing(s->source))
		return false;

	obs_source_media_play_pause(s->source, false);
	return true;
}

static bool ffmpeg_source_pause_hotkey(void *data, obs_hotkey_pair_id id,
				       obs_hotkey_t *hotkey, bool pressed)
{
	UNUSED_PARAMETER(id);
	UNUSED_PARAMETER(hotkey);

	if (!pressed)
		return false;

	struct ffmpeg_source *s = data;

	if (s->state != OBS_MEDIA_STATE_PLAYING ||
	    !obs_source_showing(s->source))
		return false;

	obs_source_media_play_pause(s->source, true);
	return true;
}

static void ffmpeg_source_stop_hotkey(void *data, obs_hotkey_id id,
				      obs_hotkey_t *hotkey, bool pressed)
{
	UNUSED_PARAMETER(id);
	UNUSED_PARAMETER(hotkey);

	if (!pressed)
		return;

	struct ffmpeg_source *s = data;

	if (obs_source_showing(s->source))
		obs_source_media_stop(s->source);
}

static void *ffmpeg_source_create(obs_data_t *settings, obs_source_t *source)
{
	UNUSED_PARAMETER(settings);

	struct ffmpeg_source *s = bzalloc(sizeof(struct ffmpeg_source));
	s->source = source;

	s->hotkey = obs_hotkey_register_source(source, "MediaSource.Restart",
					       obs_module_text("RestartMedia"),
					       restart_hotkey, s);

	s->play_pause_hotkey = obs_hotkey_pair_register_source(
		s->source, "MediaSource.Play", obs_module_text("Play"),
		"MediaSource.Pause", obs_module_text("Pause"),
		ffmpeg_source_play_hotkey, ffmpeg_source_pause_hotkey, s, s);

	s->stop_hotkey = obs_hotkey_register_source(source, "MediaSource.Stop",
						    obs_module_text("Stop"),
						    ffmpeg_source_stop_hotkey,
						    s);

	proc_handler_t *ph = obs_source_get_proc_handler(source);
	proc_handler_add(ph, "void restart()", restart_proc, s);
	proc_handler_add(ph, "void get_duration(out int duration)",
			 get_duration, s);
	proc_handler_add(ph, "void get_nb_frames(out int num_frames)",
			 get_nb_frames, s);

	ffmpeg_source_update(s, settings);
	return s;
}

static void ffmpeg_source_destroy(void *data)
{
	struct ffmpeg_source *s = data;

	if (s->hotkey)
		obs_hotkey_unregister(s->hotkey);
	if (!s->is_local_file) {
		s->stop_reconnect = true;
		if (s->reconnect_thread_valid)
			pthread_join(s->reconnect_thread, NULL);
	}
	if (s->media_valid)
		mp_media_free(&s->media);

	if (s->sws_ctx != NULL)
		sws_freeContext(s->sws_ctx);
	bfree(s->sws_data);
	bfree(s->input);
	bfree(s->input_format);
	bfree(s);
}

static void ffmpeg_source_activate(void *data)
{
	struct ffmpeg_source *s = data;

	if (s->restart_on_activate)
		obs_source_media_restart(s->source);
}

static void ffmpeg_source_deactivate(void *data)
{
	struct ffmpeg_source *s = data;

	if (s->restart_on_activate) {
		if (s->media_valid) {
			mp_media_stop(&s->media);

			if (s->is_clear_on_media_end)
				obs_source_output_video(s->source, NULL);
		}
	}
}

static void ffmpeg_source_play_pause(void *data, bool pause)
{
	struct ffmpeg_source *s = data;

	if (!s->media_valid)
		ffmpeg_source_open(s);

	if (!s->media_valid)
		return;

	mp_media_play_pause(&s->media, pause);

	if (pause) {

		set_media_state(s, OBS_MEDIA_STATE_PAUSED);
	} else {

		set_media_state(s, OBS_MEDIA_STATE_PLAYING);
		obs_source_media_started(s->source);
	}
}

static void ffmpeg_source_stop(void *data)
{
	struct ffmpeg_source *s = data;

	if (s->media_valid) {
		mp_media_stop(&s->media);
		obs_source_output_video(s->source, NULL);
		set_media_state(s, OBS_MEDIA_STATE_STOPPED);
	}
}

static void ffmpeg_source_restart(void *data)
{
	struct ffmpeg_source *s = data;

	if (obs_source_showing(s->source))
		ffmpeg_source_start(s);

	set_media_state(s, OBS_MEDIA_STATE_PLAYING);
}

static int64_t ffmpeg_source_get_duration(void *data)
{
	struct ffmpeg_source *s = data;
	int64_t dur = 0;

	if (s->media.fmt)
		dur = s->media.fmt->duration / INT64_C(1000);

	return dur;
}

static int64_t ffmpeg_source_get_time(void *data)
{
	struct ffmpeg_source *s = data;

	return mp_get_current_time(&s->media);
}

static void ffmpeg_source_set_time(void *data, int64_t ms)
{
	struct ffmpeg_source *s = data;

	if (!s->media_valid)
		return;

	mp_media_seek_to(&s->media, ms);
}

static enum obs_media_state ffmpeg_source_get_state(void *data)
{
	struct ffmpeg_source *s = data;

	return s->state;
}

static void missing_file_callback(void *src, const char *new_path, void *data)
{
	struct ffmpeg_source *s = src;

	obs_source_t *source = s->source;
	obs_data_t *settings = obs_source_get_settings(source);
	obs_data_set_string(settings, "local_file", new_path);
	obs_source_update(source, settings);
	obs_data_release(settings);

	UNUSED_PARAMETER(data);
}

static obs_missing_files_t *ffmpeg_source_missingfiles(void *data)
{
	struct ffmpeg_source *s = data;
	obs_missing_files_t *files = obs_missing_files_create();

	if (s->is_local_file && strcmp(s->input, "") != 0) {
		if (!os_file_exists(s->input)) {
			obs_missing_file_t *file = obs_missing_file_create(
				s->input, missing_file_callback,
				OBS_MISSING_FILE_SOURCE, s->source, NULL);

			obs_missing_files_add_file(files, file);
		}
	}

	return files;
}

struct obs_source_info ffmpeg_source = {
	.id = "ffmpeg_source",
	.type = OBS_SOURCE_TYPE_INPUT,
	.output_flags = OBS_SOURCE_ASYNC_VIDEO | OBS_SOURCE_AUDIO |
			OBS_SOURCE_DO_NOT_DUPLICATE |
			OBS_SOURCE_CONTROLLABLE_MEDIA,
	.get_name = ffmpeg_source_getname,
	.create = ffmpeg_source_create,
	.destroy = ffmpeg_source_destroy,
	.get_defaults = ffmpeg_source_defaults,
	.get_properties = ffmpeg_source_getproperties,
	.activate = ffmpeg_source_activate,
	.deactivate = ffmpeg_source_deactivate,
	.video_tick = ffmpeg_source_tick,
	.missing_files = ffmpeg_source_missingfiles,
	.update = ffmpeg_source_update,
	.icon_type = OBS_ICON_TYPE_MEDIA,
	.media_play_pause = ffmpeg_source_play_pause,
	.media_restart = ffmpeg_source_restart,
	.media_stop = ffmpeg_source_stop,
	.media_get_duration = ffmpeg_source_get_duration,
	.media_get_time = ffmpeg_source_get_time,
	.media_set_time = ffmpeg_source_set_time,
	.media_get_state = ffmpeg_source_get_state,
};<|MERGE_RESOLUTION|>--- conflicted
+++ resolved
@@ -431,15 +431,14 @@
 		input = (char *)obs_data_get_string(settings, "input");
 		input_format =
 			(char *)obs_data_get_string(settings, "input_format");
-<<<<<<< HEAD
 		ffmpeg_options =
 			(char *)obs_data_get_string(settings, "ffmpeg_options");
-=======
+
 		if (requires_mpegts(input)) {
 			input_format = "mpegts";
 			obs_data_set_string(settings, "input_format", "mpegts");
 		}
->>>>>>> 490c6214
+
 		s->reconnect_delay_sec =
 			(int)obs_data_get_int(settings, "reconnect_delay_sec");
 		s->reconnect_delay_sec = s->reconnect_delay_sec == 0
