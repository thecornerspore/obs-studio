--- conflicted
+++ resolved
@@ -97,9 +97,8 @@
 
 	ret = avcodec_open2(enc->context, enc->nvenc, NULL);
 	if (ret < 0) {
-<<<<<<< HEAD
 		obs_outputs_set_last_error( enc->encoder,  av_err2str( ret ) );
-=======
+
 		// if we were a fallback from jim-nvenc, there may already be a
 		// more useful error returned from that, so don't overwrite.
 		// this can be removed if / when ffmpeg fallback is removed.
@@ -135,7 +134,6 @@
 						   error_message.array);
 			dstr_free(&error_message);
 		}
->>>>>>> 4c0d4a1d
 		warn("Failed to open NVENC codec: %s", av_err2str(ret));
 		return false;
 	}
