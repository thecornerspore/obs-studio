--- conflicted
+++ resolved
@@ -34,12 +34,8 @@
 	return device_name;
 }
 
-<<<<<<< HEAD
-void GetWASAPIAudioDevices_(vector<AudioDeviceInfo> &devices, bool input,
-			    string searchbyName)
-=======
-static void GetWASAPIAudioDevices_(vector<AudioDeviceInfo> &devices, bool input)
->>>>>>> e6a55e77
+static void GetWASAPIAudioDevices_(vector<AudioDeviceInfo> &devices, bool input,
+				   string searchbyName)
 {
 	ComPtr<IMMDeviceEnumerator> enumerator;
 	ComPtr<IMMDeviceCollection> collection;
