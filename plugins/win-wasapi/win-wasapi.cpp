#include "enum-wasapi.hpp"

#include <obs-module.h>
#include <obs.h>
#include <util/dstr.h>
#include <util/platform.h>
#include <util/windows/HRError.hpp>
#include <util/windows/ComPtr.hpp>
#include <util/windows/WinHandle.hpp>
#include <util/windows/CoTaskMemPtr.hpp>
#include <util/windows/win-version.h>
#include <util/windows/window-helpers.h>
#include <util/threading.h>
#include <util/util_uint64.h>

#include <atomic>
#include <cinttypes>

#include <audioclientactivationparams.h>
#include <avrt.h>
#include <RTWorkQ.h>
#include <psapi.h>
#include <wrl/implements.h>

using namespace std;

#define OPT_DEVICE_ID "device_id"
#define OPT_DEVICE_NAME "device_name"
#define OPT_USE_DEVICE_TIMING "use_device_timing"
#define OPT_WINDOW "window"
#define OPT_PRIORITY "priority"

static void GetWASAPIDefaults(obs_data_t *settings);

#define OBS_KSAUDIO_SPEAKER_4POINT1 \
	(KSAUDIO_SPEAKER_SURROUND | SPEAKER_LOW_FREQUENCY)

typedef HRESULT(STDAPICALLTYPE *PFN_ActivateAudioInterfaceAsync)(
	LPCWSTR, REFIID, PROPVARIANT *,
	IActivateAudioInterfaceCompletionHandler *,
	IActivateAudioInterfaceAsyncOperation **);

typedef HRESULT(STDAPICALLTYPE *PFN_RtwqUnlockWorkQueue)(DWORD);
typedef HRESULT(STDAPICALLTYPE *PFN_RtwqLockSharedWorkQueue)(PCWSTR usageClass,
							     LONG basePriority,
							     DWORD *taskId,
							     DWORD *id);
typedef HRESULT(STDAPICALLTYPE *PFN_RtwqCreateAsyncResult)(IUnknown *,
							   IRtwqAsyncCallback *,
							   IUnknown *,
							   IRtwqAsyncResult **);
typedef HRESULT(STDAPICALLTYPE *PFN_RtwqPutWorkItem)(DWORD, LONG,
						     IRtwqAsyncResult *);
typedef HRESULT(STDAPICALLTYPE *PFN_RtwqPutWaitingWorkItem)(HANDLE, LONG,
							    IRtwqAsyncResult *,
							    RTWQWORKITEM_KEY *);

class WASAPIActivateAudioInterfaceCompletionHandler
	: public Microsoft::WRL::RuntimeClass<
		  Microsoft::WRL::RuntimeClassFlags<Microsoft::WRL::ClassicCom>,
		  Microsoft::WRL::FtmBase,
		  IActivateAudioInterfaceCompletionHandler> {
	IUnknown *unknown;
	HRESULT activationResult;
	WinHandle activationSignal;

public:
	WASAPIActivateAudioInterfaceCompletionHandler();
	HRESULT GetActivateResult(IAudioClient **client);

private:
	virtual HRESULT STDMETHODCALLTYPE ActivateCompleted(
		IActivateAudioInterfaceAsyncOperation *activateOperation)
		override final;
};

WASAPIActivateAudioInterfaceCompletionHandler::
	WASAPIActivateAudioInterfaceCompletionHandler()
{
	activationSignal = CreateEvent(nullptr, false, false, nullptr);
	if (!activationSignal.Valid())
		throw "Could not create receive signal";
}

HRESULT
WASAPIActivateAudioInterfaceCompletionHandler::GetActivateResult(
	IAudioClient **client)
{
	WaitForSingleObject(activationSignal, INFINITE);
	*client = static_cast<IAudioClient *>(unknown);
	return activationResult;
}

HRESULT
WASAPIActivateAudioInterfaceCompletionHandler::ActivateCompleted(
	IActivateAudioInterfaceAsyncOperation *activateOperation)
{
	HRESULT hr, hr_activate;
	hr = activateOperation->GetActivateResult(&hr_activate, &unknown);
	hr = SUCCEEDED(hr) ? hr_activate : hr;
	activationResult = hr;

	SetEvent(activationSignal);
	return hr;
}

enum class SourceType {
	Input,
	DeviceOutput,
	ProcessOutput,
};

class ARtwqAsyncCallback : public IRtwqAsyncCallback {
protected:
	ARtwqAsyncCallback(void *source) : source(source) {}

public:
	STDMETHOD_(ULONG, AddRef)() { return ++refCount; }

	STDMETHOD_(ULONG, Release)() { return --refCount; }

	STDMETHOD(QueryInterface)(REFIID riid, void **ppvObject)
	{
		HRESULT hr = E_NOINTERFACE;

		if (riid == __uuidof(IRtwqAsyncCallback) ||
		    riid == __uuidof(IUnknown)) {
			*ppvObject = this;
			AddRef();
			hr = S_OK;
		} else {
			*ppvObject = NULL;
		}

		return hr;
	}

	STDMETHOD(GetParameters)
	(DWORD *pdwFlags, DWORD *pdwQueue)
	{
		*pdwFlags = 0;
		*pdwQueue = queue_id;
		return S_OK;
	}

	STDMETHOD(Invoke)
	(IRtwqAsyncResult *) override = 0;

	DWORD GetQueueId() const { return queue_id; }
	void SetQueueId(DWORD id) { queue_id = id; }

protected:
	std::atomic<ULONG> refCount = 1;
	void *source;
	DWORD queue_id = 0;
};

class WASAPISource {
	ComPtr<IMMNotificationClient> notify;
	ComPtr<IMMDeviceEnumerator> enumerator;
	ComPtr<IAudioClient> client;
	ComPtr<IAudioCaptureClient> capture;

	static const int MAX_RETRY_INIT_DEVICE_COUNTER = 3;

	obs_source_t *source;
	wstring default_id;
	string device_id;
	WinModule mmdevapi_module;
	PFN_ActivateAudioInterfaceAsync activate_audio_interface_async = NULL;
	PFN_RtwqUnlockWorkQueue rtwq_unlock_work_queue = NULL;
	PFN_RtwqLockSharedWorkQueue rtwq_lock_shared_work_queue = NULL;
	PFN_RtwqCreateAsyncResult rtwq_create_async_result = NULL;
	PFN_RtwqPutWorkItem rtwq_put_work_item = NULL;
	PFN_RtwqPutWaitingWorkItem rtwq_put_waiting_work_item = NULL;
	bool rtwq_supported = false;
	window_priority priority;
	string window_class;
	string title;
	string executable;
	HWND hwnd = NULL;
	DWORD process_id = 0;
	const SourceType sourceType;
	std::atomic<bool> useDeviceTiming = false;
	std::atomic<bool> isDefaultDevice = false;

	bool previouslyFailed = false;
	WinHandle reconnectThread = NULL;

	class CallbackStartCapture : public ARtwqAsyncCallback {
	public:
		CallbackStartCapture(WASAPISource *source)
			: ARtwqAsyncCallback(source)
		{
		}

		STDMETHOD(Invoke)
		(IRtwqAsyncResult *) override
		{
			((WASAPISource *)source)->OnStartCapture();
			return S_OK;
		}

	} startCapture;
	ComPtr<IRtwqAsyncResult> startCaptureAsyncResult;

	class CallbackSampleReady : public ARtwqAsyncCallback {
	public:
		CallbackSampleReady(WASAPISource *source)
			: ARtwqAsyncCallback(source)
		{
		}

		STDMETHOD(Invoke)
		(IRtwqAsyncResult *) override
		{
			((WASAPISource *)source)->OnSampleReady();
			return S_OK;
		}
	} sampleReady;
	ComPtr<IRtwqAsyncResult> sampleReadyAsyncResult;

	class CallbackRestart : public ARtwqAsyncCallback {
	public:
		CallbackRestart(WASAPISource *source)
			: ARtwqAsyncCallback(source)
		{
		}

		STDMETHOD(Invoke)
		(IRtwqAsyncResult *) override
		{
			((WASAPISource *)source)->OnRestart();
			return S_OK;
		}
	} restart;
	ComPtr<IRtwqAsyncResult> restartAsyncResult;

	WinHandle captureThread;
	WinHandle idleSignal;
	WinHandle stopSignal;
	WinHandle receiveSignal;
	WinHandle restartSignal;
	WinHandle reconnectExitSignal;
	WinHandle exitSignal;
	WinHandle initSignal;
	DWORD reconnectDuration = 0;
	WinHandle reconnectSignal;

	speaker_layout speakers;
	audio_format format;
	uint32_t sampleRate;

	uint64_t framesProcessed = 0;

	static DWORD WINAPI ReconnectThread(LPVOID param);
	static DWORD WINAPI CaptureThread(LPVOID param);

	bool ProcessCaptureData();

	void Start();
	void Stop();

	static ComPtr<IMMDevice> _InitDevice(IMMDeviceEnumerator *enumerator,
					    bool isDefaultDevice,
                        SourceType type,
                        bool &isInputDevice,
					    string &device_id,
					    string &device_name);
	static ComPtr<IMMDevice> InitDevice(IMMDeviceEnumerator *enumerator,
					    bool isDefaultDevice,
					    SourceType type,
					    string &device_id,
                        string &device_name);
	static ComPtr<IAudioClient> InitClient(
		IMMDevice *device, SourceType type, DWORD process_id,
		PFN_ActivateAudioInterfaceAsync activate_audio_interface_async,
		speaker_layout &speakers, audio_format &format,
		uint32_t &sampleRate);
	static void InitFormat(const WAVEFORMATEX *wfex,
			       enum speaker_layout &speakers,
			       enum audio_format &format, uint32_t &sampleRate);
	static void ClearBuffer(IMMDevice *device);
	static ComPtr<IAudioCaptureClient> InitCapture(IAudioClient *client,
						       HANDLE receiveSignal);
	void Initialize();

	bool TryInitialize();

	struct UpdateParams {
		string device_id;
		bool useDeviceTiming;
		bool isDefaultDevice;
		window_priority priority;
		string window_class;
		string title;
		string executable;
	};

	UpdateParams BuildUpdateParams(obs_data_t *settings);
	void UpdateSettings(UpdateParams &&params);
	void LogSettings();
	void ThrowOnInterrupt(std::string message);

public:
	WASAPISource(obs_data_t *settings, obs_source_t *source_,
		     SourceType type);
	~WASAPISource();

	string device_name;

	void Update(obs_data_t *settings);
	void OnWindowChanged(obs_data_t *settings);

	void Activate();
	void Deactivate();

	void SetDefaultDevice(EDataFlow flow, ERole role, LPCWSTR id);

	void OnStartCapture();
	void OnSampleReady();
	void OnRestart();
};

class WASAPINotify : public IMMNotificationClient {
	long refs = 0; /* auto-incremented to 1 by ComPtr */
	WASAPISource *source;

public:
	WASAPINotify(WASAPISource *source_) : source(source_) {}

	STDMETHODIMP_(ULONG) AddRef()
	{
		return (ULONG)os_atomic_inc_long(&refs);
	}

	STDMETHODIMP_(ULONG) STDMETHODCALLTYPE Release()
	{
		long val = os_atomic_dec_long(&refs);
		if (val == 0)
			delete this;
		return (ULONG)val;
	}

	STDMETHODIMP QueryInterface(REFIID riid, void **ptr)
	{
		if (riid == IID_IUnknown) {
			*ptr = (IUnknown *)this;
		} else if (riid == __uuidof(IMMNotificationClient)) {
			*ptr = (IMMNotificationClient *)this;
		} else {
			*ptr = nullptr;
			return E_NOINTERFACE;
		}

		os_atomic_inc_long(&refs);
		return S_OK;
	}

	STDMETHODIMP OnDefaultDeviceChanged(EDataFlow flow, ERole role,
					    LPCWSTR id)
	{
		source->SetDefaultDevice(flow, role, id);
		return S_OK;
	}

	STDMETHODIMP OnDeviceAdded(LPCWSTR) { return S_OK; }
	STDMETHODIMP OnDeviceRemoved(LPCWSTR) { return S_OK; }
	STDMETHODIMP OnDeviceStateChanged(LPCWSTR, DWORD) { return S_OK; }
	STDMETHODIMP OnPropertyValueChanged(LPCWSTR, const PROPERTYKEY)
	{
		return S_OK;
	}
};

WASAPISource::WASAPISource(obs_data_t *settings, obs_source_t *source_,
			   SourceType type)
	: source(source_),
	  sourceType(type),
	  startCapture(this),
	  sampleReady(this),
	  restart(this)
{
	mmdevapi_module = LoadLibrary(L"Mmdevapi");
	if (mmdevapi_module) {
		activate_audio_interface_async =
			(PFN_ActivateAudioInterfaceAsync)GetProcAddress(
				mmdevapi_module, "ActivateAudioInterfaceAsync");
	}

	UpdateSettings(BuildUpdateParams(settings));
	if (device_id.compare("does_not_exist") == 0)
		return;
	LogSettings();

	idleSignal = CreateEvent(nullptr, true, false, nullptr);
	if (!idleSignal.Valid())
		throw "Could not create idle signal";

	stopSignal = CreateEvent(nullptr, true, false, nullptr);
	if (!stopSignal.Valid())
		throw "Could not create stop signal";

	receiveSignal = CreateEvent(nullptr, false, false, nullptr);
	if (!receiveSignal.Valid())
		throw "Could not create receive signal";

	restartSignal = CreateEvent(nullptr, true, false, nullptr);
	if (!restartSignal.Valid())
		throw "Could not create restart signal";

	reconnectExitSignal = CreateEvent(nullptr, true, false, nullptr);
	if (!reconnectExitSignal.Valid())
		throw "Could not create reconnect exit signal";

	exitSignal = CreateEvent(nullptr, true, false, nullptr);
	if (!exitSignal.Valid())
		throw "Could not create exit signal";

	initSignal = CreateEvent(nullptr, false, false, nullptr);
	if (!initSignal.Valid())
		throw "Could not create init signal";

	reconnectSignal = CreateEvent(nullptr, false, false, nullptr);
	if (!reconnectSignal.Valid())
		throw "Could not create reconnect signal";

	notify = new WASAPINotify(this);
	if (!notify)
		throw "Could not create WASAPINotify";

	HRESULT hr = CoCreateInstance(__uuidof(MMDeviceEnumerator), nullptr,
				      CLSCTX_ALL,
				      IID_PPV_ARGS(enumerator.Assign()));
	if (FAILED(hr))
		throw HRError("Failed to create enumerator", hr);

	hr = enumerator->RegisterEndpointNotificationCallback(notify);
	if (FAILED(hr))
		throw HRError("Failed to register endpoint callback", hr);

	/* OBS will already load DLL on startup if it exists */
	const HMODULE rtwq_module = GetModuleHandle(L"RTWorkQ.dll");

	// while RTWQ was introduced in Win 8.1, it silently fails
	// to capture Desktop Audio for some reason. Disable for now.
	struct win_version_info win1703 = {};
	win1703.major = 10;
	win1703.minor = 0;
	win1703.build = 15063;
	win1703.revis = 0;
	struct win_version_info ver;
	get_win_ver(&ver);
	if (win_version_compare(&ver, &win1703) >= 0)
		rtwq_supported = rtwq_module != NULL;

	if (rtwq_supported) {
		rtwq_unlock_work_queue =
			(PFN_RtwqUnlockWorkQueue)GetProcAddress(
				rtwq_module, "RtwqUnlockWorkQueue");
		rtwq_lock_shared_work_queue =
			(PFN_RtwqLockSharedWorkQueue)GetProcAddress(
				rtwq_module, "RtwqLockSharedWorkQueue");
		rtwq_create_async_result =
			(PFN_RtwqCreateAsyncResult)GetProcAddress(
				rtwq_module, "RtwqCreateAsyncResult");
		rtwq_put_work_item = (PFN_RtwqPutWorkItem)GetProcAddress(
			rtwq_module, "RtwqPutWorkItem");
		rtwq_put_waiting_work_item =
			(PFN_RtwqPutWaitingWorkItem)GetProcAddress(
				rtwq_module, "RtwqPutWaitingWorkItem");

		try {
			hr = rtwq_create_async_result(nullptr, &startCapture,
						      nullptr,
						      &startCaptureAsyncResult);
			if (FAILED(hr)) {
				throw HRError(
					"Could not create startCaptureAsyncResult",
					hr);
			}

			hr = rtwq_create_async_result(nullptr, &sampleReady,
						      nullptr,
						      &sampleReadyAsyncResult);
			if (FAILED(hr)) {
				throw HRError(
					"Could not create sampleReadyAsyncResult",
					hr);
			}

			hr = rtwq_create_async_result(nullptr, &restart,
						      nullptr,
						      &restartAsyncResult);
			if (FAILED(hr)) {
				throw HRError(
					"Could not create restartAsyncResult",
					hr);
			}

			DWORD taskId = 0;
			DWORD id = 0;
			hr = rtwq_lock_shared_work_queue(L"Capture", 0, &taskId,
							 &id);
			if (FAILED(hr)) {
				throw HRError("RtwqLockSharedWorkQueue failed",
					      hr);
			}

			startCapture.SetQueueId(id);
			sampleReady.SetQueueId(id);
			restart.SetQueueId(id);
		} catch (HRError &err) {
			blog(LOG_ERROR, "RTWQ setup failed: %s (0x%08X)",
			     err.str, err.hr);
			rtwq_supported = false;
		}
	}

	if (!rtwq_supported) {
		captureThread = CreateThread(nullptr, 0,
					     WASAPISource::CaptureThread, this,
					     0, nullptr);
		if (!captureThread.Valid()) {
			enumerator->UnregisterEndpointNotificationCallback(
				notify);
			throw "Failed to create capture thread";
		}
	}

	Start();
}

void WASAPISource::Start()
{
	if (rtwq_supported) {
		rtwq_put_work_item(startCapture.GetQueueId(), 0,
				   startCaptureAsyncResult);
	} else {
		SetEvent(initSignal);
	}
}

void WASAPISource::Stop()
{
	if (device_id.compare("does_not_exist") == 0)
		return;

	blog(LOG_INFO, "[WASAPISource::Stop][%08X] Device '%s' Stop called", this,
		device_id.c_str());

	SetEvent(stopSignal);

	blog(LOG_INFO, "[WASAPISource]: Device '%s' Terminated", device_name.c_str());

	if (rtwq_supported)
		SetEvent(receiveSignal);

	if (reconnectThread.Valid()) {
		WaitForSingleObject(idleSignal, INFINITE);
	} else {
		const HANDLE sigs[] = {reconnectSignal, idleSignal};
		WaitForMultipleObjects(_countof(sigs), sigs, false, INFINITE);
	}

	SetEvent(exitSignal);

	if (reconnectThread.Valid()) {
		SetEvent(reconnectExitSignal);
		WaitForSingleObject(reconnectThread, INFINITE);
	}

	if (rtwq_supported)
		rtwq_unlock_work_queue(sampleReady.GetQueueId());
	else
		WaitForSingleObject(captureThread, INFINITE);
}

WASAPISource::~WASAPISource()
{
	if (enumerator.Get() != nullptr && notify.Get() != nullptr)
		enumerator->UnregisterEndpointNotificationCallback(notify);
	Stop();
}

WASAPISource::UpdateParams WASAPISource::BuildUpdateParams(obs_data_t *settings)
{
	WASAPISource::UpdateParams params;
	params.device_id = obs_data_get_string(settings, OPT_DEVICE_ID);
	params.useDeviceTiming =
		obs_data_get_bool(settings, OPT_USE_DEVICE_TIMING);
	params.isDefaultDevice =
		_strcmpi(params.device_id.c_str(), "default") == 0;
	params.priority =
		(window_priority)obs_data_get_int(settings, "priority");
	params.window_class.clear();
	params.title.clear();
	params.executable.clear();
	if (sourceType != SourceType::Input) {
		const char *const window =
			obs_data_get_string(settings, OPT_WINDOW);
		char *window_class = nullptr;
		char *title = nullptr;
		char *executable = nullptr;
		ms_build_window_strings(window, &window_class, &title,
					&executable);
		if (window_class) {
			params.window_class = window_class;
			bfree(window_class);
		}
		if (title) {
			params.title = title;
			bfree(title);
		}
		if (executable) {
			params.executable = executable;
			bfree(executable);
		}
	}

	return params;
}

void WASAPISource::UpdateSettings(UpdateParams &&params)
{
	device_id = std::move(params.device_id);
	useDeviceTiming = params.useDeviceTiming;
	isDefaultDevice = params.isDefaultDevice;
	priority = params.priority;
	window_class = std::move(params.window_class);
	title = std::move(params.title);
	executable = std::move(params.executable);
}

void WASAPISource::LogSettings()
{
	if (sourceType == SourceType::ProcessOutput) {
		blog(LOG_INFO,
		     "[win-wasapi: '%s'] update settings:\n"
		     "\texecutable: %s\n"
		     "\ttitle: %s\n"
		     "\tclass: %s\n"
		     "\tpriority: %d",
		     obs_source_get_name(source), executable.c_str(),
		     title.c_str(), window_class.c_str(), (int)priority);
	} else {
		blog(LOG_INFO,
		     "[win-wasapi: '%s'] update settings:\n"
		     "\tdevice id: %s\n"
		     "\tuse device timing: %d",
		     obs_source_get_name(source), device_id.c_str(),
		     (int)useDeviceTiming);
	}
}

void WASAPISource::Update(obs_data_t *settings)
{
	UpdateParams params = BuildUpdateParams(settings);

	const bool restart =
		(sourceType == SourceType::ProcessOutput)
			? ((priority != params.priority) ||
			   (window_class != params.window_class) ||
			   (title != params.title) ||
			   (executable != params.executable))
			: (device_id.compare(params.device_id) != 0);

	UpdateSettings(std::move(params));
	LogSettings();

	if (restart)
		SetEvent(restartSignal);
}

void WASAPISource::OnWindowChanged(obs_data_t *settings)
{
	UpdateParams params = BuildUpdateParams(settings);

	const bool restart =
		(sourceType == SourceType::ProcessOutput)
			? ((priority != params.priority) ||
			   (window_class != params.window_class) ||
			   (title != params.title) ||
			   (executable != params.executable))
			: (device_id.compare(params.device_id) != 0);

	UpdateSettings(std::move(params));

	if (restart)
		SetEvent(restartSignal);
}

<<<<<<< HEAD
ComPtr<IMMDevice> WASAPISource::_InitDevice(IMMDeviceEnumerator *enumerator,
=======
void WASAPISource::Activate()
{
	if (!reconnectThread.Valid()) {
		ResetEvent(reconnectExitSignal);
		reconnectThread = CreateThread(nullptr, 0,
					       WASAPISource::ReconnectThread,
					       this, 0, nullptr);
	}
}

void WASAPISource::Deactivate()
{
	if (reconnectThread.Valid()) {
		SetEvent(reconnectExitSignal);
		WaitForSingleObject(reconnectThread, INFINITE);
		reconnectThread = NULL;
	}
}

ComPtr<IMMDevice> WASAPISource::InitDevice(IMMDeviceEnumerator *enumerator,
>>>>>>> d21891b3
					   bool isDefaultDevice,
					   SourceType type,
                       bool &isInputDevice,
					   string &device_id,
                       string &device_name)
{
	ComPtr<IMMDevice> device;

	if (isDefaultDevice) {
		isInputDevice = type == SourceType::Input;
		HRESULT res = enumerator->GetDefaultAudioEndpoint(
			isInputDevice ? eCapture : eRender,
			isInputDevice ? eCommunications : eConsole, device.Assign());
		if (FAILED(res))
			throw HRError("Failed GetDefaultAudioEndpoint", res);
	} else {
		wchar_t *w_id;
		os_utf8_to_wcs_ptr(device_id.c_str(), device_id.size(), &w_id);
		if (!w_id)
			throw "Failed to widen device id string";

		const HRESULT res =
			enumerator->GetDevice(w_id, device.Assign());

		bfree(w_id);

		if (FAILED(res))
			throw HRError("Failed to enumerate device", res);
	}

	return device;
}

ComPtr<IMMDevice> WASAPISource::InitDevice(IMMDeviceEnumerator *enumerator,
					   bool isDefaultDevice,
                       SourceType type,
					   string &device_id,
					   string &device_name)
{
	ComPtr<IMMDevice> device;
	std::vector<AudioDeviceInfo> devices;
    bool input = false;
	device = _InitDevice(
        enumerator, isDefaultDevice, type,
        input, device_id, device_name);

	if (device_name.empty())
		device_name = GetDeviceName(device);

	if (device)
		return device;

	if (!device_name.empty()) {
		blog(LOG_INFO,
			"[WASAPISource::InitDevice]: Failed to init device and device name not empty '%s'",
		    device_name.c_str());
		devices.clear();
		GetWASAPIAudioDevices(devices, input, device_name);
		if (devices.size()) {
			blog(LOG_INFO,
				"[WASAPISource::InitDevice]: Use divice from GetWASAPIAudioDevices, name '%s'",
			    device_name.c_str());

			device = devices[0].device;
			device_id = devices[0].id;
		}
	}

	return device;
}

#define BUFFER_TIME_100NS (5 * 10000000)

static DWORD GetSpeakerChannelMask(speaker_layout layout)
{
	switch (layout) {
	case SPEAKERS_STEREO:
		return KSAUDIO_SPEAKER_STEREO;
	case SPEAKERS_2POINT1:
		return KSAUDIO_SPEAKER_2POINT1;
	case SPEAKERS_4POINT0:
		return KSAUDIO_SPEAKER_SURROUND;
	case SPEAKERS_4POINT1:
		return OBS_KSAUDIO_SPEAKER_4POINT1;
	case SPEAKERS_5POINT1:
		return KSAUDIO_SPEAKER_5POINT1_SURROUND;
	case SPEAKERS_7POINT1:
		return KSAUDIO_SPEAKER_7POINT1_SURROUND;
	}

	return (DWORD)layout;
}

ComPtr<IAudioClient> WASAPISource::InitClient(
	IMMDevice *device, SourceType type, DWORD process_id,
	PFN_ActivateAudioInterfaceAsync activate_audio_interface_async,
	speaker_layout &speakers, audio_format &format,
	uint32_t &samples_per_sec)
{
	WAVEFORMATEXTENSIBLE wfextensible;
	CoTaskMemPtr<WAVEFORMATEX> wfex;
	const WAVEFORMATEX *pFormat;
	HRESULT res;
	ComPtr<IAudioClient> client;

	if (type == SourceType::ProcessOutput) {
		if (activate_audio_interface_async == NULL)
			throw "ActivateAudioInterfaceAsync is not available";

		struct obs_audio_info oai;
		obs_get_audio_info(&oai);

		const WORD nChannels = (WORD)get_audio_channels(oai.speakers);
		const DWORD nSamplesPerSec = oai.samples_per_sec;
		constexpr WORD wBitsPerSample = 32;
		const WORD nBlockAlign = nChannels * wBitsPerSample / 8;

		WAVEFORMATEX &wf = wfextensible.Format;
		wf.wFormatTag = WAVE_FORMAT_EXTENSIBLE;
		wf.nChannels = nChannels;
		wf.nSamplesPerSec = nSamplesPerSec;
		wf.nAvgBytesPerSec = nSamplesPerSec * nBlockAlign;
		wf.nBlockAlign = nBlockAlign;
		wf.wBitsPerSample = wBitsPerSample;
		wf.cbSize = sizeof(wfextensible) - sizeof(format);
		wfextensible.Samples.wValidBitsPerSample = wBitsPerSample;
		wfextensible.dwChannelMask =
			GetSpeakerChannelMask(oai.speakers);
		wfextensible.SubFormat = KSDATAFORMAT_SUBTYPE_IEEE_FLOAT;

		AUDIOCLIENT_ACTIVATION_PARAMS audioclientActivationParams;
		audioclientActivationParams.ActivationType =
			AUDIOCLIENT_ACTIVATION_TYPE_PROCESS_LOOPBACK;
		audioclientActivationParams.ProcessLoopbackParams
			.TargetProcessId = process_id;
		audioclientActivationParams.ProcessLoopbackParams
			.ProcessLoopbackMode =
			PROCESS_LOOPBACK_MODE_INCLUDE_TARGET_PROCESS_TREE;
		PROPVARIANT activateParams{};
		activateParams.vt = VT_BLOB;
		activateParams.blob.cbSize =
			sizeof(audioclientActivationParams);
		activateParams.blob.pBlobData =
			reinterpret_cast<BYTE *>(&audioclientActivationParams);

		{
			Microsoft::WRL::ComPtr<
				WASAPIActivateAudioInterfaceCompletionHandler>
				handler = Microsoft::WRL::Make<
					WASAPIActivateAudioInterfaceCompletionHandler>();
			ComPtr<IActivateAudioInterfaceAsyncOperation> asyncOp;
			res = activate_audio_interface_async(
				VIRTUAL_AUDIO_DEVICE_PROCESS_LOOPBACK,
				__uuidof(IAudioClient), &activateParams,
				handler.Get(), &asyncOp);
			if (FAILED(res))
				throw HRError(
					"Failed to get activate audio client",
					res);

			res = handler->GetActivateResult(client.Assign());
			if (FAILED(res))
				throw HRError("Async activation failed", res);
		}

		pFormat = &wf;
	} else {
		res = device->Activate(__uuidof(IAudioClient), CLSCTX_ALL,
				       nullptr, (void **)client.Assign());
		if (FAILED(res))
			throw HRError("Failed to activate client context", res);

		res = client->GetMixFormat(&wfex);
		if (FAILED(res))
			throw HRError("Failed to get mix format", res);

		pFormat = wfex.Get();
	}

	InitFormat(pFormat, speakers, format, samples_per_sec);

	DWORD flags = AUDCLNT_STREAMFLAGS_EVENTCALLBACK;
	if (type != SourceType::Input)
		flags |= AUDCLNT_STREAMFLAGS_LOOPBACK;
	res = client->Initialize(AUDCLNT_SHAREMODE_SHARED, flags,
				 BUFFER_TIME_100NS, 0, pFormat, nullptr);
	if (FAILED(res))
		throw HRError("Failed to initialize audio client", res);

	return client;
}

void WASAPISource::ClearBuffer(IMMDevice *device)
{
	CoTaskMemPtr<WAVEFORMATEX> wfex;
	HRESULT res;
	LPBYTE buffer;
	UINT32 frames;
	ComPtr<IAudioClient> client;

	res = device->Activate(__uuidof(IAudioClient), CLSCTX_ALL, nullptr,
			       (void **)client.Assign());
	if (FAILED(res))
		throw HRError("Failed to activate client context", res);

	res = client->GetMixFormat(&wfex);
	if (FAILED(res))
		throw HRError("Failed to get mix format", res);

	res = client->Initialize(AUDCLNT_SHAREMODE_SHARED, 0, BUFFER_TIME_100NS,
				 0, wfex, nullptr);
	if (FAILED(res))
		throw HRError("Failed to initialize audio client", res);

	/* Silent loopback fix. Prevents audio stream from stopping and */
	/* messing up timestamps and other weird glitches during silence */
	/* by playing a silent sample all over again. */

	res = client->GetBufferSize(&frames);
	if (FAILED(res))
		throw HRError("Failed to get buffer size", res);

	ComPtr<IAudioRenderClient> render;
	res = client->GetService(IID_PPV_ARGS(render.Assign()));
	if (FAILED(res))
		throw HRError("Failed to get render client", res);

	res = render->GetBuffer(frames, &buffer);
	if (FAILED(res))
		throw HRError("Failed to get buffer", res);

	memset(buffer, 0, (size_t)frames * (size_t)wfex->nBlockAlign);

	render->ReleaseBuffer(frames, 0);
}

static speaker_layout ConvertSpeakerLayout(DWORD layout, WORD channels)
{
	switch (layout) {
	case KSAUDIO_SPEAKER_2POINT1:
		return SPEAKERS_2POINT1;
	case KSAUDIO_SPEAKER_SURROUND:
		return SPEAKERS_4POINT0;
	case OBS_KSAUDIO_SPEAKER_4POINT1:
		return SPEAKERS_4POINT1;
	case KSAUDIO_SPEAKER_5POINT1_SURROUND:
		return SPEAKERS_5POINT1;
	case KSAUDIO_SPEAKER_7POINT1_SURROUND:
		return SPEAKERS_7POINT1;
	}

	return (speaker_layout)channels;
}

void WASAPISource::InitFormat(const WAVEFORMATEX *wfex,
			      enum speaker_layout &speakers,
			      enum audio_format &format, uint32_t &sampleRate)
{
	DWORD layout = 0;

	if (wfex->wFormatTag == WAVE_FORMAT_EXTENSIBLE) {
		WAVEFORMATEXTENSIBLE *ext = (WAVEFORMATEXTENSIBLE *)wfex;
		layout = ext->dwChannelMask;
	}

	/* WASAPI is always float */
	speakers = ConvertSpeakerLayout(layout, wfex->nChannels);
	format = AUDIO_FORMAT_FLOAT;
	sampleRate = wfex->nSamplesPerSec;
}

ComPtr<IAudioCaptureClient> WASAPISource::InitCapture(IAudioClient *client,
						      HANDLE receiveSignal)
{
	ComPtr<IAudioCaptureClient> capture;
	HRESULT res = client->GetService(IID_PPV_ARGS(capture.Assign()));
	if (FAILED(res))
		throw HRError("Failed to create capture context", res);

	res = client->SetEventHandle(receiveSignal);
	if (FAILED(res))
		throw HRError("Failed to set event handle", res);

	res = client->Start();
	if (FAILED(res))
		throw HRError("Failed to start capture client", res);

	return capture;
}

void WASAPISource::Initialize()
{
	ComPtr<IMMDevice> device;
	if (sourceType == SourceType::ProcessOutput) {
		device_name = "[VIRTUAL_AUDIO_DEVICE_PROCESS_LOOPBACK]";

		hwnd = ms_find_window(INCLUDE_MINIMIZED, priority,
				      window_class.c_str(), title.c_str(),
				      executable.c_str());
		if (!hwnd)
			throw "Failed to find window";

		DWORD dwProcessId = 0;
		if (!GetWindowThreadProcessId(hwnd, &dwProcessId)) {
			hwnd = NULL;
			throw "Failed to get process id of window";
		}

		process_id = dwProcessId;
	} else {
		device = InitDevice(enumerator, isDefaultDevice, sourceType,
				    device_id, device_name);

		device_name = GetDeviceName(device);
	}

	ResetEvent(receiveSignal);

	ComPtr<IAudioClient> temp_client = InitClient(
		device, sourceType, process_id, activate_audio_interface_async,
		speakers, format, sampleRate);
	if (sourceType == SourceType::DeviceOutput)
		ClearBuffer(device);
	ComPtr<IAudioCaptureClient> temp_capture =
		InitCapture(temp_client, receiveSignal);

	client = std::move(temp_client);
	capture = std::move(temp_capture);

	if (rtwq_supported) {
		HRESULT hr = rtwq_put_waiting_work_item(
			receiveSignal, 0, sampleReadyAsyncResult, nullptr);
		if (FAILED(hr)) {
			capture.Clear();
			client.Clear();
			throw HRError("RtwqPutWaitingWorkItem sampleReadyAsyncResult failed", hr);
		}

		hr = rtwq_put_waiting_work_item(restartSignal, 0,
						restartAsyncResult, nullptr);
		if (FAILED(hr)) {
			capture.Clear();
			client.Clear();
			throw HRError("RtwqPutWaitingWorkItem restartAsyncResult failed", hr);
		}
	}

	blog(LOG_INFO, "[WASAPISource]: Device '%s' [%" PRIu32 " Hz] initialized",
	     device_name.c_str(), sampleRate);
}

bool WASAPISource::TryInitialize()
{
	bool success = false;
	try {
		Initialize();
		success = true;
	} catch (HRError &error) {
		if (!previouslyFailed) {
			blog(LOG_WARNING,
			     "[WASAPISource::TryInitialize]:[%s] %s: %lX",
			     device_name.empty() ? device_id.c_str()
						 : device_name.c_str(),
			     error.str, error.hr);
		}
	} catch (const char *error) {
		if (!previouslyFailed) {
			blog(LOG_WARNING,
			     "[WASAPISource::TryInitialize]:[%s] %s",
			     device_name.empty() ? device_id.c_str()
						 : device_name.c_str(),
			     error);
		}
	}

	previouslyFailed = !success;
	return success;
}

DWORD WINAPI WASAPISource::ReconnectThread(LPVOID param)
{
	os_set_thread_name("win-wasapi: reconnect thread");

	WASAPISource *source = (WASAPISource *)param;

	const HANDLE sigs[] = {
		source->reconnectExitSignal,
		source->reconnectSignal,
	};

	const HANDLE reconnect_sigs[] = {
		source->reconnectExitSignal,
		source->stopSignal,
	};

	bool exit = false;
	while (!exit) {
		const DWORD ret = WaitForMultipleObjects(_countof(sigs), sigs,
							 false, INFINITE);
		switch (ret) {
		case WAIT_OBJECT_0:
			exit = true;
			break;
		default:
			assert(ret == (WAIT_OBJECT_0 + 1));
			if (source->reconnectDuration > 0) {
				WaitForMultipleObjects(
					_countof(reconnect_sigs),
					reconnect_sigs, false,
					source->reconnectDuration);
			}
			source->Start();
		}
	}

	return 0;
}

bool WASAPISource::ProcessCaptureData()
{
	HRESULT res;
	LPBYTE buffer;
	UINT32 frames;
	DWORD flags;
	UINT64 pos, ts;
	UINT captureSize = 0;

	while (true) {
		if ((sourceType == SourceType::ProcessOutput) &&
		    !IsWindow(hwnd)) {
			blog(LOG_WARNING,
			     "[WASAPISource::ProcessCaptureData] window disappeared");
			return false;
		}

		res = capture->GetNextPacketSize(&captureSize);
		if (FAILED(res)) {
			if (res != AUDCLNT_E_DEVICE_INVALIDATED)
				blog(LOG_WARNING,
				     "[WASAPISource::ProcessCaptureData]"
				     " capture->GetNextPacketSize"
				     " failed: %lX",
				     res);
			return false;
		}

		if (!captureSize)
			break;

		res = capture->GetBuffer(&buffer, &frames, &flags, &pos, &ts);
		if (FAILED(res)) {
			if (res != AUDCLNT_E_DEVICE_INVALIDATED)
				blog(LOG_WARNING,
				     "[WASAPISource::ProcessCaptureData]"
				     " capture->GetBuffer"
				     " failed: %lX",
				     res);
			return false;
		}

		obs_source_audio data = {};
		data.data[0] = (const uint8_t *)buffer;
		data.frames = (uint32_t)frames;
		data.speakers = speakers;
		data.samples_per_sec = sampleRate;
		data.format = format;
		if (sourceType == SourceType::ProcessOutput) {
			data.timestamp = util_mul_div64(framesProcessed,
							UINT64_C(1000000000),
							sampleRate);
			framesProcessed += frames;
		} else {
			data.timestamp = useDeviceTiming ? ts * 100
							 : os_gettime_ns();

			if (!useDeviceTiming)
				data.timestamp -= util_mul_div64(
					frames, UINT64_C(1000000000),
					sampleRate);
		}

		obs_source_output_audio(source, &data);

		capture->ReleaseBuffer(frames);
	}

	return true;
}

#define RECONNECT_INTERVAL 3000

DWORD WINAPI WASAPISource::CaptureThread(LPVOID param)
{
	os_set_thread_name("win-wasapi: capture thread");

	const HRESULT hr = CoInitializeEx(0, COINIT_MULTITHREADED);
	const bool com_initialized = SUCCEEDED(hr);
	if (!com_initialized) {
		blog(LOG_ERROR,
		     "[WASAPISource::CaptureThread]"
		     " CoInitializeEx failed: 0x%08X",
		     hr);
	}

	DWORD unused = 0;
	const HANDLE handle = AvSetMmThreadCharacteristics(L"Audio", &unused);

	WASAPISource *source = (WASAPISource *)param;

	const HANDLE inactive_sigs[] = {
		source->exitSignal,
		source->stopSignal,
		source->initSignal,
	};

	const HANDLE active_sigs[] = {
		source->exitSignal,
		source->stopSignal,
		source->receiveSignal,
		source->restartSignal,
	};

	DWORD sig_count = _countof(inactive_sigs);
	const HANDLE *sigs = inactive_sigs;

	bool exit = false;
	while (!exit) {
		bool idle = false;
		bool stop = false;
		bool reconnect = false;
		do {
			/* Windows 7 does not seem to wake up for LOOPBACK */
			const DWORD dwMilliseconds =
				((sigs == active_sigs) &&
				 (source->sourceType != SourceType::Input))
					? 10
					: INFINITE;

			const DWORD ret = WaitForMultipleObjects(
				sig_count, sigs, false, dwMilliseconds);
			switch (ret) {
			case WAIT_OBJECT_0: {
				exit = true;
				stop = true;
				idle = true;
				break;
			}

			case WAIT_OBJECT_0 + 1:
				stop = true;
				idle = true;
				break;

			case WAIT_OBJECT_0 + 2:
			case WAIT_TIMEOUT:
				if (sigs == inactive_sigs) {
					assert(ret != WAIT_TIMEOUT);

					if (source->TryInitialize()) {
						sig_count =
							_countof(active_sigs);
						sigs = active_sigs;
					} else {
						if (source->reconnectDuration ==
						    0) {
							blog(LOG_INFO,
							     "WASAPI: Device '%s' failed to start (source: %s)",
							     source->device_id
								     .c_str(),
							     obs_source_get_name(
								     source->source));
						}
						stop = true;
						reconnect = true;
						source->reconnectDuration =
							RECONNECT_INTERVAL;
					}
				} else {
					stop = !source->ProcessCaptureData();
					if (stop) {
						blog(LOG_INFO,
						     "Device '%s' invalidated.  Retrying (source: %s)",
						     source->device_name.c_str(),
						     obs_source_get_name(
							     source->source));
						stop = true;
						reconnect = true;
						source->reconnectDuration =
							RECONNECT_INTERVAL;
					}
				}
				break;

			default:
				assert(sigs == active_sigs);
				assert(ret == WAIT_OBJECT_0 + 3);
				stop = true;
				reconnect = true;
				source->reconnectDuration = 0;
				ResetEvent(source->restartSignal);
			}
		} while (!stop);

		sig_count = _countof(inactive_sigs);
		sigs = inactive_sigs;

		if (source->client) {
			source->client->Stop();

			source->capture.Clear();
			source->client.Clear();
		}

		if (idle) {
			SetEvent(source->idleSignal);
		} else if (reconnect) {
			blog(LOG_INFO,
			     "Device '%s' invalidated.  Retrying (source: %s)",
			     source->device_name.c_str(),
			     obs_source_get_name(source->source));
			SetEvent(source->reconnectSignal);
		}
	}

	if (handle)
		AvRevertMmThreadCharacteristics(handle);

	if (com_initialized)
		CoUninitialize();

	return 0;
}

void WASAPISource::SetDefaultDevice(EDataFlow flow, ERole role, LPCWSTR id)
{
	if (!isDefaultDevice)
		return;

	const bool input = sourceType == SourceType::Input;
	const EDataFlow expectedFlow = input ? eCapture : eRender;
	const ERole expectedRole = input ? eCommunications : eConsole;
	if (flow != expectedFlow || role != expectedRole)
		return;

	if (id) {
		if (default_id.compare(id) == 0)
			return;
		default_id = id;
	} else {
		if (default_id.empty())
			return;
		default_id.clear();
	}

	blog(LOG_INFO, "WASAPI:[%08X] Default %s device changed, name was '%s'",
	     this, input ? "input" : "output",
	     device_name.empty() ? device_id.c_str() : device_name.c_str());

	SetEvent(restartSignal);
}

void WASAPISource::OnStartCapture()
{
	const DWORD ret = WaitForSingleObject(stopSignal, 0);
	switch (ret) {
	case WAIT_OBJECT_0:
		SetEvent(idleSignal);
		break;

	default:
		assert(ret == WAIT_TIMEOUT);

		if (!TryInitialize()) {
			if (reconnectDuration == 0) {
				blog(LOG_INFO,
				     "WASAPI: Device '%s' failed to start (source: %s)",
				     device_id.c_str(),
				     obs_source_get_name(source));
			}
			reconnectDuration = RECONNECT_INTERVAL;
			SetEvent(reconnectSignal);
		}
	}
}

void WASAPISource::OnSampleReady()
{
	bool stop = false;
	bool reconnect = false;

	if (!ProcessCaptureData()) {
		stop = true;
		reconnect = true;
		reconnectDuration = RECONNECT_INTERVAL;
	}

	if (WaitForSingleObject(restartSignal, 0) == WAIT_OBJECT_0) {
		stop = true;
		reconnect = true;
		reconnectDuration = 0;

		ResetEvent(restartSignal);
		rtwq_put_waiting_work_item(restartSignal, 0, restartAsyncResult,
					   nullptr);
	}

	if (WaitForSingleObject(stopSignal, 0) == WAIT_OBJECT_0) {
		stop = true;
		reconnect = false;
	}

	if (!stop) {
		if (FAILED(rtwq_put_waiting_work_item(receiveSignal, 0,
						      sampleReadyAsyncResult,
						      nullptr))) {
			blog(LOG_ERROR,
			     "[WASAPISource] Could not requeue sample receive work");
			stop = true;
			reconnect = true;
			reconnectDuration = RECONNECT_INTERVAL;
		}
	}

	if (stop) {
		client->Stop();

		capture.Clear();
		client.Clear();

		if (reconnect) {
			blog(LOG_INFO,
			     "Device '%s' invalidated.  Retrying (source: %s)",
			     device_name.c_str(), obs_source_get_name(source));
			SetEvent(reconnectSignal);
		} else {
			SetEvent(idleSignal);
		}
	}
}

void WASAPISource::OnRestart()
{
	SetEvent(receiveSignal);
}

/* ------------------------------------------------------------------------- */

static const char *GetWASAPIInputName(void *)
{
	return obs_module_text("AudioInput");
}

static const char *GetWASAPIDeviceOutputName(void *)
{
	return obs_module_text("AudioOutput");
}

static const char *GetWASAPIProcessOutputName(void *)
{
	return obs_module_text("ApplicationAudioCapture");
}

static void GetWASAPIDefaultsInput(obs_data_t *settings)
{
	obs_data_set_default_string(settings, OPT_DEVICE_ID, "default");
	obs_data_set_default_bool(settings, OPT_USE_DEVICE_TIMING, false);
}

static void GetWASAPIDefaultsDeviceOutput(obs_data_t *settings)
{
	obs_data_set_default_string(settings, OPT_DEVICE_ID, "default");
	obs_data_set_default_bool(settings, OPT_USE_DEVICE_TIMING, true);
}

static void GetWASAPIDefaultsProcessOutput(obs_data_t *) {}

static void *CreateWASAPISource(obs_data_t *settings, obs_source_t *source,
				SourceType type)
{
	try {
		return new WASAPISource(settings, source, type);
	} catch (const char *error) {
		blog(LOG_ERROR, "[WASAPISource][CreateWASAPISource] Catch %s", error);
	}

	return nullptr;
}

typedef void(WINAPI *RtlGetVersion)(OSVERSIONINFOEXW *);
bool isMediaCrashPatchNeeded()
{
	static bool first_attempt = true;
	if (!first_attempt) {
		return false;
	}
	first_attempt = false;

	OSVERSIONINFOEXW osw = {0};
	RtlGetVersion getVersion;
	HMODULE ntdllmodule = LoadLibrary(TEXT("ntdll.dll"));
	if (ntdllmodule) {
		getVersion = (RtlGetVersion)GetProcAddress(ntdllmodule, "RtlGetVersion");
		if (getVersion == 0) {
			FreeLibrary(ntdllmodule);
			return false;
		}
		osw.dwOSVersionInfoSize = sizeof(osw);
		getVersion(&osw);
		blog(LOG_DEBUG, "[MEDIADLLPATCH] windows version %d %d %d %d ",
		     osw.dwBuildNumber, osw.dwMinorVersion, osw.dwMajorVersion, osw.dwPlatformId);
		if (osw.dwBuildNumber == 22000 && osw.dwMinorVersion == 0 && osw.dwMajorVersion == 10) {
			return true;
		}
	}
	return false;
}

void patchMediaCrash()
{
	if (!isMediaCrashPatchNeeded()) {
		return;
	}

	static const uint8_t patterndata[] = {0x83, 0xF9, 0x08, 0xB8, 0x04, 0x00, 0x00,
				       0x00, 0x41, 0xB8, 0x01, 0x00, 0x00, 0x00,
				       0X00, 0X00, 0X00, 0X00, 0x83, 0X00, 0X00,
				       0X00, 0x44, 0X00, 0X00, 0X00, 0x0F, 0X00,
				       0X00, 0X00, 0X00, 0X00, 0xC7};
	static const uint8_t patternsten[] = {0x00, 0x00, 0x00, 0x00, 0x00, 0x00, 0x00,
				       0x00, 0x00, 0x00, 0x00, 0x00, 0x00, 0x00,
				       0X01, 0X01, 0X01, 0X01, 0x00, 0X01, 0X01,
				       0X01, 0x00, 0X01, 0X01, 0X01, 0x00, 0X01,
				       0X01, 0X01, 0X01, 0X01, 0x00};

	static const uint8_t patchdata[] = {0x83, 0xF9, 0x08, 0xB8, 0x04, 0x00, 0x00,
				     0x00, 0x41, 0xB8, 0x01, 0x00, 0x00, 0x00,
				     0X00, 0X00, 0X00, 0X00, 0x83, 0X00, 0X00,
				     0X00, 0x44, 0X00, 0X00, 0X00, 0x90, 0x90,
				     0x90, 0x90, 0x90, 0x90, 0xC7};
	static const uint8_t patchsten[] = {0x00, 0x00, 0x00, 0x00, 0x00, 0x00, 0x00,
				     0x00, 0x00, 0x00, 0x00, 0x00, 0x00, 0x00,
				     0X01, 0X01, 0X01, 0X01, 0x00, 0X01, 0X01,
				     0X01, 0x00, 0X01, 0X01, 0X01, 0x00, 0x00,
				     0x00, 0x00, 0x00, 0x00, 0x00};

	MODULEINFO module_info = {0};
	HMODULE media_module = LoadLibrary(L"Windows.Media.MediaControl.dll");
	if (media_module) {
		BOOL ret = GetModuleInformation(GetCurrentProcess(), media_module, &module_info, sizeof(module_info));
		if (!ret) {
			blog(LOG_DEBUG, "[MEDIADLLPATCH] failed to get module info %d", GetLastError());
			return;
		}
	} else {
		blog(LOG_DEBUG, "[MEDIADLLPATCH] failed to get module %d", GetLastError());
		return;
	}
	blog(LOG_DEBUG, "[MEDIADLLPATCH] MediaControl dll module info: start %d size %d", module_info.lpBaseOfDll, module_info.SizeOfImage);

	uint8_t *found_memory = nullptr;
	for (size_t offset = 0; offset < module_info.SizeOfImage - sizeof(patterndata); offset++) {

		for (size_t pattern_offset = 0; pattern_offset < sizeof(patterndata); pattern_offset++) {

			uint8_t memory_byte = *((uint8_t *)module_info.lpBaseOfDll + offset + pattern_offset);
			uint8_t pattern_byte = *(patterndata + pattern_offset);
			uint8_t pattern_stencil_byte = *(patternsten + pattern_offset);
			if (pattern_stencil_byte || pattern_byte == memory_byte) {
				found_memory = (uint8_t *)module_info.lpBaseOfDll + offset;
				continue;
			} else {
				found_memory = nullptr;
				break;
			}
		}
		if (found_memory)
			break;
	}

	if (found_memory != nullptr) {
		blog(LOG_DEBUG, "[MEDIADLLPATCH] memory pattern start %d", found_memory);
		DWORD prev_flags = 0;
		if (VirtualProtect(found_memory, sizeof(patchdata), PAGE_EXECUTE_READWRITE, &prev_flags)) {

			for (size_t patch_offset = 0; patch_offset < sizeof(patchdata); patch_offset++) {
				uint8_t *memory_offset = found_memory + patch_offset;
				if (patchsten[patch_offset] == 0x00) {
					*memory_offset = patchdata[patch_offset];
				}
			}
			VirtualProtect(found_memory, sizeof(patchdata), prev_flags, nullptr);
		} else {
			blog(LOG_DEBUG, "[MEDIADLLPATCH] failed to unlock memory");
		}
	} else {
		blog(LOG_DEBUG, "[MEDIADLLPATCH] failed to found memory pattern");
	}
}

static void *CreateWASAPIInput(obs_data_t *settings, obs_source_t *source)
{
	return CreateWASAPISource(settings, source, SourceType::Input);
}

static void *CreateWASAPIDeviceOutput(obs_data_t *settings,
				      obs_source_t *source)
{
	return CreateWASAPISource(settings, source, SourceType::DeviceOutput);
}

static void *CreateWASAPIProcessOutput(obs_data_t *settings,
				       obs_source_t *source)
{
	return CreateWASAPISource(settings, source, SourceType::ProcessOutput);
}

static void DestroyWASAPISource(void *obj)
{
	delete static_cast<WASAPISource *>(obj);
}

static void UpdateWASAPISource(void *obj, obs_data_t *settings)
{
	static_cast<WASAPISource *>(obj)->Update(settings);
}

static void ActivateWASAPISource(void *obj)
{
	static_cast<WASAPISource *>(obj)->Activate();
}

static void DeactivateWASAPISource(void *obj)
{
	static_cast<WASAPISource *>(obj)->Deactivate();
}

static bool UpdateWASAPIMethod(obs_properties_t *props, obs_property_t *,
			       obs_data_t *settings)
{
	WASAPISource *source = (WASAPISource *)obs_properties_get_param(props);
	if (!source)
		return false;

	source->Update(settings);

	return true;
}

static obs_properties_t *GetWASAPIPropertiesInput(void *obj)
{
	obs_properties_t *props = obs_properties_create();
	vector<AudioDeviceInfo> devices;

	obs_property_t *device_prop = obs_properties_add_list(
		props, OPT_DEVICE_ID, obs_module_text("Device"),
		OBS_COMBO_TYPE_LIST, OBS_COMBO_FORMAT_STRING);

	GetWASAPIAudioDevices(devices, true);

	if (devices.size())
		obs_property_list_add_string(
			device_prop, obs_module_text("Default"), "default");

	for (size_t i = 0; i < devices.size(); i++) {
		AudioDeviceInfo &device_i = devices[i];
		obs_property_list_add_string(device_prop, device_i.name.c_str(),
					     device_i.id.c_str());
	}

	obs_properties_add_bool(props, OPT_USE_DEVICE_TIMING,
				obs_module_text("UseDeviceTiming"));

	WASAPISource *source = static_cast<WASAPISource *>(obj);
	if (source) {
		auto p = obs_properties_add_text(props, OPT_DEVICE_NAME,
					source->device_name.c_str(), OBS_TEXT_DEFAULT);
		obs_property_set_visible(p, false);
	}

	return props;
}

static obs_properties_t *GetWASAPIPropertiesDeviceOutput(void *)
{
	obs_properties_t *props = obs_properties_create();
	vector<AudioDeviceInfo> devices;

	obs_property_t *device_prop = obs_properties_add_list(
		props, OPT_DEVICE_ID, obs_module_text("Device"),
		OBS_COMBO_TYPE_LIST, OBS_COMBO_FORMAT_STRING);

	GetWASAPIAudioDevices(devices, false);

	if (devices.size())
		obs_property_list_add_string(
			device_prop, obs_module_text("Default"), "default");

	for (size_t i = 0; i < devices.size(); i++) {
		AudioDeviceInfo &device = devices[i];
		obs_property_list_add_string(device_prop, device.name.c_str(),
					     device.id.c_str());
	}

	obs_properties_add_bool(props, OPT_USE_DEVICE_TIMING,
				obs_module_text("UseDeviceTiming"));

	return props;
}

static bool wasapi_window_changed(obs_properties_t *props, obs_property_t *p,
				  obs_data_t *settings)
{
	WASAPISource *source = (WASAPISource *)obs_properties_get_param(props);
	if (!source)
		return false;

	source->OnWindowChanged(settings);

	ms_check_window_property_setting(props, p, settings, "window", 0);
	return true;
}

static obs_properties_t *GetWASAPIPropertiesProcessOutput(void *data)
{
	obs_properties_t *props = obs_properties_create();
	obs_properties_set_param(props, data, NULL);

	obs_property_t *const window_prop = obs_properties_add_list(
		props, OPT_WINDOW, obs_module_text("Window"),
		OBS_COMBO_TYPE_LIST, OBS_COMBO_FORMAT_STRING);
	ms_fill_window_list(window_prop, INCLUDE_MINIMIZED, nullptr);
	obs_property_set_modified_callback(window_prop, wasapi_window_changed);

	obs_property_t *const priority_prop = obs_properties_add_list(
		props, OPT_PRIORITY, obs_module_text("Priority"),
		OBS_COMBO_TYPE_LIST, OBS_COMBO_FORMAT_INT);
	obs_property_list_add_int(priority_prop,
				  obs_module_text("Priority.Title"),
				  WINDOW_PRIORITY_TITLE);
	obs_property_list_add_int(priority_prop,
				  obs_module_text("Priority.Class"),
				  WINDOW_PRIORITY_CLASS);
	obs_property_list_add_int(priority_prop,
				  obs_module_text("Priority.Exe"),
				  WINDOW_PRIORITY_EXE);

	return props;
}

void RegisterWASAPIInput()
{
	obs_source_info info = {};
	info.id = "wasapi_input_capture";
	info.type = OBS_SOURCE_TYPE_INPUT;
	info.output_flags = OBS_SOURCE_AUDIO | OBS_SOURCE_DO_NOT_DUPLICATE;
	info.get_name = GetWASAPIInputName;
	info.create = CreateWASAPIInput;
	info.destroy = DestroyWASAPISource;
	info.update = UpdateWASAPISource;
	info.activate = ActivateWASAPISource;
	info.deactivate = DeactivateWASAPISource;
	info.get_defaults = GetWASAPIDefaultsInput;
	info.get_properties = GetWASAPIPropertiesInput;
	info.icon_type = OBS_ICON_TYPE_AUDIO_INPUT;
	obs_register_source(&info);
}

void RegisterWASAPIDeviceOutput()
{
	obs_source_info info = {};
	info.id = "wasapi_output_capture";
	info.type = OBS_SOURCE_TYPE_INPUT;
	info.output_flags = OBS_SOURCE_AUDIO | OBS_SOURCE_DO_NOT_DUPLICATE |
			    OBS_SOURCE_DO_NOT_SELF_MONITOR;
	info.get_name = GetWASAPIDeviceOutputName;
	info.create = CreateWASAPIDeviceOutput;
	info.destroy = DestroyWASAPISource;
	info.update = UpdateWASAPISource;
	info.activate = ActivateWASAPISource;
	info.deactivate = DeactivateWASAPISource;
	info.get_defaults = GetWASAPIDefaultsDeviceOutput;
	info.get_properties = GetWASAPIPropertiesDeviceOutput;
	info.icon_type = OBS_ICON_TYPE_AUDIO_OUTPUT;
	obs_register_source(&info);
}

void RegisterWASAPIProcessOutput()
{
	obs_source_info info = {};
	info.id = "wasapi_process_output_capture";
	info.type = OBS_SOURCE_TYPE_INPUT;
	info.output_flags = OBS_SOURCE_AUDIO | OBS_SOURCE_DO_NOT_DUPLICATE |
			    OBS_SOURCE_DO_NOT_SELF_MONITOR;
	info.get_name = GetWASAPIProcessOutputName;
	info.create = CreateWASAPIProcessOutput;
	info.destroy = DestroyWASAPISource;
	info.update = UpdateWASAPISource;
	info.activate = ActivateWASAPISource;
	info.deactivate = DeactivateWASAPISource;
	info.get_defaults = GetWASAPIDefaultsProcessOutput;
	info.get_properties = GetWASAPIPropertiesProcessOutput;
	info.icon_type = OBS_ICON_TYPE_PROCESS_AUDIO_OUTPUT;
	obs_register_source(&info);
}<|MERGE_RESOLUTION|>--- conflicted
+++ resolved
@@ -690,9 +690,6 @@
 		SetEvent(restartSignal);
 }
 
-<<<<<<< HEAD
-ComPtr<IMMDevice> WASAPISource::_InitDevice(IMMDeviceEnumerator *enumerator,
-=======
 void WASAPISource::Activate()
 {
 	if (!reconnectThread.Valid()) {
@@ -712,8 +709,7 @@
 	}
 }
 
-ComPtr<IMMDevice> WASAPISource::InitDevice(IMMDeviceEnumerator *enumerator,
->>>>>>> d21891b3
+ComPtr<IMMDevice> WASAPISource::_InitDevice(IMMDeviceEnumerator *enumerator,
 					   bool isDefaultDevice,
 					   SourceType type,
                        bool &isInputDevice,
